#version 150
// IMPORTANT: It isn't possible to create a program with geometry shaders that handle multiple primitive types.
// This means: out is either triangle_strip or line_strip!

layout (triangles) in;
layout (triangle_strip, max_vertices = 12) out; // 3 for the face itselt. +3 for normal. +2x3 for light directions.

// +++ Homogenous matrices for camera orientation and projection: ----------------------------------------------------------------------------------------------
uniform highp mat4 modelview;
uniform highp mat4 projection;
// -------------------------------------------------------------------------------------------------------------------------------------------------------------

// +++ Direction of the light fixed in relation to the camera: -------------------------------------------------------------------------------------------------
uniform vec3 uLightDirectionFixedCamera = vec3( 0.0, 0.0, 1.0 );
uniform vec3 uLightDirectionFixedWorld  = vec3( 0.0, 0.0, 1.0 );
// -------------------------------------------------------------------------------------------------------------------------------------------------------------

// +++ Rendering of face normals as small triangles: -----------------------------------------------------------------------------------------------------------
uniform bool  uFaceNormals  = false;
uniform float uNormalLength = 1.5;
uniform float uNormalWidth  = 0.1;
// -------------------------------------------------------------------------------------------------------------------------------------------------------------

// +++ Rendering of a light direction as line-like triangles: --------------------------------------------------------------------------------------------------
<<<<<<< HEAD
uniform bool  uLightVectors    = false;
=======
uniform int   uLightVectors    = 0; // 0 = off, 1 = MOUSE_MODE_MOVE_LIGHT_FIXED_CAM, 2 = MOUSE_MODE_MOVE_LIGHT_FIXED_OBJECT
>>>>>>> 8dbceb34
uniform int   uLightVecModVal  = 10;
uniform float uLightVeclLength = 20.0;
uniform float uLightVecWidth   =  0.005;
// -------------------------------------------------------------------------------------------------------------------------------------------------------------

// +++ Values to be passed from the vertex.
in struct grVertex {
	vec4  ec_pos;        // eye coordinate position to be used for on-the-fly-computation of a triangles normal within the fragment shader.
	vec3  normal_interp; // Normal vector, which will be interpolated
	vec3  FixedCam_halfVector,FixedCam_L;
	vec3  FixedWorld_halfVector,FixedWorld_L;
	//+++ Color of the vertex
	vec4  vertexColor;
	// +++ Function value of the vertex passed to the fragment shader:
	float vertexFuncVal;
	vec2  vertexFuncValTexCoord;
	// +++ Labels
	float labelNr;       // corresponds to vLabelID
	float flagNoLabel; 
} oVertex[];

out grVertex gVertex;
flat out uint gInvertColor;

// +++ Edge/Wireframe Rendering 
noperspective out vec3 vEdgeDist;              // Barycenter coordinates.
out vec3 vBarycenter;            // normalized Barycenter coordinates
flat out vec3 vLabelNumbers;                        // vector to hold all three labelNr's to get uninterpolated result
uniform vec2 uViewPortSize = vec2( 860, 718 ); // ( width, height ) of the viewport in pixel

//uniform float uExplodeFactor = 0.12;

void main(void) {
	// Edge/Wireframe Rendering - taken from 'Single-Pass Wireframe Rendering' ( http://www2.imm.dtu.dk/pubdb/views/edoc_download.php/4884/pdf/imm4884.pdf )
	vec2 p0 = uViewPortSize * gl_in[0].gl_Position.xy/gl_in[0].gl_Position.w;
	vec2 p1 = uViewPortSize * gl_in[1].gl_Position.xy/gl_in[1].gl_Position.w;
	vec2 p2 = uViewPortSize * gl_in[2].gl_Position.xy/gl_in[2].gl_Position.w;
	vec2 v0 = p2-p1;
	vec2 v1 = p2-p0;
	vec2 v2 = p1-p0;
	float area = abs( v1.x * v2.y - v1.y * v2.x );

	gInvertColor = 0u;
	int i;

	vLabelNumbers = vec3(oVertex[0].labelNr,oVertex[1].labelNr,oVertex[2].labelNr);

	// Pass thru the triangle as it is.
	for( i=0; i<gl_in.length(); i++ ) {
		// According to http://www.opengl.org/wiki/Built-in_Variable_%28GLSL%29#Vertex_shader_outputs
		gl_Position                   = gl_in[i].gl_Position; // + vec4( uExplodeFactor * oVertex[i].normal_interp, 0.0);
		gl_ClipDistance[0]            = gl_in[i].gl_ClipDistance[0];
		gl_ClipDistance[1]            = gl_in[i].gl_ClipDistance[1];
		gl_ClipDistance[2]            = gl_in[i].gl_ClipDistance[2];
		// +++ Pass on data
		gVertex.ec_pos                = oVertex[i].ec_pos;
		gVertex.normal_interp         = oVertex[i].normal_interp;
		gVertex.FixedCam_halfVector   = oVertex[i].FixedCam_halfVector;
		gVertex.FixedCam_L            = oVertex[i].FixedCam_L;
		gVertex.FixedWorld_halfVector = oVertex[i].FixedWorld_halfVector;
		gVertex.FixedWorld_L          = oVertex[i].FixedWorld_L;
		// +++ Color of the vertex
		gVertex.vertexColor           = oVertex[i].vertexColor;
		// +++ Function value of the vertex passed to the fragment shader:
		gVertex.vertexFuncVal         = oVertex[i].vertexFuncVal;
		gVertex.vertexFuncValTexCoord = oVertex[i].vertexFuncValTexCoord;
		// +++ Labels
		gVertex.labelNr               = oVertex[i].labelNr;
		gVertex.flagNoLabel           = oVertex[i].flagNoLabel; 
		// +++ Edge/Wireframe Rendering 
		if( i==0 ) {
			vEdgeDist = vec3( area/length(v0), 0.0, 0.0 );
		}
		if( i==1 ) {
			vEdgeDist = vec3( 0.0, area/length(v1), 0.0 );
		}
		if( i==2 ) {
			vEdgeDist = vec3( 0.0, 0.0, area/length(v2) );
		}
		vBarycenter = normalize(vEdgeDist);
		// +++ DONE
		EmitVertex();
	}
	EndPrimitive();

	if( uFaceNormals ) {
		gInvertColor = 1u;
		// Calculate the center of gravity of the triangle:
		vec3 cog = ( oVertex[0].ec_pos.xyz + oVertex[1].ec_pos.xyz + oVertex[2].ec_pos.xyz ) / 3.0;

		// Calculate two vectors in the plane of the input triangle
		vec3 ab = oVertex[1].ec_pos.xyz - oVertex[0].ec_pos.xyz;
		vec3 ac = oVertex[2].ec_pos.xyz - oVertex[0].ec_pos.xyz;
		vec3 normal = normalize( cross( ab, ac ) ) * uNormalLength;

		vec3 diagNormal = cross( normal, vec3( 0.0, 0.0, uNormalWidth ) );

		gl_Position = projection * vec4( cog, 1.0 );
		EmitVertex();

		vec4 sideShift = vec4( normal + diagNormal, 0.0 );
	
		gl_Position = projection * ( vec4( cog, 1.0 ) + sideShift );
		EmitVertex();

		sideShift = vec4( normal - diagNormal, 0.0 );
		gl_Position = projection * ( vec4( cog, 1.0 ) + sideShift );
		EmitVertex();

		EndPrimitive();
		gInvertColor = 0u;
	}
	
        if( uLightVectors != 0 && ( mod( gl_PrimitiveIDIn, uLightVecModVal ) == 0 ) ) {
		gInvertColor = 1u;
		// Calculate the center of gravity of the triangle:
		vec3 cog = ( oVertex[0].ec_pos.xyz + oVertex[1].ec_pos.xyz + oVertex[2].ec_pos.xyz ) / 3.0;
	
		// Calculate two vectors in the plane of the input triangle
		vec3 ab = oVertex[1].ec_pos.xyz - oVertex[0].ec_pos.xyz;
		vec3 ac = oVertex[2].ec_pos.xyz - oVertex[0].ec_pos.xyz;
		vec3 normal = normalize( cross( ab, ac ) );

                vec3 lightDirFix;
                if(uLightVectors == 1)
                {
                    lightDirFix = normalize( uLightDirectionFixedCamera );
                }
                else if(uLightVectors == 2)
                {
                    lightDirFix = ( normalize( vec4( uLightDirectionFixedWorld, 0.0 ) )*inverse(modelview) ).xyz;
                }
		if( ( length( lightDirFix ) > 0.0 ) &&       // Show only if the light is turned on
		    ( dot( normal, lightDirFix ) > 0.1 ) ) { // Show only if the light hits the face
			lightDirFix *= uLightVeclLength;
	
			vec3 diagNormal = cross( lightDirFix, vec3( 0.0, 0.0, uLightVecWidth ) );
			
			gl_Position = projection * vec4( cog, 1.0 );
			EmitVertex();
			
			vec4 sideShift = vec4( lightDirFix + diagNormal, 0.0 );
		
			gl_Position = projection * ( vec4( cog, 1.0 ) + sideShift );
			EmitVertex();
		
			sideShift = vec4( lightDirFix - diagNormal, 0.0 );
			gl_Position = projection * ( vec4( cog, 1.0 ) + sideShift );
			EmitVertex();
		
			EndPrimitive();
		}
		gInvertColor = 0u;
	}
}<|MERGE_RESOLUTION|>--- conflicted
+++ resolved
@@ -22,11 +22,7 @@
 // -------------------------------------------------------------------------------------------------------------------------------------------------------------
 
 // +++ Rendering of a light direction as line-like triangles: --------------------------------------------------------------------------------------------------
-<<<<<<< HEAD
-uniform bool  uLightVectors    = false;
-=======
 uniform int   uLightVectors    = 0; // 0 = off, 1 = MOUSE_MODE_MOVE_LIGHT_FIXED_CAM, 2 = MOUSE_MODE_MOVE_LIGHT_FIXED_OBJECT
->>>>>>> 8dbceb34
 uniform int   uLightVecModVal  = 10;
 uniform float uLightVeclLength = 20.0;
 uniform float uLightVecWidth   =  0.005;
