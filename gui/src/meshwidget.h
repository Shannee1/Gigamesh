--- conflicted
+++ resolved
@@ -304,18 +304,11 @@
 
 	// Keyboard and Mouse interaction:
 	//------------------------------------------------------------------------------------------------------------------------------------------------------
-<<<<<<< HEAD
 	void mousePressEvent( QMouseEvent *rEvent ) override;
+	void mouseDoubleClickEvent( QMouseEvent* rEvent) override;
 	void mouseReleaseEvent( QMouseEvent *rEvent) override;
 	void mouseMoveEvent( QMouseEvent *rEvent ) override;
 	void wheelEvent( QWheelEvent * rEvent ) override;
-=======
-	void mousePressEvent( QMouseEvent *rEvent );
-	void mouseDoubleClickEvent( QMouseEvent* rEvent) override;
-	void mouseReleaseEvent( QMouseEvent *rEvent);
-	void mouseMoveEvent( QMouseEvent *rEvent );
-	void wheelEvent( QWheelEvent * rEvent );
->>>>>>> 24c1002f
 	void wheelEventZoom( double rWheelDelta ); // Helper function
 	void keyPressEvent( QKeyEvent *rEvent ) override;
 
