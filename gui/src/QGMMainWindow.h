--- conflicted
+++ resolved
@@ -184,7 +184,7 @@
 	void authenticate();
 
 public slots:
-	void saveUser();	
+	void saveUser();
 
 private:
 	// --- Extra Keys --------------------------------------------------------------------------------------------------------------------------------------
@@ -361,14 +361,11 @@
 	//.
 	void sDatumAddSphere();                                  //!< Manually enter a datum sphere.
 
-<<<<<<< HEAD
-=======
 // --- User Authentication ----------------------------------------------------------------------------------------------------------------------------------
-	void authentication();		
-	void authenticating(QString *username, Provider *provider); 
+	void authentication();
+	void authenticating(QString *username, Provider *provider);
 	void authenticated(QJsonObject data);
 
->>>>>>> 491b6fb9
 	// --- Octree related ----------------------------------------------------------------------------------------------------------------------------------
 	void generateOctree();
 	void generateOctree(unsigned int);
@@ -457,7 +454,7 @@
 	// DockView:
 	//------------------------------------------------------------------------------------------------------------------------------------------------------
 	void sViewPortInfo(MeshWidgetParams::eViewPortInfo,QString);     //!< Infos emitted by the viewport (MeshWidget) e.g. for display purposes.
-	void sViewUserInfo(MeshWidgetParams::eViewUserInfo,QString); 	//!< Infos about User emitted by (TcpServer) 
+	void sViewUserInfo(MeshWidgetParams::eViewUserInfo,QString); 	//!< Infos about User emitted by (TcpServer)
 	void sInfoMesh(MeshGLParams::eInfoMesh,QString);                 //!< Infos emotted by the mesh (MeshQt) e.g. for display purposes.
 	//------------------------------------------------------------------------------------------------------------------------------------------------------
 
