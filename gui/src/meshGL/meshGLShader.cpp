--- conflicted
+++ resolved
@@ -1105,16 +1105,11 @@
 	// Light - show directions
 	MeshWidgetParams::eMouseModes currMouseMode;
 	mWidgetParams->getParamIntegerMeshWidget( MeshWidgetParams::MOUSE_MODE, reinterpret_cast<int*>(&currMouseMode) );
-<<<<<<< HEAD
-	bool lightVectors = ( currMouseMode == MeshWidgetParams::MOUSE_MODE_MOVE_LIGHT_FIXED_CAM ) ||
-	                    ( currMouseMode == MeshWidgetParams::MOUSE_MODE_MOVE_LIGHT_FIXED_OBJECT );
-=======
 
 	int lightVectors = currMouseMode == MeshWidgetParams::MOUSE_MODE_MOVE_LIGHT_FIXED_CAM    ? 1 :
 	                   currMouseMode == MeshWidgetParams::MOUSE_MODE_MOVE_LIGHT_FIXED_OBJECT ? 2 :
 	                   0;
 
->>>>>>> 8dbceb34
 	rShaderProgram->setUniformValue( "uLightVectors", lightVectors );
 	// Limit number of directional vectors shown.
 	int maxLightVecs; // 5000 seems to be a good choice.
