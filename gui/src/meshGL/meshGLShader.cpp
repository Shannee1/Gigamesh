//
// GigaMesh - The GigaMesh Software Framework is a modular software for display,
// editing and visualization of 3D-data typically acquired with structured light or
// structure from motion.
// Copyright (C) 2009-2020 Hubert Mara
//
// This file is part of GigaMesh.
//
// GigaMesh is free software: you can redistribute it and/or modify
// it under the terms of the GNU General Public License as published by
// the Free Software Foundation, either version 3 of the License, or
// (at your option) any later version.
//
// GigaMesh is distributed in the hope that it will be useful,
// but WITHOUT ANY WARRANTY; without even the implied warranty of
// MERCHANTABILITY or FITNESS FOR A PARTICULAR PURPOSE.  See the
// GNU General Public License for more details.
//
// You should have received a copy of the GNU General Public License
// along with GigaMesh.  If not, see <http://www.gnu.org/licenses/>.
//

#include "meshGLShader.h"

#include <iostream> // cerr

#include <QColor>
#include <QtOpenGL/QGLWidget>
#include <QMessageBox>
#include <QIcon>

#include "../meshwidget_params.h"

#include "glmacros.h"
#include "../QGMMacros.h"

#include "ShaderManager.h"

using namespace std;

// Vertex Array Object related -- see initializeGL()
// ----------------------------------------------------
using PglGenVertexArrays = void (*)(GLsizei, GLuint *);
using PglBindVertexArray = void (*)(GLuint);
using PglGenFramebuffers = void (*)(GLsizei, GLuint *);
using PglBindFramebuffer = void (*)(GLenum, GLuint);
using PglDeleteFramebuffers = void (*)(GLsizei, GLuint *);
using PglDrawBuffers = void (*)(GLsizei, const GLenum *);
using PglClearBufferfv = void (*)(GLenum, GLint, const GLfloat *);
using PglBlendFunci = void (*)(GLuint, GLenum, GLenum);
using PglFramebufferTexture2D = void (*)(GLenum, GLenum, GLenum, GLuint, GLint);
using PglActiveTexture = void (*)(GLenum);

//! Constructor
MeshGLShader::MeshGLShader(
                QGLContext* rGLContext,
                const filesystem::path& rFileName,
                bool& rReadSuccess
) : MeshGL( rGLContext, rFileName, rReadSuccess ) {
	// Show limits for emitting elements using the geometry shader:
	//------------------------------------------------------------------------------------------------------------------------------------------------------
	GLint maxComp;
	glGetIntegerv( GL_MAX_GEOMETRY_OUTPUT_COMPONENTS, &maxComp );
	cout << "[MeshGLShader::" << __FUNCTION__ << "] GL_MAX_GEOMETRY_OUTPUT_COMPONENTS:       " << maxComp << endl;
	glGetIntegerv( GL_MAX_GEOMETRY_OUTPUT_VERTICES, &maxComp );
	cout << "[MeshGLShader::" << __FUNCTION__ << "] GL_MAX_GEOMETRY_OUTPUT_VERTICES:         " << maxComp << endl;
	glGetIntegerv( GL_MAX_GEOMETRY_TOTAL_OUTPUT_COMPONENTS, &maxComp );
	cout << "[MeshGLShader::" << __FUNCTION__ << "] GL_MAX_GEOMETRY_TOTAL_OUTPUT_COMPONENTS: " << maxComp << endl;
	cout << "[MeshGLShader::" << __FUNCTION__ << "] ----------------------------------------------------------------------------------------------" << endl;

	//======================================================================================================================================================
	// LOAD texture maps
	//------------------------------------------------------------------------------------------------------------------------------------------------------
	//mFuncValTexMapGL = QGLWidget::convertToGLFormat( mFuncValTexMapGL );
	if( !mFuncValTexMapGL.load( ":/GMShaders/funcvalmapsquare.png" ) ) {
		cerr << "[MeshGLShader::" << __FUNCTION__ << "] ERROR: Could not load texture map for function values!" << endl;
	} else {
		cout << "[MeshGLShader::" << __FUNCTION__ << "] Texture map for function values loaded." << endl;
	}

	if( !mImageHatchlinesNPR[0].load(":/GMShaders/NPR/hatch_0-2.png")) {
            cerr << "[MeshGLShader::" << __FUNCTION__ << "] ERROR: Could not load texture map for hatchlines!" << endl;
        } else {
            cout << "[MeshGLShader::" << __FUNCTION__ << "] Texture map for hatchlines loaded." << endl;
        }


	if( !mImageHatchlinesNPR[1].load(":/GMShaders/NPR/hatch_3-5.png")) {
                cerr << "[MeshGLShader::" << __FUNCTION__ << "] ERROR: Could not load texture map for hatchlines!" << endl;
        } else {
            cout << "[MeshGLShader::" << __FUNCTION__ << "] Texture map for hatchlines loaded." << endl;
        }

	if( !mImageHatchlinesNPR[2].load(":/GMShaders/NPR/dots_0-2.png")) {
            cerr << "[MeshGLShader::" << __FUNCTION__ << "] ERROR: Could not load texture map for hatchlines!" << endl;
        } else {
            cout << "[MeshGLShader::" << __FUNCTION__ << "] Texture map for hatchlines loaded." << endl;
        }


	if( !mImageHatchlinesNPR[3].load(":/GMShaders/NPR/dots_3-5.png")) {
                cerr << "[MeshGLShader::" << __FUNCTION__ << "] ERROR: Could not load texture map for hatchlines!" << endl;
        } else {
            cout << "[MeshGLShader::" << __FUNCTION__ << "] Texture map for hatchlines loaded." << endl;
        }
	//------------------------------------------------------------------------------------------------------------------------------------------------------
	// Generate the texture name(s): NON-Qt
	//glGenTextures( 1, mTextureMaps );
	//.
	// Bind the texture ID
	//glBindTexture( GL_TEXTURE_2D, mTextureMaps[0] );
	//.
	// Generate the texture
	//glTexImage2D( GL_TEXTURE_2D, 0, GL_RGBA, mFuncValTexMapGL.width(),
	//              mFuncValTexMapGL.height(),
	//              0, GL_RGBA, GL_UNSIGNED_BYTE, mFuncValTexMapGL.bits() );
	//.
	// Texture parameters -> Set thru Qt mehtods!!
	//glTexParameteri( GL_TEXTURE_2D, GL_TEXTURE_MIN_FILTER, GL_NEAREST );
	//glTexParameteri( GL_TEXTURE_2D, GL_TEXTURE_MAG_FILTER, GL_NEAREST );
	//glTexParameteri( GL_TEXTURE_2D, GL_TEXTURE_WRAP_S, GL_CLAMP_TO_EDGE );
	//glTexParameteri( GL_TEXTURE_2D, GL_TEXTURE_WRAP_T, GL_CLAMP_TO_EDGE );
	//------------------------------------------------------------------------------------------------------------------------------------------------------

	mTextureMaps[0] = new QOpenGLTexture( mFuncValTexMapGL.mirrored() );
	cout << "[MeshGLShader::" << __FUNCTION__ << "] Texture map for function created in OpenGL." << endl;
	mTextureMaps[0]->setMinificationFilter(  QOpenGLTexture::Nearest ); // NEAREST is IMPORTANT - hard lesson learned: MipMapInterpolation will result in colors mixed from neighbouring color ramps!
	mTextureMaps[0]->setMagnificationFilter( QOpenGLTexture::Nearest ); // NEAREST is IMPORTANT - hard lesson learned: MipMapInterpolation will result in colors mixed from neighbouring color ramps!
	mTextureMaps[0]->setWrapMode(QOpenGLTexture::ClampToEdge);
	cout << "[MeshGLShader::" << __FUNCTION__ << "] Texture filters set." << endl;


	for(int i = 0; i<4; ++i)
	{
		mTextureHatchlinesNPR[i] = new QOpenGLTexture(mImageHatchlinesNPR[i].mirrored());
		mTextureHatchlinesNPR[i]->setMinificationFilter(QOpenGLTexture::Linear);
		mTextureHatchlinesNPR[i]->setMagnificationFilter(QOpenGLTexture::Linear);
	}

	mShaderManager = new ShaderManager;

	glEnable( GL_VERTEX_PROGRAM_POINT_SIZE );
	PRINT_OPENGL_ERROR( "glEnable( GL_VERTEX_PROGRAM_POINT_SIZE );" );
	QGLFormat::OpenGLContextProfile currentProfile = mOpenGLContext->format().profile();
	if( currentProfile != QGLFormat::CoreProfile ) {
		glEnable( GL_POINT_SPRITE );  // <- deprecated with OpenGL 3.x BUT THANKS TO A BUG WE NEED it, when the Coreprofile is NOT used!
		PRINT_OPENGL_ERROR( "glEnable( GL_POINT_SPRITE );" );
	}
	//glEnable( GL_POINT_SMOOTH ); // <- deprecated with OpenGL 3.x -- solution: http://mmmovania.blogspot.de/2010/12/circular-point-sprites-in-opengl-33.html
	//PRINT_OPENGL_ERROR( "glEnable( GL_POINT_SMOOTH );" );
	//glPointSize( 6.0 );  // never put this between glBegin and glEnd !!!
	//PRINT_OPENGL_ERROR( "glPointSize( 6.0 );" ); // <- deprecated with OpenGL 3.x
	//glVertexPointer( 3, GL_FLOAT, sizeof(grVertexStripeElment), NULL );  // <- deprecated with OpenGL 3.x
	//PRINT_OPENGL_ERROR( "glVertexPointer( 3, GL_FLOAT, sizeof(grVertexStripeElment), NULL );" ); // <- deprecated with OpenGL 3.x

    //Variables for NPR Shading
    //mFboNPR = nullptr;
    //mSobelNPR = nullptr;
    mIsFboInitialized = false;

    //Needed for transparency
    mGL4_3Functions.initializeOpenGLFunctions();
    mTransAviableFragments = 0;
    mTransIsInitialized = 0;

    mFboOverlay = nullptr;
}

//! Destructor -- deletes mShader***Programs
MeshGLShader::~MeshGLShader() {
	delete mShaderManager;

	for(QOpenGLTexture*& textureHatchlineNPR : mTextureHatchlinesNPR)
	{
		if(textureHatchlineNPR != nullptr)
		{
			delete textureHatchlineNPR;
			textureHatchlineNPR = nullptr;
		}
	}

	mIsFboInitialized = false;

	if(mTransIsInitialized && (
			(mOpenGLContext->format().majorVersion() > 4) ||
			(mOpenGLContext->format().majorVersion() == 4 && mOpenGLContext->format().minorVersion() >= 3)))
	{

		mGL4_3Functions.glDeleteBuffers(static_cast<GLsizei>(mSSBOs.size()),mSSBOs.data());
		if(mTransIsInitialized == 2)
			mGL4_3Functions.glDeleteQueries(1,&mTransFragmentQuery);
		else if(mTransIsInitialized == 1 || mTransIsInitialized == 3)
			transparencyDeleteFBO();
	}

	//transparency with OpenGL 3.2 -> can only be weighted blend (method 1)
	else if(mTransIsInitialized)
	{
		transparencyDeleteFBO();
	}

	mTransIsInitialized = 0;

	if(mFboOverlay)
		delete mFboOverlay;

	delete mTextureMaps[0];

}

//==============================================================================================================================================================

//! Paints the Mesh and all other elements using OpenGL.
void MeshGLShader::glPaint() {
#ifdef DEBUG_SHOW_ALL_METHOD_CALLS
	cout << "[MeshGLShader::" << __FUNCTION__ << "]" << endl;
#endif
	MeshGL::glPaint();

	//! ----------------------------------------------------------------------------------------
	//! *) Setup clipping planes.
	//! .) Use mesh plane as clipping plane, when requested.
	bool planeForClipping;
	getParamFlagMeshGL( SHOW_MESH_PLANE_AS_CLIPLANE, &planeForClipping );
	if( planeForClipping ) {
		glEnable( GL_CLIP_PLANE0 );
		PRINT_OPENGL_ERROR( "glEnable( GL_CLIP_PLANE0 )" );
		//cout << "[MeshGLShader::" << __FUNCTION__ << "] GL_CLIP_PLANE0 ENable." << endl;
	} else {
		glDisable( GL_CLIP_PLANE0 );
		PRINT_OPENGL_ERROR( "glDisable( GL_CLIP_PLANE0 )" );
		//cout << "[MeshGLShader::" << __FUNCTION__ << "] GL_CLIP_PLANE0 DISable." << endl;
	}

	//! .) Use the selected primitive and the camera plane for clipping.
	bool clipUsingSelection;
	getParamFlagMeshGL( SHOW_CLIP_THRU_SEL, &clipUsingSelection );
	if( ( mPrimSelected != nullptr ) && ( clipUsingSelection ) ) {
		glEnable( GL_CLIP_PLANE2 );
		PRINT_OPENGL_ERROR( "glEnable( GL_CLIP_PLANE2 )" );
		//cout << "[MeshGLShader::" << __FUNCTION__ << "] GL_CLIP_PLANE2 ENable." << endl;
	} else {
		glDisable( GL_CLIP_PLANE2 );
		PRINT_OPENGL_ERROR( "glDisable( GL_CLIP_PLANE2 )" );
		//cout << "[MeshGLShader::" << __FUNCTION__ << "] GL_CLIP_PLANE2 DISable." << endl;
	}

	//! ----------------------------------------------------------------------------------------
	//! *) Faces of the Mesh, its plane etc.
	int shaderChoice;
	getParamIntMeshGL( MeshGLParams::SHADER_CHOICE, &shaderChoice );
	bool drawNPR = ( MeshGLParams::SHADER_NPR == shaderChoice );
	bool drawTransparency = MeshGLParams::SHADER_TRANSPARENCY == shaderChoice;

	//! \todo the release of the framebuffer can be moved to the cases down below.
	// Do not draw normally, if NPR is active.
	if( !drawNPR && !drawTransparency )  {
		// Free NPR buffers, if no longer needed. When released the flag mIsFboInitialized prevents accidentaly re-release.
		releaseFramebuffersNPR();
	}

	//display the mesh as a reduced pointcloud when moving the camera
	bool showMeshReduced;
	mWidgetParams->getParamFlagMeshWidget(MeshWidgetParams::SHOW_MESH_REDUCED, &showMeshReduced);
	if(showMeshReduced) {
		shaderChoice = SHADER_POINTCLOUD;
	}

	switch( shaderChoice ) {
		case SHADER_POINTCLOUD:
		{
			eTexMapType texMapChoice;
			getParamIntMeshGL( TEXMAP_CHOICE_FACES, reinterpret_cast<int*>(&texMapChoice) );
			vboPaintPointcloud(texMapChoice, showMeshReduced);
			break;
		}
		case SHADER_MONOLITHIC:
			//! ----------------------------------------------------------------------------------------
			//! *) Monolithic shader with all the functionality
			vboPaintFuncVal();
			break;
		case SHADER_TRANSPARENCY:
			// Do nothing here, as the corresponding function will be called later
			// after drawing the grid otherwise it won't be shown.
			// When the shader is executed here the scene histogram will work, which
			// shows nothing for the current choice of execution order.
			// ........................................................................
			// See the call of glPaintTransparent(); in MeshWidget::paintEvent
			break;
		case SHADER_WIREFRAME:
			//! ----------------------------------------------------------------------------------------
			//! *) Wireframe of vboPaintFaces();
			vboPaintWireframe();
			break;
		case SHADER_NPR:
			//! ----------------------------------------------------------------------------------------
			//! *) NPR-Version of vboPaintFaces();
			vboPaintNPR();
			break;
		case SHADER_TEXTURED:
			//! ----------------------------------------------------------------------------------------
			//! *) textured-Version of vboPaintFaces();
			vboPaintTextured();
			break;
		default:
			cerr << "[MeshGLShader::" << __FUNCTION__ << "] ERROR: Unknown shader choice " << shaderChoice << "!" << endl;
			break;
	}

	//! ----------------------------------------------------------------------------------------
	//! *) Faces of datum objects
	vboPaintFaces();

	//! ----------------------------------------------------------------------------------------
	//! *) Vertices.
	vboPaintVertices();

	//! ----------------------------------------------------------------------------------------
	//! *) Polygonal an other lines.
	vboPaintPolylines();

	//! ----------------------------------------------------------------------------------------
	//! *) Paint the bounding box of the Mesh.
	vboPaintBoundingBox();

	//! 3.) Draw other stuff:

	//! *) Polygonal lines - normals per label.
	//! \todo this BROKEN and has to be implemented within the shader.
	uint64_t labelNrs;
	bool mainNormalPolyLine;
	getParamFlagMeshGL( SHOW_NORMALS_POLYLINE_MAIN, &mainNormalPolyLine );
	if( false && mainNormalPolyLine && ( mPolyLines.size() > 0 ) && ( labelCount( Primitive::IS_POLYLINE, labelNrs ) ) ) {
		//cout << "[MeshGL::paintGL] SHOW_NORMALS_POLYLINE_MAIN" << endl;
		GLubyte* hsvMap; // = getColorMapBrewerPaired( labelNrs );
		glLineWidth( 4.0 );

		vector<PolyLine*>::iterator itPoly;
		for( itPoly=mPolyLines.begin(); itPoly!=mPolyLines.end(); itPoly++ ) {
			uint64_t currentLabel;
			if( (*itPoly)->getLabel( currentLabel ) ) {
				glColor3ubv( &hsvMap[currentLabel*3] );
			} else {
				glColor4ub( 0, 170, 255, 255 );
			}
			glPointSize( 12.0 );  // never put this between glBegin and glEnd !!!
			Vector3D polyCOG    = (*itPoly)->getCenterOfGravity();
			Vector3D polyNormal = (*itPoly)->getNormal( false );
			glBegin( GL_POINTS );
			glVertex3f( polyCOG.getX(), polyCOG.getY(), polyCOG.getZ() );
			glEnd();
			glBegin( GL_LINES );
			glVertex3f( polyCOG.getX(), polyCOG.getY(), polyCOG.getZ() );
			glVertex3f( polyCOG.getX()+polyNormal.getX(), polyCOG.getY()+polyNormal.getY(), polyCOG.getZ()+polyNormal.getZ() );
			glEnd();
		}
		delete hsvMap;
	}

	MeshWidgetParams::eSelectionModes selectionMode;
	mWidgetParams->getParamIntegerMeshWidget( MeshWidgetParams::SELECTION_MODE, reinterpret_cast<int*>(&selectionMode) );
	//! *) Mesh cone \todo source revision.
	if( selectionMode == MeshWidgetParams::SELECTION_MODE_CONE ) {
		Vector3D coneAxisTop;
		Vector3D coneAxisBot;
		double coneUpperRadius;
		double coneLowerRadius;

		if( this->getConeStatus() == CONE_DEFINED_LOWER_RADIUS ) {
			if( getConeRadii( &coneUpperRadius, &coneLowerRadius ) && getConeAxis( &coneAxisTop, &coneAxisBot ) ) {
				drawTruncatedCone( coneAxisTop, coneAxisBot, coneUpperRadius, coneLowerRadius );
			}
		}
	}
}


void MeshGLShader::glPaintTransparent()
{
	bool showMeshReduced;
	mWidgetParams->getParamFlagMeshWidget(MeshWidgetParams::SHOW_MESH_REDUCED, &showMeshReduced);

	if(showMeshReduced)
		return;

	MeshGL::glPaint();

	int drawTransparency;
	getParamIntMeshGL(MeshGLParams::SHADER_CHOICE, &drawTransparency);
	//! *) Transparency-Version of vboPaintFaces();

	if((mOpenGLContext->format().majorVersion() >= 4) ||
	(mOpenGLContext->format().majorVersion() == 4 && mOpenGLContext->format().minorVersion() >= 3))
	{
		if(drawTransparency == MeshGLParams::SHADER_TRANSPARENCY)
		{
			int bufferMethod;
			getParamIntMeshGL(TRANSPARENCY_BUFFER_METHOD, &bufferMethod);

			if(mTransIsInitialized != (bufferMethod + 1) && mTransIsInitialized != 0)
			{
				mGL4_3Functions.glDeleteBuffers(static_cast<GLsizei>(mSSBOs.size()),mSSBOs.data());


				if(mTransIsInitialized == 2)
					mGL4_3Functions.glDeleteQueries(1,&mTransFragmentQuery);

				if(mTransIsInitialized == 1 || mTransIsInitialized == 3)
					transparencyDeleteFBO();

				mTransIsInitialized = 0;
			}

			if(bufferMethod == 0)
			{
				//vboPaintTransparencyKPBuffer();
				vboPaintTransparencyWAVG();
			}
			else if(bufferMethod == 1)
			{
				vboPaintTransparencyABuffer();
			}
			else if(bufferMethod == 2)
			{
				//vboPaintTransparencyWAVG();
				vboPaintTransparencyALBuffer();
			}
		}
		else
		{

			//free transparency buffers, if no longer needed
			if(mTransIsInitialized)
			{
				mGL4_3Functions.glDeleteBuffers(static_cast<GLsizei>(mSSBOs.size()),mSSBOs.data());

				if(mTransIsInitialized == 2)
					mGL4_3Functions.glDeleteQueries(1,&mTransFragmentQuery);

				if(mTransIsInitialized == 1 || mTransIsInitialized == 3)
					transparencyDeleteFBO();

				mTransIsInitialized = 0;
			}
		}
	}
	//no OpenGl4.3 -> only weighted average blending (OpenGL3.2)
	else
	{
		if(drawTransparency)
		{
			vboPaintTransparencyWAVG();
		}
		else
		{
			if(mTransIsInitialized)
			{
				transparencyDeleteFBO();
				mTransIsInitialized = 0;
			}
		}
	}

}

void MeshGLShader::glPaintOverlay()
{
	bool param;

	getParamFlagMeshGL(SHOW_BADLIT_AREAS, &param);

	if(param)
	{
		vboPaintLightingOverlay();
	}
}

//! Fills the depth buffer according to the given transformation and also sets the fragment's color components to its depth
//! @param rTransformMat transformation matrix specifiyint the transformation
void MeshGLShader::glPaintDepth( const QMatrix4x4 &rTransformMat ) {
#ifdef DEBUG_SHOW_ALL_METHOD_CALLS
	cout << "[MeshGLShader::" << __FUNCTION__ << "]" << endl;
#endif
	const auto mShaderDepth = mShaderManager->getShader(ShaderManager::ShaderName::DEPTH);

	if(mShaderDepth == nullptr)
		return;

	MeshGL::glPaintDepth( rTransformMat );

	glClear(GL_DEPTH_BUFFER_BIT);

	if( !mShaderDepth->bind() ) {
		cerr << "[MeshGLShader::" << __FUNCTION__ << "] ERROR: binding shader program!" << endl;
	} else {
		mShaderDepth->setUniformValue( "transformMat", rTransformMat);

		PglBindVertexArray glBindVertexArray = reinterpret_cast<PglBindVertexArray>(mOpenGLContext->getProcAddress( "glBindVertexArray" ));
		glBindVertexArray( mVAO );
		PRINT_OPENGL_ERROR( "glBindVertexArray( mVAO )" );
		shaderSetLocationBasicAttribs(mShaderDepth, VBUFF_VERTICES_STRIPED, static_cast<unsigned>(sizeof(grVertexStripeElment)));

		mVertBufObjs[VBUFF_FACES]->bind();
		glDrawElements( GL_TRIANGLES, mVertBufObjs[VBUFF_FACES]->size()/sizeof(GLuint), GL_UNSIGNED_INT, nullptr );
		PRINT_OPENGL_ERROR( "glDrawElements( GL_TRIANGLES, mVBOSizes[VBUFF_FACES], GL_UNSIGNED_INT, NULL );" );
		mVertBufObjs[VBUFF_FACES]->release();
	}
}

//! Paints per vertex light intensities (obtained by simulating frontal lighting) to individual pixels
//! @param rTransformMat transformation matrix that is applied before simulating frontal lighting
//! @param rXResolution horizontal resolution of the current framebuffer
//! @param rYResolution vertical resolution of the current framebuffer
//! @param rDepthTexture 2D texture representing the depth buffer that will be interpreted as corresponding to the given transformation
//! @param rZTolerance tolerance used tolerance that is used during occlusion checks with rDepthTexture. The values of rDepthTexture will be offset by this tolerance
//! @param rFirstVertexIdx light intensities will be calculated and painted for rXResolution * rYResolution vertices beginning at the vertex with index rFirstVertIdx
void MeshGLShader::glPaintFrontalLightPerVertex( const QMatrix4x4 &rTransformMat,
										   GLint rXResolution,
										   GLint rYResolution,
										   GLuint rDepthTexture,
										   GLfloat rZTolerance,
										   GLint rFirstVertIdx) {
#ifdef DEBUG_SHOW_ALL_METHOD_CALLS
	cout << "[MeshGL::" << __FUNCTION__ << "]" << endl;
#endif

	const auto mShaderFrontalLightPerVertex = mShaderManager->getShader(ShaderManager::ShaderName::FRONTAL_LIGHT_PER_VERTEX);
	if(mShaderFrontalLightPerVertex == nullptr)
		return;


	MeshGL::glPaintFrontalLightPerVertex( rTransformMat, rXResolution, rYResolution, rDepthTexture, rZTolerance, rFirstVertIdx );

	if( !mShaderFrontalLightPerVertex->bind() ) {
		cerr << "[MeshGLShader::" << __FUNCTION__ << "] ERROR: binding shader program!" << endl;
	} else {
		mShaderFrontalLightPerVertex->setUniformValue( "transformMat", rTransformMat );
		mShaderFrontalLightPerVertex->setUniformValue( "xResolution", rXResolution);
		mShaderFrontalLightPerVertex->setUniformValue( "yResolution", rYResolution);
		mShaderFrontalLightPerVertex->setUniformValue( "zTolerance", rZTolerance);
		mShaderFrontalLightPerVertex->setUniformValue( "vertIDOffset", rFirstVertIdx);

		glBindTexture( GL_TEXTURE_2D, rDepthTexture);

		PglBindVertexArray glBindVertexArray = reinterpret_cast<PglBindVertexArray>(mOpenGLContext->getProcAddress( "glBindVertexArray" ));
		glBindVertexArray( mVAO );
		PRINT_OPENGL_ERROR( "glBindVertexArray( mVAO )" );

		shaderSetLocationBasicAttribs(mShaderFrontalLightPerVertex, VBUFF_VERTICES_STRIPED, static_cast<unsigned>(sizeof(grVertexStripeElment)));

		mVertBufObjs[VBUFF_VERTICES_STRIPED]->bind();
		glDrawArrays( GL_POINTS, rFirstVertIdx, std::min(static_cast<GLsizei>(rXResolution * rYResolution),
		                                                 static_cast<GLsizei>(mVertBufObjs[VBUFF_VERTICES_STRIPED]->size() / sizeof(grVertexStripeElment) - rFirstVertIdx)) );
		PRINT_OPENGL_ERROR( "glDrawArrays( GL_POINTS, rFirstVertex, min((long unsigned int) rXResolution * rYResolution, mVertBufObjs[VBUFF_VERTICES_STRIPED]->size() / sizeof(grVertexStripeElment) - rFirstVertIdx) );" );
		mVertBufObjs[VBUFF_VERTICES_STRIPED]->release();
	}
}

//==============================================================================================================================================================

<<<<<<< HEAD
//! Adds shaders from source and links them.
//! In case of an error a message is shown and
//! @returns false in case of an error. true otherwise.
bool MeshGLShader::shaderLink( QOpenGLShaderProgram** rShaderProgram, //!< Pointer to the shader program.
							   const QString& rVertSrc,                      //!< Name of the source file for the vertex shader.
							   const QString& rGeomSrc,                      //!< Name of the source file for the vertex shader. Optional - for none use "".
							   const QString& rFragSrc,                      //!< Name of the source file for the vertex shader.
							   const QString& rName                          //!< Name of the shader for error messages and warnings.
							  ) {

        //! \todo uncomment error messages

	if( (*rShaderProgram) != nullptr ) {
                //SHOW_MSGBOX_CRIT( QString( "GLSL Error (" + rName + ")" ), "Shader program (" + rName + ") already exists!" );
		cerr << "[MeshGLShader::" << __FUNCTION__ << "] ERROR: shader program (" << rName.toStdString() << ") already exists!" << endl;
		return false;
	}

	(*rShaderProgram) = new QOpenGLShaderProgram();
	// Vertex shader:
	if( !(*rShaderProgram)->addShaderFromSourceFile( QOpenGLShader::Vertex, rVertSrc ) ) {
		QString linkMsgs = (*rShaderProgram)->log();
		linkMsgs = linkMsgs.left( linkMsgs.indexOf( "***" ) );
		cerr << "[MeshGLShader::" << __FUNCTION__ << "] ERROR: compiling shader program (" << rName.toStdString() << "/vert): " << linkMsgs.toStdString() << endl;
                //SHOW_MSGBOX_CRIT( QString( "GLSL Error (" + rName + "/vert)" ), linkMsgs );
		return false;
	}
	// Geometry shader is optional:
	if( rGeomSrc.length() > 0 ) {
		if( !(*rShaderProgram)->addShaderFromSourceFile( QOpenGLShader::Geometry, rGeomSrc ) ) {
			QString linkMsgs = (*rShaderProgram)->log();
			linkMsgs = linkMsgs.left( linkMsgs.indexOf( "***" ) );
			cerr << "[MeshGLShader::" << __FUNCTION__ << "] ERROR: compiling shader program (" << rName.toStdString() << "/geom): " << linkMsgs.toStdString() << endl;
			SHOW_MSGBOX_CRIT( QString( "GLSL Error (" + rName + "/geom)" ), linkMsgs );
			return false;
		}
	}
	// Fragment shader:
	if( !(*rShaderProgram)->addShaderFromSourceFile( QOpenGLShader::Fragment, rFragSrc ) ) {
		QString linkMsgs = (*rShaderProgram)->log();
		linkMsgs = linkMsgs.left( linkMsgs.indexOf( "***" ) );
		cerr << "[MeshGLShader::" << __FUNCTION__ << "] ERROR: compiling shader program (" << rName.toStdString() << "/frag): " << linkMsgs.toStdString() << endl;
                //SHOW_MSGBOX_CRIT( QString( "GLSL Error (" + rName + "/frag)" ), linkMsgs );
		return false;
	}

	// LINK Shader
	//-------------------------
	if( !(*rShaderProgram)->link() ) {
		QString linkMsgs = (*rShaderProgram)->log();
		linkMsgs = linkMsgs.left( linkMsgs.indexOf( "***" ) );
		cerr << "[MeshGLShader::" << __FUNCTION__ << "] ERROR: linking shader program (" << rName.toStdString() << "): " << linkMsgs.toStdString() << endl;
                //SHOW_MSGBOX_CRIT( QString( "GLSL Error" ), linkMsgs );
		return false;
	} else {
		cout << "[MeshGLShader::" << __FUNCTION__ << "] Linking shader program (" << rName.toStdString() << ") successfull." << endl;
	}


	return true;
}

//--------------------------------------------------------------------------------------------------------------------------------------------------------------

=======
>>>>>>> c16145fa
//! Set a shader's basic uniforms: the modelview and the projection matrix.
void MeshGLShader::shaderSetLocationBasicMatrices( QOpenGLShaderProgram* rShaderProgram ) {
#ifdef DEBUG_SHOW_ALL_METHOD_CALLS
	cout << "[MeshGLShader::" << __FUNCTION__ << "]" << endl;
#endif
	// Prepare the modelview and projection matrices
	QMatrix4x4 pmvMatrix( mMatModelView[0], mMatModelView[4], mMatModelView[8],  mMatModelView[12],
						  mMatModelView[1], mMatModelView[5], mMatModelView[9],  mMatModelView[13],
						  mMatModelView[2], mMatModelView[6], mMatModelView[10], mMatModelView[14],
						  mMatModelView[3], mMatModelView[7], mMatModelView[11], mMatModelView[15] );
	QMatrix4x4 ppvMatrix( mMatProjection[0], mMatProjection[4], mMatProjection[8],  mMatProjection[12],
						  mMatProjection[1], mMatProjection[5], mMatProjection[9],  mMatProjection[13],
						  mMatProjection[2], mMatProjection[6], mMatProjection[10], mMatProjection[14],
						  mMatProjection[3], mMatProjection[7], mMatProjection[11], mMatProjection[15] );
	// set matrices
	rShaderProgram->setUniformValue( "modelview", pmvMatrix );
	PRINT_OPENGL_ERROR( "SHADER operations!" );
	rShaderProgram->setUniformValue( "projection", ppvMatrix );
	PRINT_OPENGL_ERROR( "SHADER operations!" );
}

//! Set a shader's basic attributes.
void MeshGLShader::shaderSetLocationBasicAttribs( QOpenGLShaderProgram* rShaderProgram, eVertBufObjs rBufferId, int rStride ) {
#ifdef DEBUG_SHOW_ALL_METHOD_CALLS
	cout << "[MeshGLShader::" << __FUNCTION__ << "]" << endl;
#endif
	// Sanity checks:
	if( mVertBufObjs[rBufferId] == nullptr ) {
		cerr << "[MeshGLShader::" << __FUNCTION__ << "] ERROR: Null pointer given!" << endl;
		return;
	}
	if( !(mVertBufObjs[rBufferId]->isCreated()) ) {
		cerr << "[MeshGLShader::" << __FUNCTION__ << "] ERROR: Buffer not created!" << endl;
		return;
	}

	// Strided Data -- map buffer
	mVertBufObjs[rBufferId]->bind();
	PRINT_OPENGL_ERROR( "mVertBufObjs[rBufferId]->bind();" );
	// Strided data -- first there floats are the position vectors.
	rShaderProgram->setAttributeBuffer( "position", GL_FLOAT, 0, 3, rStride ); // rShaderLocationBasic->mVertexPos
	PRINT_OPENGL_ERROR( "SHADER operations!" );
	rShaderProgram->enableAttributeArray( "position" ); // rShaderLocationBasic->mVertexPos
	PRINT_OPENGL_ERROR( "SHADER operations!" );
	// Strided data -- second set of there floats are the normal vectors.
	size_t offSetNormals = sizeof(GLfloat)*3;
	rShaderProgram->setAttributeBuffer( "vNormal", GL_FLOAT, static_cast<int>(offSetNormals), 3, rStride ); // rShaderLocationBasic->mVertexNormal
	PRINT_OPENGL_ERROR( "SHADER operations!" );
	rShaderProgram->enableAttributeArray( "vNormal" ); // rShaderLocationBasic->mVertexNormal
	PRINT_OPENGL_ERROR( "SHADER operations!" );

	size_t offSetColors = offSetNormals + sizeof(GLfloat)*3;
	rShaderProgram->setAttributeBuffer( "vColor", GL_UNSIGNED_BYTE, static_cast<int>(offSetColors), 4, rStride );
	rShaderProgram->enableAttributeArray( "vColor" );
	PRINT_OPENGL_ERROR( "Shader enableAttributeArray" );
	size_t offSetFuncVal = offSetColors+sizeof(GLubyte)*4;
	rShaderProgram->setAttributeBuffer( "vFuncVal", GL_FLOAT, static_cast<int>(offSetFuncVal), 1, rStride );
	rShaderProgram->enableAttributeArray( "vFuncVal" );
	PRINT_OPENGL_ERROR( "Shader enableAttributeArray" );
}

//! Set a shaders basic uniforms and attributes for faces.
void MeshGLShader::shaderSetLocationBasicFaces( QOpenGLShaderProgram* rShaderProgram ) {
#ifdef DEBUG_SHOW_ALL_METHOD_CALLS
	cout << "[MeshGLShader::" << __FUNCTION__ << "]" << endl;
#endif
	// Backfaces - culling and color
	bool boolParam;
	getParamFlagMeshGL( MeshGLParams::SHOW_FACES_CULLED, &boolParam );
	rShaderProgram->setUniformValue( "backCulling", boolParam );

	getParamFlagMeshGL( MeshGLParams::BACKFACE_LIGHTING, &boolParam );
	rShaderProgram->setUniformValue( "backLighting", boolParam);

	PRINT_OPENGL_ERROR( "SHADER operations!" );
	GLfloat colorBackface[4];
	mRenderColors->getColorSettings( MeshGLColors::COLOR_MESH_BACKFACE, colorBackface );
	rShaderProgram->setUniformValue( "colorSolidBack", colorBackface[0], colorBackface[1], colorBackface[2], colorBackface[3] );
	PRINT_OPENGL_ERROR( "SHADER operations!" );

	// Flat or smooth shading?
	bool smoothShade;
	getParamFlagMeshGL( MeshGLParams::SHOW_SMOOTH, &smoothShade );
	rShaderProgram->setUniformValue( "flatShade", not( smoothShade ) ); // rShaderLocationBasic->mFlatShade
	PRINT_OPENGL_ERROR( "SHADER operations!" );
}

//! Set a shaders basic uniforms regarding lighting.
void MeshGLShader::shaderSetLocationBasicLight( QOpenGLShaderProgram* rShaderProgram ) {
#ifdef DEBUG_SHOW_ALL_METHOD_CALLS
	cout << "[MeshGLShader::" << __FUNCTION__ << "]" << endl;
#endif
	// Lighting turned on?
	bool lightingSet;
	mWidgetParams->getParamFlagMeshWidget( MeshWidgetParams::LIGHT_ENABLED, &lightingSet );
	rShaderProgram->setUniformValue( "uLightEnabled", static_cast<GLboolean>(lightingSet) );
	if( !lightingSet ) {
		rShaderProgram->setUniformValue( "uLightVectors", 0 );
		return;
	}

	// Material related;
	double materialShininess;
	mWidgetParams->getParamFloatMeshWidget( MeshWidgetParams::MATERIAL_SHININESS, &materialShininess );
	rShaderProgram->setUniformValue( "Shininess", static_cast<GLfloat>(materialShininess) );
	double materialSpecular;
	mWidgetParams->getParamFloatMeshWidget( MeshWidgetParams::MATERIAL_SPECULAR, &materialSpecular );

	// Material AND light -- directional -- fixed to camera
	//------------------------------------------------------------------------------------------------------------------------------------------------------
	QVector4D diffuseFixCam( 1.0, 1.0, 1.0, 1.0 );
	bool lightFixedCam;
	mWidgetParams->getParamFlagMeshWidget( MeshWidgetParams::LIGHT_FIXED_CAM, &lightFixedCam );
	if( lightFixedCam ) {
		double lightFixedCamPhi;
		double lightFixedCamTheta;
		mWidgetParams->getParamFloatMeshWidget( MeshWidgetParams::LIGHT_FIXED_CAM_ANGLE_PHI,   &lightFixedCamPhi   );
		mWidgetParams->getParamFloatMeshWidget( MeshWidgetParams::LIGHT_FIXED_CAM_ANGLE_THETA, &lightFixedCamTheta );
		Vector3D lightDirCamAngles( lightFixedCamPhi, lightFixedCamTheta, false );
		QVector3D lightDirCam( lightDirCamAngles.getX(), lightDirCamAngles.getY(), lightDirCamAngles.getZ() );
		rShaderProgram->setUniformValue( "uLightDirectionFixedCamera", lightDirCam );
	} else {
		diffuseFixCam = QVector4D( 0.0f, 0.0f, 0.0f, 0.0f );
		rShaderProgram->setUniformValue( "uLightDirectionFixedCamera", QVector3D( 0.0, 0.0, 0.0 ) );
	}
	double lightFixedCamBright = 0.0f;
	mWidgetParams->getParamFloatMeshWidget( MeshWidgetParams::LIGHT_FIXED_CAM_INTENSITY, &lightFixedCamBright );
	diffuseFixCam *= lightFixedCamBright;
	diffuseFixCam.setW( 1.0f );
	rShaderProgram->setUniformValue( "FixedCam_DiffuseProduct", diffuseFixCam );
	QVector4D specularFixCam( diffuseFixCam.toVector3D() );
	specularFixCam *= materialSpecular;
	specularFixCam.setW( 1.0f );
	rShaderProgram->setUniformValue( "FixedCam_SpecularProduct", specularFixCam );
	//------------------------------------------------------------------------------------------------------------------------------------------------------

	// Material AND light -- directional -- fixed to world/object
	//------------------------------------------------------------------------------------------------------------------------------------------------------
	QVector4D diffuseFixWorld( 1.0, 1.0, 1.0, 1.0 );
	bool lightFixedWorld;
	mWidgetParams->getParamFlagMeshWidget( MeshWidgetParams::LIGHT_FIXED_WORLD, &lightFixedWorld );
	if( lightFixedWorld ) {
		double lightFixedWorldPhi;
		double lightFixedWorldTheta;
		mWidgetParams->getParamFloatMeshWidget( MeshWidgetParams::LIGHT_FIXED_WORLD_ANGLE_PHI,   &lightFixedWorldPhi   );
		mWidgetParams->getParamFloatMeshWidget( MeshWidgetParams::LIGHT_FIXED_WORLD_ANGLE_THETA, &lightFixedWorldTheta );
		Vector3D lightDirWorldAngles( lightFixedWorldPhi, lightFixedWorldTheta, false );
		QVector3D lightDirWorld( lightDirWorldAngles.getX(), lightDirWorldAngles.getY(), lightDirWorldAngles.getZ() );
		rShaderProgram->setUniformValue( "uLightDirectionFixedWorld", lightDirWorld );
	} else {
		diffuseFixWorld = QVector4D( 0.0f, 0.0f, 0.0f, 0.0f );
		rShaderProgram->setUniformValue( "uLightDirectionFixedWorld", QVector3D( 0.0, 0.0, 0.0 ) );
	}
	double lightFixedWorldBright = 0.0f;
	mWidgetParams->getParamFloatMeshWidget( MeshWidgetParams::LIGHT_FIXED_WORLD_INTENSITY, &lightFixedWorldBright );
	diffuseFixWorld *= lightFixedWorldBright;
	diffuseFixWorld.setW( 1.0f );
	rShaderProgram->setUniformValue( "FixedWorld_DiffuseProduct", diffuseFixWorld );
	QVector4D specularFixWorld( diffuseFixWorld.toVector3D() );
	specularFixWorld *= materialSpecular;
	specularFixWorld.setW( 1.0f );
	rShaderProgram->setUniformValue( "FixedWorld_SpecularProduct", specularFixWorld );
	//------------------------------------------------------------------------------------------------------------------------------------------------------

	// Light -- ambient
	bool lightAmbient;
	mWidgetParams->getParamFlagMeshWidget( MeshWidgetParams::LIGHT_AMBIENT, &lightAmbient );
	QVector4D ambient( 1.0, 1.0, 1.0, 1.0 ); // Ambient at 100% and all other lights off is equal to rendering without lights.
	if( lightAmbient ) { // Ambient on => fetch brightness.
		double lightAmbientAmount;
		mWidgetParams->getParamFloatMeshWidget( MeshWidgetParams::AMBIENT_LIGHT, &lightAmbientAmount );
		ambient *= lightAmbientAmount;
	} else { // Ambient off => ignore brightness.
		ambient *= 0.0f;
	}
	ambient.setW( 1.0f );
	rShaderProgram->setUniformValue( "AmbientProduct", ambient );

	// Light - show directions
	MeshWidgetParams::eMouseModes currMouseMode;
	mWidgetParams->getParamIntegerMeshWidget( MeshWidgetParams::MOUSE_MODE, reinterpret_cast<int*>(&currMouseMode) );

	int lightVectors = currMouseMode == MeshWidgetParams::MOUSE_MODE_MOVE_LIGHT_FIXED_CAM    ? 1 :
	                   currMouseMode == MeshWidgetParams::MOUSE_MODE_MOVE_LIGHT_FIXED_OBJECT ? 2 :
	                   0;

	rShaderProgram->setUniformValue( "uLightVectors", lightVectors );

	double lightVectorLength = 0.0;
	getParamFloatMeshGL( MeshGLParams::LIGHTVECTOR_LENGTH, &lightVectorLength);
	rShaderProgram->setUniformValue("uLightVeclLength", static_cast<GLfloat>(lightVectorLength));

	// Limit number of directional vectors shown.
	int maxLightVecs; // 5000 seems to be a good choice.
	mWidgetParams->getParamIntegerMeshWidget( MeshWidgetParams::LIGHT_VECTORS_SHOWN_MAX, &maxLightVecs );
	int lightVecModVal = 0;
	if( maxLightVecs > 0 ) { // otherwise we get bad values or a division by zero.
		lightVecModVal = static_cast<int>(getFaceNr()) / maxLightVecs;
	}
	rShaderProgram->setUniformValue( "uLightVecModVal", lightVecModVal );

	PRINT_OPENGL_ERROR( "SHADER operations!" );
}

//! Set a shaders basic uniforms regarding fog.
//! Attention: contains hard-coded parameters.
void MeshGLShader::shaderSetLocationBasicFog( QOpenGLShaderProgram* rShaderProgram ) {
#ifdef DEBUG_SHOW_ALL_METHOD_CALLS
	cout << "[MeshGLShader::" << __FUNCTION__ << "]" << endl;
#endif
	// Fog present?
	bool fogPresent;
	mWidgetParams->getParamFlagMeshWidget( MeshWidgetParams::SHOW_FOG, &fogPresent );
	rShaderProgram->setUniformValue( "fogPresent", fogPresent );
	if( !fogPresent ) {
		return;
	}
	// Fog color.
	rShaderProgram->setUniformValue( "fogParams.vFogColor", QColor( 178, 178, 178, 255 ) );
	// Linear fog parameters:
	double fogLinearStart;
	mWidgetParams->getParamFloatMeshWidget( MeshWidgetParams::FOG_LINEAR_START, &fogLinearStart );
	rShaderProgram->setUniformValue( "fogParams.fStart", static_cast<GLfloat>(fogLinearStart) );
	double fogLinearEnd;
	mWidgetParams->getParamFloatMeshWidget( MeshWidgetParams::FOG_LINEAR_END, &fogLinearEnd );
	rShaderProgram->setUniformValue( "fogParams.fEnd", static_cast<GLfloat>(fogLinearEnd) );
	// Fog parameter for exp and exp2 functions:
	rShaderProgram->setUniformValue( "fogParams.fDensity", 0.005f );
	// Fog function:
	rShaderProgram->setUniformValue( "fogParams.iEquation", GLSL_FOG_EQUATION_LINEAR );
	PRINT_OPENGL_ERROR( "SHADER operations!" );
}

//! Set a shaders basic uniforms regarding vertex SPRITES and NORMALS.
void MeshGLShader::shaderSetLocationVertexSprites( QOpenGLShaderProgram* rShaderProgram ) {
	// Set the mesh plane as clipping plane:
	double clipPlane[4];
	getPlaneHNF( clipPlane );
	rShaderProgram->setUniformValue( "uClipPlane0", clipPlane[0], clipPlane[1], clipPlane[2], clipPlane[3] );
	// Set the COG of the selected primitve as clip plane (implictly using the camera's view direction):
	if( mPrimSelected != nullptr ) {
		Vector3D selPrimCog = mPrimSelected->getCenterOfGravity();
		rShaderProgram->setUniformValue( "uClipBefore", selPrimCog.getX(), selPrimCog.getY(), selPrimCog.getZ() );
	}

	// Material - solid color:
	GLfloat colorSolidMesh[4];
	mRenderColors->getColorSettings( MeshGLColors::COLOR_MESH_SOLID, colorSolidMesh );
	rShaderProgram->setUniformValue( "colorSolid", colorSolidMesh[0], colorSolidMesh[1], colorSolidMesh[2], colorSolidMesh[3] );
	PRINT_OPENGL_ERROR( "Shader setUniformValue" );

	// Bind the 2D texture used for colorramps and labels!
	//glBindTexture( GL_TEXTURE_2D, mTextureMaps[0] );
	//PRINT_OPENGL_ERROR( "glBindTexture( GL_TEXTURE_2D, mTextureMaps[0] )" );
	mTextureMaps[0]->bind();
	GLint texId;
	glGetIntegerv(GL_ACTIVE_TEXTURE, &texId);
	texId -= GL_TEXTURE0;
	PRINT_OPENGL_ERROR( "binding mTextureMaps[0]" );
	//cout << "[MeshGLShader::" << __FUNCTION__ << "] texId: " << texId << endl;
	// Set the ID of the texture map:
	rShaderProgram->setUniformValue( "uLabelTexMap", texId );
	rShaderProgram->setUniformValue( "uFuncValTexMap", texId );
	PRINT_OPENGL_ERROR( "Shader setAttributeValue" );

	// Set values for rendering of the labels:
	int labelShift;
	getParamIntMeshGL( MeshGLParams::COLMAP_LABEL_OFFSET, &labelShift );
	rShaderProgram->setUniformValue( "uLabelCountOffset", static_cast<GLfloat>(labelShift) );
	bool showLabelsMonoColor;
	getParamFlagMeshGL( MeshGLParams::SHOW_LABELS_MONO_COLOR, &showLabelsMonoColor );
	rShaderProgram->setUniformValue( "uLabelSameColor", showLabelsMonoColor );
	GLfloat somemColorSetting[4];
	mRenderColors->getColorSettings( MeshGLColors::COLOR_LABEL_SOLID, somemColorSetting );
	rShaderProgram->setUniformValue( "uLabelSingleColor", somemColorSetting[0], somemColorSetting[1], somemColorSetting[2], somemColorSetting[3] );
	mRenderColors->getColorSettings( MeshGLColors::COLOR_LABEL_BORDER, somemColorSetting );
	rShaderProgram->setUniformValue( "uLabelBorderColor", somemColorSetting[0], somemColorSetting[1], somemColorSetting[2], somemColorSetting[3] );
	mRenderColors->getColorSettings( MeshGLColors::COLOR_LABEL_NOT_ASSIGNED, somemColorSetting );
	rShaderProgram->setUniformValue( "uLabelNoColor", somemColorSetting[0], somemColorSetting[1], somemColorSetting[2], somemColorSetting[3] );
	mRenderColors->getColorSettings( MeshGLColors::COLOR_LABEL_BACKGROUND, somemColorSetting );
	rShaderProgram->setUniformValue( "uLabelBackgroundColor", somemColorSetting[0], somemColorSetting[1], somemColorSetting[2], somemColorSetting[3] );
	PRINT_OPENGL_ERROR( "Shader setUniformValue" );

	// Set parameters of the color mapping.
	int colMapID = GLSL_COLMAP_GRAYSCALE;
	getParamIntMeshGL( MeshGLParams::GLSL_COLMAP_CHOICE, &colMapID );
	rShaderProgram->setUniformValue( "uFuncValColorMap", static_cast<GLfloat>(colMapID) );
	PRINT_OPENGL_ERROR( "Shader setUniformValue" );
	// Set the colored range.
	double funcValMin;
	double funcValMax;
	getFuncValMinMaxUser( &funcValMin, &funcValMax );
	rShaderProgram->setUniformValue( "uFuncValMin",  static_cast<GLfloat>(funcValMin) );
	rShaderProgram->setUniformValue( "uFuncValMax",  static_cast<GLfloat>(funcValMax) );
	PRINT_OPENGL_ERROR( "Shader setUniformValue" );
	//cout << "[MeshGLShader::" << __FUNCTION__ << "] funcValMin: " << funcValMin << "  funcValMax: " << funcValMax << endl;
	// Inversion of the colormap
	bool funcValInvertMap = false;
	getParamFlagMeshGL( MeshGLParams::SHOW_COLMAP_INVERT, &funcValInvertMap );
	rShaderProgram->setUniformValue( "uFuncValInvert", static_cast<GLboolean>(funcValInvertMap) );
	PRINT_OPENGL_ERROR( "Shader setUniformValue" );
	// Repeat colormap
	bool funcValRepeat = false;
	getParamFlagMeshGL( MeshGLParams::SHOW_REPEAT_COLMAP_FUNCVAL, &funcValRepeat );
	rShaderProgram->setUniformValue( "uFuncValRepeat", static_cast<GLboolean>(funcValRepeat) );
	PRINT_OPENGL_ERROR( "Shader setUniformValue" );
	double funcValRepeatIntervall;
	getParamFloatMeshGL( MeshGLParams::WAVES_COLMAP_LEN, &funcValRepeatIntervall );
	rShaderProgram->setUniformValue( "uFuncValIntervall", static_cast<GLfloat>(funcValRepeatIntervall) );
	PRINT_OPENGL_ERROR( "Shader setUniformValue" );

	// Strided Data -- map buffer
	//----------------------------------
	mVertBufObjs[VBUFF_VERTICES_STRIPED]->bind();
	PRINT_OPENGL_ERROR( "mVertBufObjs[VBUFF_VERTICES_STRIPED].bind();" );
	// Strided data -- one function value per vertex.
	size_t offSetColors = sizeof(GLfloat)*6;
	rShaderProgram->setAttributeBuffer( "vColor", GL_UNSIGNED_BYTE, static_cast<int>(offSetColors), 4, static_cast<int>(sizeof(grVertexStripeElment)) );
	rShaderProgram->enableAttributeArray( "vColor" );
	PRINT_OPENGL_ERROR( "Shader enableAttributeArray" );
	size_t offSetFuncVal = offSetColors+sizeof(GLubyte)*4;
	rShaderProgram->setAttributeBuffer( "vFuncVal", GL_FLOAT, static_cast<int>(offSetFuncVal), 1, static_cast<int>(sizeof(grVertexStripeElment)) );
	rShaderProgram->enableAttributeArray( "vFuncVal" );
	PRINT_OPENGL_ERROR( "Shader enableAttributeArray" );
	size_t offSetLabelID = offSetFuncVal + sizeof(GLfloat);
	rShaderProgram->setAttributeBuffer( "vLabelID", GL_FLOAT, static_cast<int>(offSetLabelID), 1, static_cast<int>(sizeof(grVertexStripeElment)) );
	rShaderProgram->enableAttributeArray( "vLabelID" );
	PRINT_OPENGL_ERROR( "Shader enableAttributeArray" );
	size_t offSetFlags = offSetLabelID + sizeof(GLfloat);
	rShaderProgram->setAttributeBuffer( "vFlags", GL_FLOAT, static_cast<int>(offSetFlags), 1, static_cast<int>(sizeof(grVertexStripeElment)) );
	rShaderProgram->enableAttributeArray( "vFlags" );
	PRINT_OPENGL_ERROR( "Shader enableAttributeArray" );
}

void MeshGLShader::shaderSetMeshBasicFuncVals(QOpenGLShaderProgram *rShaderProgram)
{
	shaderSetLocationBasicMatrices( rShaderProgram );
	shaderSetLocationBasicAttribs( rShaderProgram, VBUFF_VERTICES_STRIPED, static_cast<int>(sizeof(grVertexStripeElment)) );
	shaderSetLocationBasicFaces( rShaderProgram );

	// More Strided Data -- map buffer
	//----------------------------------
	size_t offSetLabelID = sizeof(GLfloat)*6 + sizeof(GLubyte)*4 + sizeof(GLfloat);
	rShaderProgram->setAttributeBuffer( "vLabelID", GL_FLOAT, static_cast<int>(offSetLabelID), 1, static_cast<int>(sizeof(grVertexStripeElment)) );
	rShaderProgram->enableAttributeArray( "vLabelID" );
	PRINT_OPENGL_ERROR( "Shader enableAttributeArray" );
	size_t offSetFlags = offSetLabelID + sizeof(GLfloat);
	rShaderProgram->setAttributeBuffer( "vFlags", GL_FLOAT, static_cast<int>(offSetFlags), 1, static_cast<int>(sizeof(grVertexStripeElment)) );
	rShaderProgram->enableAttributeArray( "vFlags" );
	PRINT_OPENGL_ERROR( "Shader enableAttributeArray" );


	// Set the basic lighting:
	shaderSetLocationBasicLight( rShaderProgram );

	// Set the basic fog:
	shaderSetLocationBasicFog( rShaderProgram );
	PRINT_OPENGL_ERROR( "Setting the Basics" );

	double clipPlane[4];
	getPlaneHNF( clipPlane );
	rShaderProgram->setUniformValue( "uClipPlane0", clipPlane[0], clipPlane[1], clipPlane[2], clipPlane[3] );
	PRINT_OPENGL_ERROR( "Shader setUniformValue: uClipPlane0" );
	// Set the COG of the selected primitve as clip plane (implictly using the camera's view direction):
	if( mPrimSelected != nullptr ) {
		Vector3D selPrimCog = mPrimSelected->getCenterOfGravity();
		rShaderProgram->setUniformValue( "uClipBefore", selPrimCog.getX(), selPrimCog.getY(), selPrimCog.getZ() );
		PRINT_OPENGL_ERROR( "Shader setUniformValue: uClipBefore" );
	}

	GLfloat colorSolidStored[4];
	mRenderColors->getColorSettings( MeshGLColors::COLOR_MESH_SOLID, colorSolidStored );
	rShaderProgram->setUniformValue( "colorSolid", colorSolidStored[0], colorSolidStored[1], colorSolidStored[2], colorSolidStored[3] );
	PRINT_OPENGL_ERROR( "Shader setUniformValue: colorSolid" );
	// Bind the 2D texture used for colorramps and labels!
	mTextureMaps[0]->bind();

	GLint texId;
	glGetIntegerv(GL_ACTIVE_TEXTURE, &texId);
	texId -= GL_TEXTURE0;
    PRINT_OPENGL_ERROR( "binding mTextureMaps[0]" );

	rShaderProgram->setUniformValue( "uLabelTexMap", texId );
    PRINT_OPENGL_ERROR( "Shader setAttributeValue" );
	rShaderProgram->setUniformValue( "uFuncValTexMap", texId );
    PRINT_OPENGL_ERROR( "Shader setAttributeValue" );

    // Set values for rendering of the labels:
    int labelShift;
    getParamIntMeshGL( MeshGLParams::COLMAP_LABEL_OFFSET, &labelShift );
    rShaderProgram->setUniformValue( "uLabelCountOffset", static_cast<GLfloat>(labelShift) );
    bool showLabelsMonoColor;
    getParamFlagMeshGL( MeshGLParams::SHOW_LABELS_MONO_COLOR, &showLabelsMonoColor );
    rShaderProgram->setUniformValue( "uLabelSameColor", showLabelsMonoColor );
	GLfloat somemColorSetting[4];
	mRenderColors->getColorSettings( MeshGLColors::COLOR_LABEL_SOLID, somemColorSetting );
	rShaderProgram->setUniformValue( "uLabelSingleColor", somemColorSetting[0], somemColorSetting[1], somemColorSetting[2], somemColorSetting[3] );
	mRenderColors->getColorSettings( MeshGLColors::COLOR_LABEL_BORDER, somemColorSetting );
	rShaderProgram->setUniformValue( "uLabelBorderColor", somemColorSetting[0], somemColorSetting[1], somemColorSetting[2], somemColorSetting[3] );
	mRenderColors->getColorSettings( MeshGLColors::COLOR_LABEL_NOT_ASSIGNED, somemColorSetting );
	rShaderProgram->setUniformValue( "uLabelNoColor", somemColorSetting[0], somemColorSetting[1], somemColorSetting[2], somemColorSetting[3] );
	mRenderColors->getColorSettings( MeshGLColors::COLOR_LABEL_BACKGROUND, somemColorSetting );
	rShaderProgram->setUniformValue( "uLabelBackgroundColor", somemColorSetting[0], somemColorSetting[1], somemColorSetting[2], somemColorSetting[3] );
	PRINT_OPENGL_ERROR( "Shader setUniformValue" );

	// Set parameters of the color mapping.
	int colMapID = GLSL_COLMAP_GRAYSCALE;
	getParamIntMeshGL( MeshGLParams::GLSL_COLMAP_CHOICE, &colMapID );
	rShaderProgram->setUniformValue( "uFuncValColorMap", static_cast<GLfloat>(colMapID) );
	PRINT_OPENGL_ERROR( "Shader setUniformValue" );
	// Set the colored range.
	double funcValMin;
	double funcValMax;
	getFuncValMinMaxUser( &funcValMin, &funcValMax );
	rShaderProgram->setUniformValue( "uFuncValMin",  static_cast<GLfloat>(funcValMin) );
	rShaderProgram->setUniformValue( "uFuncValMax",  static_cast<GLfloat>(funcValMax) );
	PRINT_OPENGL_ERROR( "Shader setUniformValue" );
	//cout << "[MeshGLShader::" << __FUNCTION__ << "] funcValMin: " << funcValMin << "  funcValMax: " << funcValMax << endl;
	// Inversion of the colormap
	bool funcValInvertMap = false;
	getParamFlagMeshGL( MeshGLParams::SHOW_COLMAP_INVERT, &funcValInvertMap );
	rShaderProgram->setUniformValue( "uFuncValInvert", static_cast<GLboolean>(funcValInvertMap) );
	PRINT_OPENGL_ERROR( "Shader setUniformValue" );
	// Repeat colormap
	bool funcValRepeat = false;
	getParamFlagMeshGL( MeshGLParams::SHOW_REPEAT_COLMAP_FUNCVAL, &funcValRepeat );
	rShaderProgram->setUniformValue( "uFuncValRepeat", static_cast<GLboolean>(funcValRepeat) );
	PRINT_OPENGL_ERROR( "Shader setUniformValue" );
	double funcValRepeatIntervall;
	getParamFloatMeshGL( MeshGLParams::WAVES_COLMAP_LEN, &funcValRepeatIntervall );
	rShaderProgram->setUniformValue( "uFuncValIntervall", static_cast<GLfloat>(funcValRepeatIntervall) );
	PRINT_OPENGL_ERROR( "Shader setUniformValue" );
	// Logarithmic color ramp
	double funcValLogGamma;
	getParamFloatMeshGL( MeshGLParams::FUNC_VALUE_LOG_GAMMA, &funcValLogGamma );
	rShaderProgram->setUniformValue( "uFuncValLogGamma", static_cast<GLfloat>(funcValLogGamma) );
	PRINT_OPENGL_ERROR( "Shader setUniformValue" );



	//skipped: Isolines
	//skipped: Normals
	//skipped: Edge/Wireframes

	eTexMapType rRenderColor;
	getParamIntMeshGL( TEXMAP_CHOICE_FACES, reinterpret_cast<int*>(& rRenderColor));
	rShaderProgram->setUniformValue( "uRenderColor", rRenderColor );
}

//==============================================================================================================================================================

//! Overloaded from Mesh, this method will re-generate the buffer for the bounding box.
bool MeshGLShader::changedBoundingBox() {
	// Currently unused.
	return MeshGL::changedBoundingBox();
}

//==============================================================================================================================================================

//! Draw the bounding box of the mesh, when the related flag is set.
void MeshGLShader::vboPaintBoundingBox() {


	bool drawBoundingBox;
	getParamFlagMeshGL( SHOW_BOUNDING_BOX, &drawBoundingBox );
	bool drawBoundingBoxEnclosed;
	getParamFlagMeshGL( SHOW_BOUNDING_BOX_ENCLOSED, &drawBoundingBoxEnclosed );
	if( !( drawBoundingBox || drawBoundingBoxEnclosed ) ) {
		return;
	}

	const auto mShaderBoundingBox = mShaderManager->getShader(ShaderManager::ShaderName::BOUNDING_BOX);
	if(mShaderBoundingBox == nullptr)
		return;

	PRINT_OPENGL_ERROR( "OLD ERROR" );

	if( !mVertBufObjs[VBUFF_CUBE]->isCreated() ) {
		cerr << "[MeshWidget::" << __FUNCTION__ << "] ERROR: VBUFF_CUBE was not created!" << endl;
		return;
	}

	PglBindVertexArray glBindVertexArray = reinterpret_cast<PglBindVertexArray>(mOpenGLContext->getProcAddress( "glBindVertexArray" ));
	glBindVertexArray( mVAO );
	PRINT_OPENGL_ERROR( "glBindVertexArray( mVAO )" );

	if( !mShaderBoundingBox->bind() ) {
		cerr << "[MeshWidget::" << __FUNCTION__ << "] ERROR: binding shader program!" << endl;
		return;
	}

	// Set the basics:
	shaderSetLocationBasicMatrices( mShaderBoundingBox );
	shaderSetLocationBasicAttribs( mShaderBoundingBox, VBUFF_CUBE, static_cast<int>(sizeof(grVertexElmentBasic)) );

	// Set the fog, whem present:
	shaderSetLocationBasicFog( mShaderBoundingBox );


	Vector3D bbCenter = getBoundingBoxCenter();
	Vector3D bbSize;
	getBoundingBoxSize( bbSize );

	// Linewidth >1 causing problems with CoreProfile -- see for an alternative: http://http.developer.nvidia.com/GPUGems2/gpugems2_chapter22.html
	//glLineWidth( 2.0f );
	//PRINT_OPENGL_ERROR( "glLineWidth( 2.0f );" );
	double lineWidth = 0.25;
	getParamFloatMeshGL( BOUNDING_BOX_LINEWIDTH, &lineWidth );

	// Fetch buffer size (used multiple times)
	int vboBuffSizeCube = mVertBufObjs[VBUFF_CUBE]->size()/static_cast<int>(sizeof(grVertexElmentBasic));

	// Force the bounding box to be in one color.
	mShaderBoundingBox->setUniformValue( "uColorSolidForce", true );

	// Just an enclosing box:
	if( drawBoundingBoxEnclosed ) {
		shaderSetLocationBasicLight( mShaderBoundingBox );
		mShaderBoundingBox->setUniformValue( "uColorSolid", 0.5f, 0.5f, 0.5f, 0.5f );
		mShaderBoundingBox->setUniformValue( "uStrech", bbSize.getX(),   bbSize.getY(),   bbSize.getZ()   );
		mShaderBoundingBox->setUniformValue( "uOffSet", bbCenter.getX(), bbCenter.getY(), bbCenter.getZ() );
		glDrawArrays( GL_TRIANGLES, 0, vboBuffSizeCube );
	}

	if( drawBoundingBox ) {
		// Black lines for the frame
		mShaderBoundingBox->setUniformValue( "uColorSolid", 0.0f, 0.0f, 0.0f, 1.0f );

		// x-lines
		mShaderBoundingBox->setUniformValue( "uStrech", bbSize.getX()+lineWidth, lineWidth, lineWidth );
		mShaderBoundingBox->setUniformValue( "uOffSet", bbCenter.getX(), bbCenter.getY()+bbSize.getY()/2.0, bbCenter.getZ()+bbSize.getZ()/2.0 );
		glDrawArrays( GL_TRIANGLES, 0, vboBuffSizeCube );
		mShaderBoundingBox->setUniformValue( "uOffSet", bbCenter.getX(), bbCenter.getY()+bbSize.getY()/2.0, bbCenter.getZ()-bbSize.getZ()/2.0 );
		glDrawArrays( GL_TRIANGLES, 0, vboBuffSizeCube );
		mShaderBoundingBox->setUniformValue( "uOffSet", bbCenter.getX(), bbCenter.getY()-bbSize.getY()/2.0, bbCenter.getZ()+bbSize.getZ()/2.0 );
		glDrawArrays( GL_TRIANGLES, 0, vboBuffSizeCube );
		mShaderBoundingBox->setUniformValue( "uOffSet", bbCenter.getX(), bbCenter.getY()-bbSize.getY()/2.0, bbCenter.getZ()-bbSize.getZ()/2.0 );
		glDrawArrays( GL_TRIANGLES, 0, vboBuffSizeCube );
		// y-lines
		mShaderBoundingBox->setUniformValue( "uStrech", lineWidth, bbSize.getY()+lineWidth, lineWidth );
		mShaderBoundingBox->setUniformValue( "uOffSet", bbCenter.getX()+bbSize.getX()/2.0, bbCenter.getY(), bbCenter.getZ()+bbSize.getZ()/2.0 );
		glDrawArrays( GL_TRIANGLES, 0, vboBuffSizeCube );
		mShaderBoundingBox->setUniformValue( "uOffSet", bbCenter.getX()+bbSize.getX()/2.0, bbCenter.getY(), bbCenter.getZ()-bbSize.getZ()/2.0 );
		glDrawArrays( GL_TRIANGLES, 0, vboBuffSizeCube );
		mShaderBoundingBox->setUniformValue( "uOffSet", bbCenter.getX()-bbSize.getX()/2.0, bbCenter.getY(), bbCenter.getZ()+bbSize.getZ()/2.0 );
		glDrawArrays( GL_TRIANGLES, 0, vboBuffSizeCube );
		mShaderBoundingBox->setUniformValue( "uOffSet", bbCenter.getX()-bbSize.getX()/2.0, bbCenter.getY(), bbCenter.getZ()-bbSize.getZ()/2.0 );
		glDrawArrays( GL_TRIANGLES, 0, vboBuffSizeCube );
		// z-lines
		mShaderBoundingBox->setUniformValue( "uStrech", lineWidth, lineWidth, bbSize.getZ()+lineWidth );
		mShaderBoundingBox->setUniformValue( "uOffSet", bbCenter.getX()+bbSize.getX()/2.0, bbCenter.getY()+bbSize.getY()/2.0, bbCenter.getZ() );
		glDrawArrays( GL_TRIANGLES, 0, vboBuffSizeCube );
		mShaderBoundingBox->setUniformValue( "uOffSet", bbCenter.getX()+bbSize.getX()/2.0, bbCenter.getY()-bbSize.getY()/2.0, bbCenter.getZ() );
		glDrawArrays( GL_TRIANGLES, 0, vboBuffSizeCube );
		mShaderBoundingBox->setUniformValue( "uOffSet", bbCenter.getX()-bbSize.getX()/2.0, bbCenter.getY()+bbSize.getY()/2.0, bbCenter.getZ() );
		glDrawArrays( GL_TRIANGLES, 0, vboBuffSizeCube );
		mShaderBoundingBox->setUniformValue( "uOffSet", bbCenter.getX()-bbSize.getX()/2.0, bbCenter.getY()-bbSize.getY()/2.0, bbCenter.getZ() );
		glDrawArrays( GL_TRIANGLES, 0, vboBuffSizeCube );
	}

	PRINT_OPENGL_ERROR( "glDrawArrays( GL_TRIANGLES, 0, vboBuffSizeCube );" );
	mVertBufObjs[VBUFF_CUBE]->release();

	mShaderBoundingBox->release();

	glBindVertexArray( 0 );
	PRINT_OPENGL_ERROR( "glBindVertexArray( 0 )" );
}

//! Paints vertices (sprites)
void MeshGLShader::vboPaintVertices() {
	vector<grVertexStripeElment> singlePoints; // This should hold only a few - for large lists of segments a VBO may be more suitable (for performance!).
	vector<PinRenderer::PinVertex> pinPoints;
	// Plane/Triangle selection
	bool showMeshPlanePos;
	getParamFlagMeshGL( SHOW_MESH_PLANE_POSITIONS, &showMeshPlanePos );
	if( showMeshPlanePos) {
		double planePositions[9];
		if( getPlanePositions( planePositions ) ) {
			grVertexStripeElment somePoint;
			somePoint.mColor[0] = 227;
			somePoint.mColor[1] = 147;
			somePoint.mColor[2] =  44;
			somePoint.mColor[3] = 255;
			for( int i=0; i<3; i++ ) {
				somePoint.mPosition[0] = planePositions[i*3];
				somePoint.mPosition[1] = planePositions[i*3+1];
				somePoint.mPosition[2] = planePositions[i*3+2];
				singlePoints.push_back( somePoint );
			}
		}
	}
	// Sphere selection
	MeshWidgetParams::eSelectionModes selectionMode;
	mWidgetParams->getParamIntegerMeshWidget( MeshWidgetParams::SELECTION_MODE, reinterpret_cast<int*>(&selectionMode) );
	if( !isUnrolledAroundSphere() && ( selectionMode == MeshWidgetParams::SELECTION_MODE_SPHERE ) ) {
		double spherePoints[12]{0.0}; // points situated _on_ the sphere; filled
								 // with 0.0 if not available (this mimics
								 // the behaviour of the plane selection feature)

		double spherePointNormals[12]{0.0};	//the normals of the shere selection points

		//! \todo SHOW_MESH_SPHERE_POSITIONS remove or implement.

		if( getSphereData(spherePoints, spherePointNormals) ) {
			PinRenderer::PinVertex somePoint;
			somePoint.color[0] = 255;
			somePoint.color[1] =   0;
			somePoint.color[2] =   0;

			for( int i=0; i<4; i++ ) {

				somePoint.position[0] = spherePoints[i*3];
				somePoint.position[1] = spherePoints[i*3+1];
				somePoint.position[2] = spherePoints[i*3+2];

				somePoint.normal[0] = spherePointNormals[i*3  ];
				somePoint.normal[1] = spherePointNormals[i*3+1];
				somePoint.normal[2] = spherePointNormals[i*3+2];

				pinPoints.push_back(somePoint);
				//singlePoints.push_back( somePoint );
			}
		}
	}
	// Positions, selected
	vector<std::tuple<Vector3D, Primitive*, bool>> somePositions;
	if( getSelectedPosition( &somePositions ) ) {
		pinPoints.reserve(somePositions.size());
		PinRenderer::PinVertex somePoint{};
		for( auto const& currPos: somePositions ) {
			// From colorbewer: 9 classs blue, element 7: 33,113,181
			somePoint.color[0] =  33;
			somePoint.color[1] = 113;
			somePoint.color[2] = 181;
			if(std::get<2>(currPos))	//change color if it is an end-position
			{
				somePoint.color[0] = 190;
				somePoint.color[1] = 113;
				somePoint.color[2] = 181;
			}
			somePoint.position[0] = std::get<0>(currPos).getX();
			somePoint.position[1] = std::get<0>(currPos).getY();
			somePoint.position[2] = std::get<0>(currPos).getZ();

			somePoint.normal[0] = std::get<1>(currPos)->getNormalX();
			somePoint.normal[1] = std::get<1>(currPos)->getNormalY();
			somePoint.normal[2] = std::get<1>(currPos)->getNormalZ();
			pinPoints.push_back( somePoint );
		}
	}

	int shaderChoice;
	MeshGLParams::getParamIntMeshGL(MeshGLParams::SHADER_CHOICE, &shaderChoice);
	bool drawSinglePoints = !singlePoints.empty();

	bool drawVerticesAll;
	getParamFlagMeshGL( MeshGLParams::SHOW_VERTICES_ALL, &drawVerticesAll );
	bool drawVerticesSolo;
	getParamFlagMeshGL( MeshGLParams::SHOW_VERTICES_SOLO, &drawVerticesSolo );
	drawVerticesSolo = drawVerticesSolo && shaderChoice != MeshGLParams::SHADER_POINTCLOUD;
	bool drawVerticesBorder;
	getParamFlagMeshGL( MeshGLParams::SHOW_VERTICES_BORDER, &drawVerticesBorder );
	bool drawVerticesNonManifold;
	getParamFlagMeshGL( MeshGLParams::SHOW_VERTICES_NON_MANIFOLD, &drawVerticesNonManifold );
	bool drawVerticesSingular;
	getParamFlagMeshGL( MeshGLParams::SHOW_VERTICES_SINGULAR, &drawVerticesSingular );
	bool drawVerticesFuncValMin;
	getParamFlagMeshGL( MeshGLParams::SHOW_VERTICES_LOCAL_MIN, &drawVerticesFuncValMin );
	bool drawVerticesFuncValMax;
	getParamFlagMeshGL( MeshGLParams::SHOW_VERTICES_LOCAL_MAX, &drawVerticesFuncValMax );
	bool drawVerticesSelected;
	getParamFlagMeshGL( MeshGLParams::SHOW_VERTICES_SELECTION, &drawVerticesSelected );
	bool drawVerticesSynthetic;
	getParamFlagMeshGL( MeshGLParams::SHOW_VERTICES_SYNTHETIC, &drawVerticesSynthetic );
	bool drawPrimVertSel;
	getParamFlagMeshGL( MeshGLParams::SHOW_SELECTION_SINGLE, &drawPrimVertSel );
	drawPrimVertSel &= ( mPrimSelected != nullptr ) && ( mPrimSelected->getType() == Primitive::IS_VERTEX );
	bool drawVerticesNormals;
	getParamFlagMeshGL( MeshGLParams::SHOW_NORMALS_VERTEX, &drawVerticesNormals );
	if( !( drawSinglePoints || drawVerticesAll || drawVerticesSolo || drawVerticesBorder || drawVerticesNonManifold || drawVerticesSingular ||
		   drawVerticesFuncValMin || drawVerticesFuncValMax ||
		   drawVerticesSelected || drawVerticesSynthetic || drawVerticesNormals || !pinPoints.empty() ) ) {
		return;
	}
	// Prepare, when required
	vboPrepareVerticesStriped();

	PglBindVertexArray glBindVertexArray = reinterpret_cast<PglBindVertexArray>(mOpenGLContext->getProcAddress( "glBindVertexArray" ));
	glBindVertexArray( mVAO );
	PRINT_OPENGL_ERROR( "glBindVertexArray( mVAO )" );

	if( drawVerticesNormals ) {
		const auto mShaderVertexNormals = mShaderManager->getShader(ShaderManager::ShaderName::VERTEX_NORMALS);
		if(mShaderVertexNormals != nullptr)
		{
			// Lets be shady :)
			if( !mShaderVertexNormals->bind() ) {
				cerr << "[MeshGLShader::" << __FUNCTION__ << "] ERROR: binding shader program!" << endl;
			}
			// Set the basics:
			shaderSetLocationBasicMatrices( mShaderVertexNormals );
			shaderSetLocationBasicAttribs( mShaderVertexNormals, VBUFF_VERTICES_STRIPED, static_cast<int>(sizeof(grVertexStripeElment)) );
			// Set the basic lighting:
			// We let the ligths turned off os that the color per vertex, function values or labels are shown without shading effects.
			// The default ambient light (100%) is defined within the shader.
			// shaderSetLocationBasicLight( mShaderVertexNormals );
			// Set the basic fog:
			shaderSetLocationBasicFog( mShaderVertexNormals );
			// Set up common uniforms and attributes vertex sprites and normals:
			shaderSetLocationVertexSprites( mShaderVertexNormals );

			// Geometry shader setting:
			//----------------------------------
			double normalsLength;
			getParamFloatMeshGL( MeshGLParams::NORMALS_LENGTH, &normalsLength );
			mShaderVertexNormals->setUniformValue( "uNormalLength", static_cast<GLfloat>(normalsLength) );
			double normalsWdith;
			getParamFloatMeshGL( MeshGLParams::NORMALS_WIDTH, &normalsWdith );
			mShaderVertexNormals->setUniformValue( "uNormalWidth", static_cast<GLfloat>(normalsWdith) );
			PRINT_OPENGL_ERROR( "Shader setUniformValue" );

			// Switch rendering mode solid/color_per_vertex/function_value/labels:
			int renderColor;
			getParamIntMeshGL( TEXMAP_CHOICE_VERETX_SPRITES, &renderColor );
			mShaderVertexNormals->setUniformValue( "uRenderColor", renderColor );
			PRINT_OPENGL_ERROR( "Shader setUniformValue" );

			// Material - solid color:
			GLfloat colorTmpStored[4];
			mRenderColors->getColorSettings( MeshGLColors::COLOR_VERTEX_MONO, colorTmpStored );
			mShaderVertexNormals->setUniformValue( "colorSolid", colorTmpStored[0], colorTmpStored[1], colorTmpStored[2], colorTmpStored[3] );
			PRINT_OPENGL_ERROR( "Shader setUniformValue" );
			// Map and draw elements
			glDrawArrays( GL_POINTS, 0, mVertBufObjs[VBUFF_VERTICES_STRIPED]->size() );
			PRINT_OPENGL_ERROR( "glDrawArrays( GL_POINTS, 0, mVBOSizes[VBUFF_VERTICES_STRIPED] );" );

			// DONE WITH NORMALS
			mShaderVertexNormals->release();
			//cout << "[MeshGLShader::" << __FUNCTION__ << "] Vertex Normals!" << endl;
		}
	}

	const auto mShaderVertexSprites = mShaderManager->getShader(ShaderManager::ShaderName::VERTEX_SPRITES);
	if(mShaderVertexSprites == nullptr)
		return;

	// Lets be shady :)
	if( !mShaderVertexSprites->bind() ) {
		cerr << "[MeshGLShader::" << __FUNCTION__ << "] ERROR: binding shader program!" << endl;
	}
	// Set the basics:
	shaderSetLocationBasicMatrices( mShaderVertexSprites );
	shaderSetLocationBasicAttribs( mShaderVertexSprites, VBUFF_VERTICES_STRIPED, static_cast<int>(sizeof(grVertexStripeElment)) );
	// Set the basic lighting:
	// We let the ligths turned off os that the color per vertex, function values or labels are shown without shading effects.
	// The default ambient light (100%) is defined within the shader.
	// shaderSetLocationBasicLight( mShaderVertexSprites );
	// Set the basic fog:
	shaderSetLocationBasicFog( mShaderVertexSprites );
	// Set up common uniforms and attributes vertex sprites and normals:
	shaderSetLocationVertexSprites( mShaderVertexSprites );

	// Switch sprite shape
	int spriteShape;
	getParamIntMeshGL( VERTEX_SPRITE_SHAPE, &spriteShape );
	mShaderVertexSprites->setUniformValue( "uSpriteShape", spriteShape );
	PRINT_OPENGL_ERROR( "Shader setUniformValue" );

	// Map buffer and draw with increasing size
	//-----------------------------------------
	GLfloat minSpriteSize = 5.0;
	GLfloat spriteSizeInc = 9.0;
	GLfloat spriteShiftZ  = 0.0;

	if( drawVerticesAll ) {
		// Switch rendering mode solid/color_per_vertex/function_value/labels:
		int renderColor;
		getParamIntMeshGL( TEXMAP_CHOICE_VERETX_SPRITES, &renderColor );
		mShaderVertexSprites->setUniformValue( "uRenderColor", renderColor );
		PRINT_OPENGL_ERROR( "Shader setUniformValue" );
		// Base size
		mShaderVertexSprites->setUniformValue( "uPointSizeBaseMinimal", minSpriteSize );
		PRINT_OPENGL_ERROR( "Shader setUniformValue" );
		minSpriteSize += spriteSizeInc;
		// Z-order
		mShaderVertexSprites->setUniformValue( "uPointShiftViewZ", spriteShiftZ );
		PRINT_OPENGL_ERROR( "Shader setUniformValue" );
		spriteShiftZ += 0.00001F;
		// Material - solid color:
		GLfloat colorTmpStored[4];
		mRenderColors->getColorSettings( MeshGLColors::COLOR_VERTEX_MONO, colorTmpStored );
		mShaderVertexSprites->setUniformValue( "colorSolid", colorTmpStored[0], colorTmpStored[1], colorTmpStored[2], colorTmpStored[3] );
		PRINT_OPENGL_ERROR( "Shader setUniformValue" );
		// Map and draw elements
		glDrawArrays( GL_POINTS, 0, mVertBufObjs[VBUFF_VERTICES_STRIPED]->size() );
		PRINT_OPENGL_ERROR( "glDrawArrays( GL_POINTS, 0, mVBOSizes[VBUFF_VERTICES_STRIPED] );" );
	}

	// Render color := solid color FOR ALL following veritces.
	mShaderVertexSprites->setUniformValue( "uRenderColor", TEXMAP_VERT_MONO );
	PRINT_OPENGL_ERROR( "Shader setUniformValue" );

	if( drawVerticesSolo ) {
		// Base size
		mShaderVertexSprites->setUniformValue( "uPointSizeBaseMinimal", minSpriteSize );
		PRINT_OPENGL_ERROR( "Shader setUniformValue" );
		// NO INCREASE, because they do not overlap with the following vertices | minSpriteSize += spriteSizeInc;
		// Z-order
		mShaderVertexSprites->setUniformValue( "uPointShiftViewZ", spriteShiftZ );
		PRINT_OPENGL_ERROR( "Shader setUniformValue" );
		spriteShiftZ += 0.00001F;
		// Material - solid color:
		QColor colorSolid( 0, 128, 128, 255 );
		mShaderVertexSprites->setUniformValue( "colorSolid", colorSolid );
		PRINT_OPENGL_ERROR( "Shader setUniformValue" );
		// Map and draw elements
		mVertBufObjs[VBUFF_VERTICES_SOLO]->bind();
		glDrawElements( GL_POINTS, mVertBufObjs[VBUFF_VERTICES_SOLO]->size()/sizeof(GLuint), GL_UNSIGNED_INT, nullptr );
		PRINT_OPENGL_ERROR( "glDrawElements( GL_POINT, ..., GL_UNSIGNED_INT, NULL )" );
		mVertBufObjs[VBUFF_VERTICES_SOLO]->release();
	}

	if( drawVerticesBorder ) {
		// Base size
		mShaderVertexSprites->setUniformValue( "uPointSizeBaseMinimal", minSpriteSize );
		PRINT_OPENGL_ERROR( "Shader setUniformValue" );
		minSpriteSize += spriteSizeInc;
		// Z-order
		mShaderVertexSprites->setUniformValue( "uPointShiftViewZ", spriteShiftZ );
		PRINT_OPENGL_ERROR( "Shader setUniformValue" );
		spriteShiftZ += 0.00001F;
		// Material - solid color:
		QColor colorSolid( 255, 0, 0, 255 );
		mShaderVertexSprites->setUniformValue( "colorSolid", colorSolid );
		PRINT_OPENGL_ERROR( "Shader setUniformValue" );
		// Map and draw elements
		mVertBufObjs[VBUFF_VERTICES_BORDER]->bind();
		glDrawElements( GL_POINTS, mVertBufObjs[VBUFF_VERTICES_BORDER]->size()/sizeof(GLuint), GL_UNSIGNED_INT, nullptr );
		PRINT_OPENGL_ERROR( "glDrawElements( GL_POINT, ..., GL_UNSIGNED_INT, NULL )" );
		mVertBufObjs[VBUFF_VERTICES_BORDER]->release();
	}

	if( drawVerticesNonManifold ) {
		// Base size
		mShaderVertexSprites->setUniformValue( "uPointSizeBaseMinimal", minSpriteSize );
		PRINT_OPENGL_ERROR( "Shader setUniformValue" );
		minSpriteSize += spriteSizeInc;
		// Z-order
		mShaderVertexSprites->setUniformValue( "uPointShiftViewZ", spriteShiftZ );
		PRINT_OPENGL_ERROR( "Shader setUniformValue" );
		spriteShiftZ += 0.00001F;
		// Material - solid color:
		QColor colorSolid( 0, 0, 255, 255 );
		mShaderVertexSprites->setUniformValue( "colorSolid", colorSolid );
		PRINT_OPENGL_ERROR( "Shader setUniformValue" );
		// Map and draw elements
		mVertBufObjs[VBUFF_VERTICES_NONMANIFOLD]->bind();
		glDrawElements( GL_POINTS, mVertBufObjs[VBUFF_VERTICES_NONMANIFOLD]->size()/sizeof(GLuint), GL_UNSIGNED_INT, nullptr );
		PRINT_OPENGL_ERROR( "glDrawElements( GL_POINT, ..., GL_UNSIGNED_INT, NULL )" );
		mVertBufObjs[VBUFF_VERTICES_NONMANIFOLD]->release();
	}

	if( drawVerticesSingular  ) {
		// Prepare, when required
		vboPrepareDoubleCone();
		// Base size
		mShaderVertexSprites->setUniformValue( "uPointSizeBaseMinimal", minSpriteSize );
		PRINT_OPENGL_ERROR( "Shader setUniformValue" );
		minSpriteSize += spriteSizeInc;
		// Z-order
		mShaderVertexSprites->setUniformValue( "uPointShiftViewZ", spriteShiftZ );
		PRINT_OPENGL_ERROR( "Shader setUniformValue" );
		spriteShiftZ += 0.00001F;
		// Material - solid color:
		QColor colorSolid( 128, 0, 128, 255 );
		mShaderVertexSprites->setUniformValue( "colorSolid", colorSolid );
		PRINT_OPENGL_ERROR( "Shader setUniformValue" );
		// Map and draw elements
		mVertBufObjs[VBUFF_VERTICES_SINGULAR]->bind();
		glDrawElements( GL_POINTS, mVertBufObjs[VBUFF_VERTICES_SINGULAR]->size()/sizeof(GLuint), GL_UNSIGNED_INT, nullptr );
		PRINT_OPENGL_ERROR( "glDrawElements( GL_POINT, ..., GL_UNSIGNED_INT, NULL )" );
		mVertBufObjs[VBUFF_VERTICES_SINGULAR]->release();
	}

	if( drawVerticesFuncValMin ) {
		// Prepare, when required
		vboPrepareVerticesWithFlag( FLAG_LOCAL_MIN, VBUFF_VERTICES_FLAG_LOCAL_MIN );
		// Base size
		mShaderVertexSprites->setUniformValue( "uPointSizeBaseMinimal", minSpriteSize );
		PRINT_OPENGL_ERROR( "Shader setUniformValue" );
		// NO INCREASE, because they do not overlap with the following vertices | minSpriteSize += spriteSizeInc;
		// Z-order
		mShaderVertexSprites->setUniformValue( "uPointShiftViewZ", spriteShiftZ );
		PRINT_OPENGL_ERROR( "Shader setUniformValue" );
		spriteShiftZ += 0.00001F;
		// Material - solid color:
		GLfloat colorTmpStored[4];
		mRenderColors->getColorSettings( MeshGLColors::COLOR_VERTEX_LOCAL_MIN, colorTmpStored );
		mShaderVertexSprites->setUniformValue( "colorSolid", colorTmpStored[0], colorTmpStored[1], colorTmpStored[2], colorTmpStored[3] );
		PRINT_OPENGL_ERROR( "Shader setUniformValue" );
		// Map and draw elements
		mVertBufObjs[VBUFF_VERTICES_FLAG_LOCAL_MIN]->bind();
		glDrawElements( GL_POINTS, mVertBufObjs[VBUFF_VERTICES_FLAG_LOCAL_MIN]->size()/sizeof(GLuint), GL_UNSIGNED_INT, nullptr );
		PRINT_OPENGL_ERROR( "glDrawElements( GL_POINT, ..., GL_UNSIGNED_INT, NULL )" );
		mVertBufObjs[VBUFF_VERTICES_FLAG_LOCAL_MIN]->release();
	}
	if( drawVerticesFuncValMax ) {
		// Prepare, when required
		vboPrepareVerticesWithFlag( FLAG_LOCAL_MAX, VBUFF_VERTICES_FLAG_LOCAL_MAX );
		// Base size
		mShaderVertexSprites->setUniformValue( "uPointSizeBaseMinimal", minSpriteSize );
		PRINT_OPENGL_ERROR( "Shader setUniformValue" );
		minSpriteSize += spriteSizeInc;
		// Z-order
		mShaderVertexSprites->setUniformValue( "uPointShiftViewZ", spriteShiftZ );
		PRINT_OPENGL_ERROR( "Shader setUniformValue" );
		spriteShiftZ += 0.00001F;
		// Material - solid color:
		GLfloat colorTmpStored[4];
		mRenderColors->getColorSettings( MeshGLColors::COLOR_VERTEX_LOCAL_MAX, colorTmpStored );
		mShaderVertexSprites->setUniformValue( "colorSolid", colorTmpStored[0], colorTmpStored[1], colorTmpStored[2], colorTmpStored[3] );
		PRINT_OPENGL_ERROR( "Shader setUniformValue" );
		// Map and draw elements
		mVertBufObjs[VBUFF_VERTICES_FLAG_LOCAL_MAX]->bind();
		glDrawElements( GL_POINTS, mVertBufObjs[VBUFF_VERTICES_FLAG_LOCAL_MAX]->size()/sizeof(GLuint), GL_UNSIGNED_INT, nullptr );
		PRINT_OPENGL_ERROR( "glDrawElements( GL_POINT, ..., GL_UNSIGNED_INT, NULL )" );
		mVertBufObjs[VBUFF_VERTICES_FLAG_LOCAL_MAX]->release();
	}

	if( drawVerticesSelected ) {
		// Prepare, when required
		vboPrepareVerticesWithFlag( FLAG_SELECTED, VBUFF_VERTICES_FLAG_SELECTED );
		// Base size
		mShaderVertexSprites->setUniformValue( "uPointSizeBaseMinimal", minSpriteSize );
		PRINT_OPENGL_ERROR( "Shader setUniformValue" );
		minSpriteSize += spriteSizeInc;
		// Z-order
		mShaderVertexSprites->setUniformValue( "uPointShiftViewZ", spriteShiftZ );
		PRINT_OPENGL_ERROR( "Shader setUniformValue" );
		spriteShiftZ += 0.00001F;
		// Material - solid color:
		GLfloat colorTmpStored[4];
		mRenderColors->getColorSettings( MeshGLColors::COLOR_VERTEX_LOCAL_MAX, colorTmpStored );
		mShaderVertexSprites->setUniformValue( "colorSolid", colorTmpStored[0], colorTmpStored[1], colorTmpStored[2], colorTmpStored[3] );
		PRINT_OPENGL_ERROR( "Shader setUniformValue" );
		// Map and draw elements
		mVertBufObjs[VBUFF_VERTICES_FLAG_SELECTED]->bind();
		glDrawElements( GL_POINTS, mVertBufObjs[VBUFF_VERTICES_FLAG_SELECTED]->size()/sizeof(GLuint), GL_UNSIGNED_INT, nullptr );
		PRINT_OPENGL_ERROR( "glDrawElements( GL_POINT, ..., GL_UNSIGNED_INT, NULL )" );
		mVertBufObjs[VBUFF_VERTICES_FLAG_SELECTED]->release();
	}

	if( drawVerticesSynthetic ) {
		// Prepare, when required
		vboPrepareVerticesWithFlag( FLAG_SYNTHETIC, VBUFF_VERTICES_FLAG_SYNTHETIC );
		// Base size
		mShaderVertexSprites->setUniformValue( "uPointSizeBaseMinimal", minSpriteSize );
		PRINT_OPENGL_ERROR( "Shader setUniformValue" );
		minSpriteSize += spriteSizeInc;
		// Z-order
		mShaderVertexSprites->setUniformValue( "uPointShiftViewZ", spriteShiftZ );
		PRINT_OPENGL_ERROR( "Shader setUniformValue" );
		spriteShiftZ += 0.00001F;
		// Material - solid color:
		QColor colorSolid( 64, 192, 192, 255 );
		mShaderVertexSprites->setUniformValue( "colorSolid", colorSolid );
		PRINT_OPENGL_ERROR( "Shader setUniformValue" );
		// Map and draw elements
		mVertBufObjs[VBUFF_VERTICES_FLAG_SYNTHETIC]->bind();
		glDrawElements( GL_POINTS, mVertBufObjs[VBUFF_VERTICES_FLAG_SYNTHETIC]->size()/sizeof(GLuint), GL_UNSIGNED_INT, nullptr );
		PRINT_OPENGL_ERROR( "glDrawElements( GL_POINT, ..., GL_UNSIGNED_INT, NULL )" );
		mVertBufObjs[VBUFF_VERTICES_FLAG_SYNTHETIC]->release();
	}

	if( drawPrimVertSel ) {
		// Base size
		mShaderVertexSprites->setUniformValue( "uPointSizeBaseMinimal", minSpriteSize );
		PRINT_OPENGL_ERROR( "Shader setUniformValue" );
		minSpriteSize += spriteSizeInc;
		// Z-order
		mShaderVertexSprites->setUniformValue( "uPointShiftViewZ", spriteShiftZ );
		PRINT_OPENGL_ERROR( "Shader setUniformValue" );
		spriteShiftZ += 0.00001F;
		// Material - solid color:
		QColor colorSolid( 255, 128, 0, 255 );
		mShaderVertexSprites->setUniformValue( "colorSolid", colorSolid );
		PRINT_OPENGL_ERROR( "Shader setUniformValue" );
		// Map and draw elements
		GLuint primSelID[1];
		primSelID[0] = static_cast<GLuint>(mPrimSelected->getIndex());
		glDrawElements( GL_POINTS, 1, GL_UNSIGNED_INT, primSelID );
		PRINT_OPENGL_ERROR( "glDrawElements( GL_POINT, ..., GL_UNSIGNED_INT, NULL )" );
	}

	if( drawSinglePoints ) {
		// Base size
		mShaderVertexSprites->setUniformValue( "uPointSizeBaseMinimal", minSpriteSize );
		PRINT_OPENGL_ERROR( "Shader setUniformValue" );
		minSpriteSize += spriteSizeInc;
		// Z-order
		mShaderVertexSprites->setUniformValue( "uPointShiftViewZ", spriteShiftZ );
		PRINT_OPENGL_ERROR( "Shader setUniformValue" );
		spriteShiftZ += 0.00001F;

		// Disc shape (only)
		mShaderVertexSprites->setUniformValue( "uSpriteShape", SPRITE_SHAPE_DISC );
		// Switch rendering mode solid/color_per_vertex/function_value/labels:
		mShaderVertexSprites->setUniformValue( "uRenderColor", TEXMAP_VERT_RGB );

		QOpenGLBuffer someBuffer( QOpenGLBuffer::VertexBuffer );
		someBuffer.create();
		someBuffer.setUsagePattern( QOpenGLBuffer::StaticDraw );
		someBuffer.bind();
		someBuffer.allocate( singlePoints.data(), static_cast<int>(sizeof(grVertexStripeElment)*singlePoints.size()) );

		// Strided data -- first there floats are the position vectors.
		mShaderVertexSprites->setAttributeBuffer( "position", GL_FLOAT, 0, 3, sizeof(grVertexStripeElment) ); // rShaderLocationBasic->mVertexPos
		mShaderVertexSprites->enableAttributeArray( "position" ); // rShaderLocationBasic->mVertexPos
		PRINT_OPENGL_ERROR( "Shader enableAttributeArray" );
		size_t offSetColors = sizeof(GLfloat)*6;
		mShaderVertexSprites->setAttributeBuffer( "vColor", GL_UNSIGNED_BYTE, static_cast<int>(offSetColors), 4, static_cast<int>(sizeof(grVertexStripeElment)) );
		mShaderVertexSprites->enableAttributeArray( "vColor" );
		PRINT_OPENGL_ERROR( "Shader enableAttributeArray" );

		// Draw
		glDrawArrays( GL_POINTS, 0, static_cast<GLsizei>(singlePoints.size()) );
		PRINT_OPENGL_ERROR( "glDrawArrays( ... )" );

		someBuffer.release();
		someBuffer.destroy();
	}

	// End of being shady
	mShaderVertexSprites->release();

	glBindVertexArray( 0 );
	PRINT_OPENGL_ERROR( "glBindVertexArray( 0 )" );

	if( !pinPoints.empty() ) {
		vboPaintPins(pinPoints);
	}
}

//! Paints faces.
void MeshGLShader::vboPaintFaces() {
	vboPaintFacesIndexed( );
}
//==============================================================================================================================================================

//! Paint the mesh faces using a shader with color per vertex using the (generic) function value.
void MeshGLShader::vboPaintFacesIndexed() {
#ifdef DEBUG_SHOW_ALL_METHOD_CALLS
	cout << "[MeshGLShader::" << __FUNCTION__ << "]" << endl;
#endif
	struct grSphere {
		Vector3D mCenter;
		Vector3D mAxis;
		double   mRadius;
		QColor   mColor;
		bool     mIsoLines;
	} aSphere;
	vector<grSphere> someSpheres;

	if( !isUnrolledAroundSphere() && getSphereData( &aSphere.mCenter, &aSphere.mRadius ) ) {
		aSphere.mColor    = QColor( 255, 0, 0, 64 );
		aSphere.mAxis     = Vector3D( 0.0, 1.0, 0.0, 0.0 );
		aSphere.mIsoLines = true;
		someSpheres.push_back( aSphere );
	}
	for( const auto& currSphere: mDatumSpheres ) {
		aSphere.mCenter = currSphere->getPositionVector();
		aSphere.mRadius = currSphere->getRadius();
		// Color:
		unsigned char colRGBA[4];
		currSphere->copyRGBTo( colRGBA );
		double datumSphereTrans;
		getParamFloatMeshGL( DATUM_SPHERE_TRANS, &datumSphereTrans );
		colRGBA[3] = static_cast<unsigned char>(floor( datumSphereTrans*255.0 ));
		aSphere.mColor = QColor( colRGBA[0], colRGBA[1], colRGBA[2], colRGBA[3] );
		aSphere.mIsoLines = false;
		someSpheres.push_back( aSphere );
	}
	bool drawSpheres = (someSpheres.size()>0);

	vector<grVertexElmentBasic> someTriangles;
	// Mesh Plane triangle fan (as single triangles):
	bool showMeshPlane, showMeshPlaneTemp;
	getParamFlagMeshGL( SHOW_MESH_PLANE, &showMeshPlane );
	getParamFlagMeshGL( SHOW_MESH_PLANE_TEMP, &showMeshPlaneTemp );
	if( showMeshPlane || showMeshPlaneTemp ) {
		Vector3D planeHNF;

		std::array<GLubyte,3> planeColor;
		if(getPlaneDefinition() == Plane::AXIS_POINTS_AND_POSITION)
		{
			planeColor = {202,178,214};
		}
		else
		{
			planeColor = {255,170,0};
		}

		if( getPlaneHNF( &planeHNF ) ) {
			vector<Vector3D> planeIntersections;
			Vector3D centralPointPlane( 0.0, 0.0, 0.0, 0.0 );
			getMeshPlaneFan( &centralPointPlane, &planeIntersections );
			if( planeIntersections.size() > 0 ) {
				// Obverse side
				grVertexStripeElment vertexBufferDataCentral;
				vertexBufferDataCentral.mColor[0]    = 255;
				vertexBufferDataCentral.mColor[1]    = 170;
				vertexBufferDataCentral.mColor[2]    =   0;
				vertexBufferDataCentral.mColor[3]    =  64;
				vertexBufferDataCentral.mPosition[0] = centralPointPlane.getX();
				vertexBufferDataCentral.mPosition[1] = centralPointPlane.getY();
				vertexBufferDataCentral.mPosition[2] = centralPointPlane.getZ();
				vertexBufferDataCentral.mNormal[0]   = planeHNF.getX();
				vertexBufferDataCentral.mNormal[1]   = planeHNF.getY();
				vertexBufferDataCentral.mNormal[2]   = planeHNF.getZ();
				grVertexStripeElment vertexBufferData;
				vertexBufferData.mColor[0]   = planeColor[0];
				vertexBufferData.mColor[1]   = planeColor[1];
				vertexBufferData.mColor[2]   = planeColor[2];
				vertexBufferData.mColor[3]   =  64;
				vertexBufferData.mNormal[0]  = planeHNF.getX();
				vertexBufferData.mNormal[1]  = planeHNF.getY();
				vertexBufferData.mNormal[2]  = planeHNF.getZ();
				Vector3D lastPos = planeIntersections.back();
				vertexBufferData.mPosition[0] = lastPos.getX();
				vertexBufferData.mPosition[1] = lastPos.getY();
				vertexBufferData.mPosition[2] = lastPos.getZ();
				for( const auto& nextPos: planeIntersections ) {
					someTriangles.push_back( vertexBufferData );
					vertexBufferData.mPosition[0] = nextPos.getX();
					vertexBufferData.mPosition[1] = nextPos.getY();
					vertexBufferData.mPosition[2] = nextPos.getZ();
					someTriangles.push_back( vertexBufferData );
					someTriangles.push_back( vertexBufferDataCentral );
				}
				// Reverse side
				planeHNF *= -1.0;
				vertexBufferDataCentral.mColor[0]    = 255;
				vertexBufferDataCentral.mColor[1]    =  92;
				vertexBufferDataCentral.mColor[2]    =  92;
				vertexBufferDataCentral.mColor[3]    =  64;
				vertexBufferDataCentral.mNormal[0]   = planeHNF.getX();
				vertexBufferDataCentral.mNormal[1]   = planeHNF.getY();
				vertexBufferDataCentral.mNormal[2]   = planeHNF.getZ();
				vertexBufferData.mColor[0]   = 255;
				vertexBufferData.mColor[1]   =  92;
				vertexBufferData.mColor[2]   =  92;
				vertexBufferData.mColor[3]   =  64;
				vertexBufferData.mNormal[0]  = planeHNF.getX();
				vertexBufferData.mNormal[1]  = planeHNF.getY();
				vertexBufferData.mNormal[2]  = planeHNF.getZ();
				vertexBufferData.mPosition[0] = lastPos.getX();
				vertexBufferData.mPosition[1] = lastPos.getY();
				vertexBufferData.mPosition[2] = lastPos.getZ();
				for( const auto& nextPos: planeIntersections ) {
					someTriangles.push_back( vertexBufferData );
					vertexBufferData.mPosition[0] = nextPos.getX();
					vertexBufferData.mPosition[1] = nextPos.getY();
					vertexBufferData.mPosition[2] = nextPos.getZ();
					someTriangles.push_back( vertexBufferDataCentral );
					someTriangles.push_back( vertexBufferData );
				}
			}
		}
	}
	bool drawSomeTriangles = (someTriangles.size()>0);

	bool drawFacesSelected;
	getParamFlagMeshGL( SHOW_FACES_SELECTION, &drawFacesSelected );
	bool drawPrimFaceSel;
	getParamFlagMeshGL( MeshGLParams::SHOW_SELECTION_SINGLE, &drawPrimFaceSel );
	drawPrimFaceSel &= ( mPrimSelected != nullptr ) && ( mPrimSelected->getType() == Primitive::IS_FACE );
	if( !( drawFacesSelected | drawPrimFaceSel | drawSpheres | drawSomeTriangles ) ) {
		return;
	}

	const auto mShaderDatumObjects = mShaderManager->getShader(ShaderManager::ShaderName::FUNC_VAL_COLOR);
	if(mShaderDatumObjects != nullptr)

	// prepare, when needed
	vboPrepareVerticesStriped();

	// Turn off culling as it is done by the shader, but store the flag for later.
	GLboolean cullFace;
	glGetBooleanv( GL_CULL_FACE, &cullFace );
	glDisable( GL_CULL_FACE );
	PRINT_OPENGL_ERROR( "glDisable( GL_CULL_FACE )" );

	PglBindVertexArray glBindVertexArray = reinterpret_cast<PglBindVertexArray>(mOpenGLContext->getProcAddress( "glBindVertexArray" ));
	glBindVertexArray( mVAO );
	PRINT_OPENGL_ERROR( "glBindVertexArray( mVAO )" );

	// Lets be shady :)
	if( !mShaderDatumObjects->bind() ) {
		cerr << "[MeshGLShader::" << __FUNCTION__ << "] ERROR: binding shader program!" << endl;
	}

	// Set the basics - including strided data:
	//----------------------------------
	shaderSetLocationBasicMatrices( mShaderDatumObjects );
	shaderSetLocationBasicAttribs( mShaderDatumObjects, VBUFF_VERTICES_STRIPED, static_cast<int>(sizeof(grVertexStripeElment)) );

	// More Strided Data -- map buffer
	//----------------------------------
	size_t offSetLabelID = sizeof(GLfloat)*6 + sizeof(GLubyte)*4 + sizeof(GLfloat);
	mShaderDatumObjects->setAttributeBuffer( "vLabelID", GL_FLOAT, static_cast<int>(offSetLabelID), 1, static_cast<int>(sizeof(grVertexStripeElment)) );
	mShaderDatumObjects->enableAttributeArray( "vLabelID" );
	PRINT_OPENGL_ERROR( "Shader enableAttributeArray" );
	size_t offSetFlags = offSetLabelID + sizeof(GLfloat);
	mShaderDatumObjects->setAttributeBuffer( "vFlags", GL_FLOAT, static_cast<int>(offSetFlags), 1, static_cast<int>(sizeof(grVertexStripeElment)) );
	mShaderDatumObjects->enableAttributeArray( "vFlags" );
	PRINT_OPENGL_ERROR( "Shader enableAttributeArray" );

	// Set the basics for faces (culling/smooth)
	shaderSetLocationBasicFaces( mShaderDatumObjects );

	// Set the basic lighting:
	shaderSetLocationBasicLight( mShaderDatumObjects );

	// Set the basic fog:
	shaderSetLocationBasicFog( mShaderDatumObjects );

	// Set the mesh plane as clipping plane:
	double clipPlane[4];
	getPlaneHNF( clipPlane );
	mShaderDatumObjects->setUniformValue( "uClipPlane0", clipPlane[0], clipPlane[1], clipPlane[2], clipPlane[3] );
	// Set the COG of the selected primitve as clip plane (implictly using the camera's view direction):
	if( mPrimSelected != nullptr ) {
		Vector3D selPrimCog = mPrimSelected->getCenterOfGravity();
		mShaderDatumObjects->setUniformValue( "uClipBefore", selPrimCog.getX(), selPrimCog.getY(), selPrimCog.getZ() );
	}

	// Material - solid color:
	GLfloat colorTmpStored[4];
	mRenderColors->getColorSettings( MeshGLColors::COLOR_MESH_SOLID, colorTmpStored );
	mShaderDatumObjects->setUniformValue( "colorSolid", colorTmpStored[0], colorTmpStored[1], colorTmpStored[2], colorTmpStored[3] );
	PRINT_OPENGL_ERROR( "Shader setUniformValue" );

	// Bind the 2D texture used for colorramps and labels!
	//glBindTexture( GL_TEXTURE_2D, mTextureMaps[0] );
	//PRINT_OPENGL_ERROR( "glBindTexture( GL_TEXTURE_2D, mTextureMaps[0] )" );
	mTextureMaps[0]->bind();
	GLint texId;
	glGetIntegerv(GL_ACTIVE_TEXTURE, &texId);
	texId -= GL_TEXTURE0;
    PRINT_OPENGL_ERROR( "binding mTextureMaps[0]" );
	//cout << "[MeshGLShader::" << __FUNCTION__ << "] texId: " << texId << endl;
	// Set the ID of the texture map:
	mShaderDatumObjects->setUniformValue( "uLabelTexMap", texId );
    PRINT_OPENGL_ERROR( "Shader setAttributeValue" );
	mShaderDatumObjects->setUniformValue( "uFuncValTexMap", texId );
	PRINT_OPENGL_ERROR( "Shader setAttributeValue" );

	// Set values for rendering of the labels:
	int labelShift;
	getParamIntMeshGL( MeshGLParams::COLMAP_LABEL_OFFSET, &labelShift );
	mShaderDatumObjects->setUniformValue( "uLabelCountOffset", static_cast<GLfloat>(labelShift) );
	bool showLabelsMonoColor;
	getParamFlagMeshGL( MeshGLParams::SHOW_LABELS_MONO_COLOR, &showLabelsMonoColor );
	mShaderDatumObjects->setUniformValue( "uLabelSameColor", showLabelsMonoColor );
	GLfloat somemColorSetting[4];
	mRenderColors->getColorSettings( MeshGLColors::COLOR_LABEL_SOLID, somemColorSetting );
	mShaderDatumObjects->setUniformValue( "uLabelSingleColor", somemColorSetting[0], somemColorSetting[1], somemColorSetting[2], somemColorSetting[3] );
	mRenderColors->getColorSettings( MeshGLColors::COLOR_LABEL_BORDER, somemColorSetting );
	mShaderDatumObjects->setUniformValue( "uLabelBorderColor", somemColorSetting[0], somemColorSetting[1], somemColorSetting[2], somemColorSetting[3] );
	mRenderColors->getColorSettings( MeshGLColors::COLOR_LABEL_NOT_ASSIGNED, somemColorSetting );
	mShaderDatumObjects->setUniformValue( "uLabelNoColor", somemColorSetting[0], somemColorSetting[1], somemColorSetting[2], somemColorSetting[3] );
	mRenderColors->getColorSettings( MeshGLColors::COLOR_LABEL_BACKGROUND, somemColorSetting );
	mShaderDatumObjects->setUniformValue( "uLabelBackgroundColor", somemColorSetting[0], somemColorSetting[1], somemColorSetting[2], somemColorSetting[3] );
	PRINT_OPENGL_ERROR( "Shader setUniformValue" );

	// Set parameters of the color mapping.
	int colMapID = GLSL_COLMAP_GRAYSCALE;
	getParamIntMeshGL( MeshGLParams::GLSL_COLMAP_CHOICE, &colMapID );
	mShaderDatumObjects->setUniformValue( "uFuncValColorMap", static_cast<GLfloat>(colMapID) );
	PRINT_OPENGL_ERROR( "Shader setUniformValue" );
	// Set the colored range.
	double funcValMin;
	double funcValMax;
	getFuncValMinMaxUser( &funcValMin, &funcValMax );
	mShaderDatumObjects->setUniformValue( "uFuncValMin",  static_cast<GLfloat>(funcValMin) );
	mShaderDatumObjects->setUniformValue( "uFuncValMax",  static_cast<GLfloat>(funcValMax) );
	PRINT_OPENGL_ERROR( "Shader setUniformValue" );
	//cout << "[MeshGLShader::" << __FUNCTION__ << "] funcValMin: " << funcValMin << "  funcValMax: " << funcValMax << endl;
	// Inversion of the colormap
	bool funcValInvertMap = false;
	getParamFlagMeshGL( MeshGLParams::SHOW_COLMAP_INVERT, &funcValInvertMap );
	mShaderDatumObjects->setUniformValue( "uFuncValInvert", static_cast<GLboolean>(funcValInvertMap) );
	PRINT_OPENGL_ERROR( "Shader setUniformValue" );
	// Repeat colormap
	bool funcValRepeat = false;
	getParamFlagMeshGL( MeshGLParams::SHOW_REPEAT_COLMAP_FUNCVAL, &funcValRepeat );
	mShaderDatumObjects->setUniformValue( "uFuncValRepeat", static_cast<GLboolean>(funcValRepeat) );
	PRINT_OPENGL_ERROR( "Shader setUniformValue" );
	double funcValRepeatIntervall;
	getParamFloatMeshGL( MeshGLParams::WAVES_COLMAP_LEN, &funcValRepeatIntervall );
	mShaderDatumObjects->setUniformValue( "uFuncValIntervall", static_cast<GLfloat>(funcValRepeatIntervall) );
	PRINT_OPENGL_ERROR( "Shader setUniformValue" );
	// Logarithmic color ramp
	double funcValLogGamma;
	getParamFloatMeshGL( MeshGLParams::FUNC_VALUE_LOG_GAMMA, &funcValLogGamma );
	mShaderDatumObjects->setUniformValue( "uFuncValLogGamma", static_cast<GLfloat>(funcValLogGamma) );
	PRINT_OPENGL_ERROR( "Shader setUniformValue" );

	// Isoline extension:
	//----------------------------------
	bool showIsolines;
	getParamFlagMeshGL( MeshGLParams::SHOW_FUNC_VALUES_ISOLINES, &showIsolines );
	//disable isoline for datum Objects
	mShaderDatumObjects->setUniformValue( "funcValIsoLineParams.mIsoLinesShow", static_cast<GLboolean>(false) );
	if( showIsolines ) {
		bool showIsolinesOnly;
		getParamFlagMeshGL( MeshGLParams::SHOW_FUNC_VALUES_ISOLINES_ONLY, &showIsolinesOnly );
		mShaderDatumObjects->setUniformValue( "funcValIsoLineParams.mIsoLinesOnly", static_cast<GLboolean>(showIsolinesOnly) );
		double isoDistance;
		double isoOffset;
		double isoPixelWidth;
		getParamFloatMeshGL( MeshGLParams::ISOLINES_DISTANCE, &isoDistance );
		getParamFloatMeshGL( MeshGLParams::ISOLINES_OFFSET, &isoOffset );
		getParamFloatMeshGL( MeshGLParams::ISOLINES_PIXEL_WIDTH, &isoPixelWidth );
		mShaderDatumObjects->setUniformValue( "funcValIsoLineParams.mIsoDist",       static_cast<GLfloat>(isoDistance)   );
		mShaderDatumObjects->setUniformValue( "funcValIsoLineParams.mIsoOffset",     static_cast<GLfloat>(isoOffset)     );
		mShaderDatumObjects->setUniformValue( "funcValIsoLineParams.mIsoPixelWidth", static_cast<GLfloat>(isoPixelWidth) );
		bool showIsolinesSolid;
		getParamFlagMeshGL( MeshGLParams::SHOW_FUNC_VALUES_ISOLINES_SOLID, &showIsolinesSolid );
		mShaderDatumObjects->setUniformValue( "uIsoSolidFlag", static_cast<GLboolean>(showIsolinesSolid) );
	}
	PRINT_OPENGL_ERROR( "Shader setUniformValue" );

	// Geometry shader setting:
	//----------------------------------
	bool showFaceNormals;
	getParamFlagMeshGL( MeshGLParams::SHOW_NORMALS_FACE, &showFaceNormals );
	mShaderDatumObjects->setUniformValue( "uFaceNormals", static_cast<GLboolean>(showFaceNormals) );
	double normalsLength;
	getParamFloatMeshGL( MeshGLParams::NORMALS_LENGTH, &normalsLength );
	mShaderDatumObjects->setUniformValue( "uNormalLength", static_cast<GLfloat>(normalsLength) );
	double normalsWdith;
	getParamFloatMeshGL( MeshGLParams::NORMALS_WIDTH, &normalsWdith );
	mShaderDatumObjects->setUniformValue( "uNormalWidth", static_cast<GLfloat>(normalsWdith) );
	PRINT_OPENGL_ERROR( "Shader setUniformValue" );

	// Edge rendering
	//----------------------------------
	GLint viewPort[4];
	glGetIntegerv(GL_VIEWPORT, viewPort);
	bool showEdge;
	getParamFlagMeshGL( MeshGLParams::SHOW_FACES_EDGES, &showEdge );
	mShaderDatumObjects->setUniformValue( "uEdgeShown", static_cast<GLboolean>(showEdge) );
	PRINT_OPENGL_ERROR( "Shader setUniformValue" );
	mShaderDatumObjects->setUniformValue( "uViewPortSize", viewPort[2], viewPort[3] );
	PRINT_OPENGL_ERROR( "Shader setUniformValue" );

	// Index data map buffer and draw
	//----------------------------------
	GLfloat faceShiftZ = 0.0;
	faceShiftZ -= 0.0001F;

	if( drawFacesSelected ) {
		// Prepare, when required
		vboPrepareFacesWithFlag( FLAG_SELECTED, VBUFF_FACES_FLAG_SELECTED );
		// Switch rendering mode solid/color_per_vertex/function_value/labels:
		mShaderDatumObjects->setUniformValue( "uRenderColor", TEXMAP_VERT_MONO );
		// Material - solid color:
		QColor colorSolid( 255, 128, 0, 255 );
		mShaderDatumObjects->setUniformValue( "colorSolid", colorSolid );
		PRINT_OPENGL_ERROR( "Shader setUniformValue" );
		// Z-shift
		mShaderDatumObjects->setUniformValue( "uFaceShiftViewZ", faceShiftZ );
		PRINT_OPENGL_ERROR( "Shader setUniformValue" );
		faceShiftZ -= 0.0001F;
		// Draw
		mVertBufObjs[VBUFF_FACES_FLAG_SELECTED]->bind();
		glDrawElements( GL_TRIANGLES, mVertBufObjs[VBUFF_FACES_FLAG_SELECTED]->size()/sizeof(GLuint), GL_UNSIGNED_INT, nullptr );
		PRINT_OPENGL_ERROR( "glDrawElements( GL_TRIANGLES, mVBOSizes[VBUFF_FACES_FLAG_SELECTED], GL_UNSIGNED_INT, NULL );" );
		mVertBufObjs[VBUFF_FACES_FLAG_SELECTED]->release();
	}

	if( drawPrimFaceSel ) {
		// Switch rendering mode solid/color_per_vertex/function_value/labels:
		mShaderDatumObjects->setUniformValue( "uRenderColor", TEXMAP_VERT_MONO );
		// Material - solid color:
		QColor colorSolid( 0, 128, 255, 255 );
		mShaderDatumObjects->setUniformValue( "colorSolid", colorSolid );
		PRINT_OPENGL_ERROR( "Shader setUniformValue" );
		// Z-shift
		mShaderDatumObjects->setUniformValue( "uFaceShiftViewZ", faceShiftZ );
		PRINT_OPENGL_ERROR( "Shader setUniformValue" );
		faceShiftZ -= 0.0001F;
		// Map and draw elements
		GLuint primSelID[3];
		Face*  selFace = static_cast<Face*>(mPrimSelected);
		primSelID[0] = selFace->getVertA()->getIndex();
		primSelID[1] = selFace->getVertB()->getIndex();
		primSelID[2] = selFace->getVertC()->getIndex();
		glDrawElements( GL_TRIANGLES, 3, GL_UNSIGNED_INT, primSelID );
		PRINT_OPENGL_ERROR( "glDrawElements( GL_TRIANGLES, 3, GL_UNSIGNED_INT, primSelID )" );
	}

	// Turn of the clipping plane. This prevents flickering of the mesh plane (currently in someTriangles).
	// Will also keep the primitives such as spheres un-clipped.
	glDisable( GL_CLIP_PLANE0 );

	if( drawSomeTriangles ) {
		// Switch rendering mode solid/color_per_vertex/function_value/labels:
		mShaderDatumObjects->setUniformValue( "uRenderColor", TEXMAP_VERT_RGB );
		// Z-shift - None!
		mShaderDatumObjects->setUniformValue( "uFaceShiftViewZ", static_cast<GLfloat>(0.0f) );
		PRINT_OPENGL_ERROR( "Shader setUniformValue" );

		mShaderDatumObjects->setUniformValue( "backCulling", false );
		PRINT_OPENGL_ERROR( "Shader setUniformValue" );

		QOpenGLBuffer someBuffer( QOpenGLBuffer::VertexBuffer );
		someBuffer.create();
		someBuffer.setUsagePattern( QOpenGLBuffer::StaticDraw );
		someBuffer.bind();
		someBuffer.allocate( someTriangles.data(), static_cast<int>(sizeof(grVertexElmentBasic)*someTriangles.size()) );

		// Strided data -- first there floats are the position vectors.
		mShaderDatumObjects->setAttributeBuffer( "position", GL_FLOAT, 0, 3, sizeof(grVertexElmentBasic) ); // rShaderLocationBasic->mVertexPos
		mShaderDatumObjects->enableAttributeArray( "position" ); // rShaderLocationBasic->mVertexPos
		PRINT_OPENGL_ERROR( "Shader enableAttributeArray" );
		// Strided data -- second set of there floats are the normal vectors.
		size_t offSetNormals = sizeof(GLfloat)*3;
		mShaderDatumObjects->setAttributeBuffer( "vNormal", GL_FLOAT, static_cast<int>(offSetNormals), 3, sizeof(grVertexElmentBasic) ); // rShaderLocationBasic->mVertexNormal
		mShaderDatumObjects->enableAttributeArray( "vNormal" ); // rShaderLocationBasic->mVertexNormal
		PRINT_OPENGL_ERROR( "Shader enableAttributeArray" );
		size_t offSetColors = offSetNormals + sizeof(GLfloat)*3;
		mShaderDatumObjects->setAttributeBuffer( "vColor", GL_UNSIGNED_BYTE, static_cast<int>(offSetColors), 4, static_cast<int>(sizeof(grVertexElmentBasic)) );
		mShaderDatumObjects->enableAttributeArray( "vColor" );
		PRINT_OPENGL_ERROR( "Shader enableAttributeArray" );

		// Draw
		glDrawArrays( GL_TRIANGLES, 0, static_cast<GLsizei>(someTriangles.size()) );
		PRINT_OPENGL_ERROR( "glDrawArrays( ... )" );

		someBuffer.release();
		someBuffer.destroy();
	}

	// +++ SPHEREs +++
	if( drawSpheres ) {
		// Vertex buffer
		shaderSetLocationBasicAttribs( mShaderDatumObjects, VBUFF_SPHERE_VERTS, static_cast<int>(sizeof(grVertexElmentBasic)) );

		// No shift
		mShaderDatumObjects->setUniformValue( "uFaceShiftViewZ", static_cast<GLfloat>(0.0) );
		// Set the colored range.
		mShaderDatumObjects->setUniformValue( "uFuncValMin",  static_cast<GLfloat>(-1.0) );
		mShaderDatumObjects->setUniformValue( "uFuncValMax",  static_cast<GLfloat>(+1.0) );
		PRINT_OPENGL_ERROR( "Shader setUniformValue" );
		// IsoLines
		mShaderDatumObjects->setUniformValue( "funcValIsoLineParams.mIsoLinesOnly",  static_cast<GLboolean>(false) );
		mShaderDatumObjects->setUniformValue( "funcValIsoLineParams.mIsoDist",       static_cast<GLfloat>(0.1)     );
		mShaderDatumObjects->setUniformValue( "funcValIsoLineParams.mIsoOffset",     static_cast<GLfloat>(0.0)     );
		mShaderDatumObjects->setUniformValue( "funcValIsoLineParams.mIsoPixelWidth", static_cast<GLfloat>(1.0)     );
		mShaderDatumObjects->setUniformValue( "uIsoSolidFlag",                       static_cast<GLboolean>(true)  );
		PRINT_OPENGL_ERROR( "Shader setUniformValue" );
		// Switch rendering mode solid/color_per_vertex/function_value/labels:
		mShaderDatumObjects->setUniformValue( "uRenderColor", TEXMAP_VERT_MONO );
		mShaderDatumObjects->setUniformValue( "backCulling", false );
		PRINT_OPENGL_ERROR( "Shader setUniformValue" );

		mVertBufObjs[VBUFF_SPHERE_FACES]->bind();
		PRINT_OPENGL_ERROR( "mVertBufObjs[VBUFF_SPHERE_FACES]->bind()" );

		for( const auto& currSphere: someSpheres ) {
			Vector3D sphereAxis( 0.0, 0.0, 1.0 );                                     // positive z-axis by default
			Vector3D axisOfRotation = sphereAxis % currSphere.mAxis;                     // we will rotate around this axis...
			double   rotationAngle  = angle( currSphere.mAxis, sphereAxis )*180.0/M_PI;  // ...by this angle

			QMatrix4x4 transMat;
			transMat.translate( currSphere.mCenter.getX(), currSphere.mCenter.getY(), currSphere.mCenter.getZ() );
			QMatrix4x4 rotMat;
			rotMat.rotate( rotationAngle, axisOfRotation.getX(), axisOfRotation.getY(), axisOfRotation.getZ() );
			QMatrix4x4 transRotMat = transMat * rotMat;

			// IsoLines
			mShaderDatumObjects->setUniformValue( "funcValIsoLineParams.mIsoLinesShow",  static_cast<GLboolean>(currSphere.mIsoLines)  );
			// Material - solid color:
			mShaderDatumObjects->setUniformValue( "colorSolid", currSphere.mColor );
			PRINT_OPENGL_ERROR( "Shader setUniformValue" );

			// Scale - SET
			mShaderDatumObjects->setUniformValue( "uScaleHeight",       static_cast<GLfloat>(currSphere.mRadius*2.0) );
			mShaderDatumObjects->setUniformValue( "uScaleRadialBottom", static_cast<GLfloat>(currSphere.mRadius*2.0) );
			mShaderDatumObjects->setUniformValue( "uScaleRadialTop",    static_cast<GLfloat>(currSphere.mRadius*2.0) );
			PRINT_OPENGL_ERROR( "SHADER operations!" );
			// Translation and Rotation - SET
			mShaderDatumObjects->setUniformValue( "uModelViewExtra", transRotMat );
			PRINT_OPENGL_ERROR( "SHADER operations!" );

			glDrawElements( GL_TRIANGLES, mVertBufObjs[VBUFF_SPHERE_FACES]->size()/sizeof(GLuint), GL_UNSIGNED_INT, nullptr );
			PRINT_OPENGL_ERROR( "glDrawElements( ... )" );
		}

		mVertBufObjs[VBUFF_SPHERE_FACES]->release();
		PRINT_OPENGL_ERROR( "mVertBufObjs[VBUFF_SPHERE_FACES]->release()" );

		// Scale - set BACK TO DEFAULTS
		mShaderDatumObjects->setUniformValue( "uScaleHeight",       static_cast<GLfloat>(1.0f) );
		mShaderDatumObjects->setUniformValue( "uScaleRadialBottom", static_cast<GLfloat>(1.0f) );
		mShaderDatumObjects->setUniformValue( "uScaleRadialTop",    static_cast<GLfloat>(1.0f) );
		PRINT_OPENGL_ERROR( "SHADER operations!" );
		QMatrix4x4 identMat;
		identMat.setToIdentity();
		// Translation and Rotation - set to DEFAULTS
		mShaderDatumObjects->setUniformValue( "uModelViewExtra", identMat );
		PRINT_OPENGL_ERROR( "SHADER operations!" );
	}
	// --- SPHEREs ---

	// End of being shady
	mShaderDatumObjects->release();
	PRINT_OPENGL_ERROR( "mShaderDatumObjects->release()" );

	glBindVertexArray( 0 );
	PRINT_OPENGL_ERROR( "glBindVertexArray( 0 )" );

	// Restore culling, when necessary.
	if( cullFace ) {
		glEnable( GL_CULL_FACE );
		PRINT_OPENGL_ERROR( "glEnable( GL_CULL_FACE )" );
	}
}

void MeshGLShader::vboPaintFuncVal()
{
	bool drawFaces = false;
	getParamFlagMeshGL( SHOW_FACES, &drawFaces );

	if(!drawFaces)
		return;

	QOpenGLShaderProgram* meshShader = nullptr;
	eTexMapType texMapChoice;
	getParamIntMeshGL( TEXMAP_CHOICE_FACES, reinterpret_cast<int*>(&texMapChoice) );
	switch( texMapChoice ) {
		case TEXMAP_VERT_MONO:
		case TEXMAP_VERT_RGB:
			meshShader = mShaderManager->getShader(ShaderManager::ShaderName::FUNC_VAL_COLOR);
			break;
		case TEXMAP_VERT_FUNCVAL:
			meshShader = mShaderManager->getShader(ShaderManager::ShaderName::FUNC_VAL_FUNC_VAL);
			break;
		case TEXMAP_VERT_LABELS:
			meshShader = mShaderManager->getShader(ShaderManager::ShaderName::FUNC_VAL_LABEL);
			break;
		break;
		default:
			cerr << "[MeshGLShader::" << __FUNCTION__ << "] ERROR: unknown choice for texture mapping: " << texMapChoice << "!" << endl;
	}

	if(meshShader == nullptr)
		return;

	// prepare, when needed
	vboPrepareVerticesStriped();

	// Turn off culling as it is done by the shader, but store the flag for later.
	GLboolean cullFace;
	glGetBooleanv( GL_CULL_FACE, &cullFace );
	glDisable( GL_CULL_FACE );
	PRINT_OPENGL_ERROR( "glDisable( GL_CULL_FACE )" );

	PglBindVertexArray glBindVertexArray = reinterpret_cast<PglBindVertexArray>(mOpenGLContext->getProcAddress( "glBindVertexArray" ));
	glBindVertexArray( mVAO );
	PRINT_OPENGL_ERROR( "glBindVertexArray( mVAO )" );

	// Lets be shady :)
	if( !meshShader->bind() ) {
		cerr << "[MeshGLShader::" << __FUNCTION__ << "] ERROR: binding shader program!" << endl;
	}

	// Set the basics - including strided data:
	//----------------------------------
	shaderSetLocationBasicMatrices( meshShader );
	shaderSetLocationBasicAttribs( meshShader, VBUFF_VERTICES_STRIPED, static_cast<int>(sizeof(grVertexStripeElment)) );

	// More Strided Data -- map buffer
	//----------------------------------
	size_t offSetLabelID = sizeof(GLfloat)*6 + sizeof(GLubyte)*4 + sizeof(GLfloat);
	meshShader->setAttributeBuffer( "vLabelID", GL_FLOAT, static_cast<int>(offSetLabelID), 1, static_cast<int>(sizeof(grVertexStripeElment)) );
	meshShader->enableAttributeArray( "vLabelID" );
	PRINT_OPENGL_ERROR( "Shader enableAttributeArray" );
	size_t offSetFlags = offSetLabelID + sizeof(GLfloat);
	meshShader->setAttributeBuffer( "vFlags", GL_FLOAT, static_cast<int>(offSetFlags), 1, static_cast<int>(sizeof(grVertexStripeElment)) );
	meshShader->enableAttributeArray( "vFlags" );
	PRINT_OPENGL_ERROR( "Shader enableAttributeArray" );

	// Set the basics for faces (culling/smooth)
	shaderSetLocationBasicFaces( meshShader );

	// Set the basic lighting:
	shaderSetLocationBasicLight( meshShader );

	// Set the basic fog:
	shaderSetLocationBasicFog( meshShader );

	// Set the mesh plane as clipping plane:
	double clipPlane[4];
	getPlaneHNF( clipPlane );
	meshShader->setUniformValue( "uClipPlane0", clipPlane[0], clipPlane[1], clipPlane[2], clipPlane[3] );
	// Set the COG of the selected primitve as clip plane (implictly using the camera's view direction):
	if( mPrimSelected != nullptr ) {
		Vector3D selPrimCog = mPrimSelected->getCenterOfGravity();
		meshShader->setUniformValue( "uClipBefore", selPrimCog.getX(), selPrimCog.getY(), selPrimCog.getZ() );
	}

	// Material - solid color:
	GLfloat colorTmpStored[4];
	mRenderColors->getColorSettings( MeshGLColors::COLOR_MESH_SOLID, colorTmpStored );
	meshShader->setUniformValue( "colorSolid", colorTmpStored[0], colorTmpStored[1], colorTmpStored[2], colorTmpStored[3] );
	PRINT_OPENGL_ERROR( "Shader setUniformValue" );

	// Bind the 2D texture used for colorramps and labels!
	//glBindTexture( GL_TEXTURE_2D, mTextureMaps[0] );
	//PRINT_OPENGL_ERROR( "glBindTexture( GL_TEXTURE_2D, mTextureMaps[0] )" );
	mTextureMaps[0]->bind();
	GLint texId;
	glGetIntegerv(GL_ACTIVE_TEXTURE, &texId);
	texId -= GL_TEXTURE0;
	PRINT_OPENGL_ERROR( "binding mTextureMaps[0]" );
	//cout << "[MeshGLShader::" << __FUNCTION__ << "] texId: " << texId << endl;
	// Set the ID of the texture map:
	meshShader->setUniformValue( "uLabelTexMap", texId );
	PRINT_OPENGL_ERROR( "Shader setAttributeValue" );
	meshShader->setUniformValue( "uFuncValTexMap", texId );
	PRINT_OPENGL_ERROR( "Shader setAttributeValue" );

	// Set values for rendering of the labels:
	int labelShift;
	getParamIntMeshGL( MeshGLParams::COLMAP_LABEL_OFFSET, &labelShift );
	meshShader->setUniformValue( "uLabelCountOffset", static_cast<GLfloat>(labelShift) );
	bool showLabelsMonoColor;
	getParamFlagMeshGL( MeshGLParams::SHOW_LABELS_MONO_COLOR, &showLabelsMonoColor );
	meshShader->setUniformValue( "uLabelSameColor", showLabelsMonoColor );
	GLfloat somemColorSetting[4];
	mRenderColors->getColorSettings( MeshGLColors::COLOR_LABEL_SOLID, somemColorSetting );
	meshShader->setUniformValue( "uLabelSingleColor", somemColorSetting[0], somemColorSetting[1], somemColorSetting[2], somemColorSetting[3] );
	mRenderColors->getColorSettings( MeshGLColors::COLOR_LABEL_BORDER, somemColorSetting );
	meshShader->setUniformValue( "uLabelBorderColor", somemColorSetting[0], somemColorSetting[1], somemColorSetting[2], somemColorSetting[3] );
	mRenderColors->getColorSettings( MeshGLColors::COLOR_LABEL_NOT_ASSIGNED, somemColorSetting );
	meshShader->setUniformValue( "uLabelNoColor", somemColorSetting[0], somemColorSetting[1], somemColorSetting[2], somemColorSetting[3] );
	mRenderColors->getColorSettings( MeshGLColors::COLOR_LABEL_BACKGROUND, somemColorSetting );
	meshShader->setUniformValue( "uLabelBackgroundColor", somemColorSetting[0], somemColorSetting[1], somemColorSetting[2], somemColorSetting[3] );
	PRINT_OPENGL_ERROR( "Shader setUniformValue" );

	// Set parameters of the color mapping.
	int colMapID = GLSL_COLMAP_GRAYSCALE;
	getParamIntMeshGL( MeshGLParams::GLSL_COLMAP_CHOICE, &colMapID );
	meshShader->setUniformValue( "uFuncValColorMap", static_cast<GLfloat>(colMapID) );
	PRINT_OPENGL_ERROR( "Shader setUniformValue" );
	// Set the colored range.
	double funcValMin;
	double funcValMax;
	getFuncValMinMaxUser( &funcValMin, &funcValMax );
	meshShader->setUniformValue( "uFuncValMin",  static_cast<GLfloat>(funcValMin) );
	meshShader->setUniformValue( "uFuncValMax",  static_cast<GLfloat>(funcValMax) );
	PRINT_OPENGL_ERROR( "Shader setUniformValue" );
	//cout << "[MeshGLShader::" << __FUNCTION__ << "] funcValMin: " << funcValMin << "  funcValMax: " << funcValMax << endl;
	// Inversion of the colormap
	bool funcValInvertMap = false;
	getParamFlagMeshGL( MeshGLParams::SHOW_COLMAP_INVERT, &funcValInvertMap );
	meshShader->setUniformValue( "uFuncValInvert", static_cast<GLboolean>(funcValInvertMap) );
	PRINT_OPENGL_ERROR( "Shader setUniformValue" );
	// Repeat colormap
	bool funcValRepeat = false;
	getParamFlagMeshGL( MeshGLParams::SHOW_REPEAT_COLMAP_FUNCVAL, &funcValRepeat );
	meshShader->setUniformValue( "uFuncValRepeat", static_cast<GLboolean>(funcValRepeat) );
	PRINT_OPENGL_ERROR( "Shader setUniformValue" );
	double funcValRepeatIntervall;
	getParamFloatMeshGL( MeshGLParams::WAVES_COLMAP_LEN, &funcValRepeatIntervall );
	meshShader->setUniformValue( "uFuncValIntervall", static_cast<GLfloat>(funcValRepeatIntervall) );
	PRINT_OPENGL_ERROR( "Shader setUniformValue" );
	// Logarithmic color ramp
	double funcValLogGamma;
	getParamFloatMeshGL( MeshGLParams::FUNC_VALUE_LOG_GAMMA, &funcValLogGamma );
	meshShader->setUniformValue( "uFuncValLogGamma", static_cast<GLfloat>(funcValLogGamma) );
	PRINT_OPENGL_ERROR( "Shader setUniformValue" );

	// Isoline extension:
	//----------------------------------
	bool showIsolines;
	getParamFlagMeshGL( MeshGLParams::SHOW_FUNC_VALUES_ISOLINES, &showIsolines );
	meshShader->setUniformValue( "funcValIsoLineParams.mIsoLinesShow", static_cast<GLboolean>(showIsolines) );
	if( showIsolines ) {
		bool showIsolinesOnly;
		getParamFlagMeshGL( MeshGLParams::SHOW_FUNC_VALUES_ISOLINES_ONLY, &showIsolinesOnly );
		meshShader->setUniformValue( "funcValIsoLineParams.mIsoLinesOnly", static_cast<GLboolean>(showIsolinesOnly) );
		double isoDistance;
		double isoOffset;
		double isoPixelWidth;
		getParamFloatMeshGL( MeshGLParams::ISOLINES_DISTANCE, &isoDistance );
		getParamFloatMeshGL( MeshGLParams::ISOLINES_OFFSET, &isoOffset );
		getParamFloatMeshGL( MeshGLParams::ISOLINES_PIXEL_WIDTH, &isoPixelWidth );
		meshShader->setUniformValue( "funcValIsoLineParams.mIsoDist",       static_cast<GLfloat>(isoDistance)   );
		meshShader->setUniformValue( "funcValIsoLineParams.mIsoOffset",     static_cast<GLfloat>(isoOffset)     );
		meshShader->setUniformValue( "funcValIsoLineParams.mIsoPixelWidth", static_cast<GLfloat>(isoPixelWidth) );
		bool showIsolinesSolid;
		getParamFlagMeshGL( MeshGLParams::SHOW_FUNC_VALUES_ISOLINES_SOLID, &showIsolinesSolid );
		meshShader->setUniformValue( "uIsoSolidFlag", static_cast<GLboolean>(showIsolinesSolid) );
	}
	PRINT_OPENGL_ERROR( "Shader setUniformValue" );

	// Geometry shader setting:
	//----------------------------------
	bool showFaceNormals;
	getParamFlagMeshGL( MeshGLParams::SHOW_NORMALS_FACE, &showFaceNormals );
	meshShader->setUniformValue( "uFaceNormals", static_cast<GLboolean>(showFaceNormals) );
	double normalsLength;
	getParamFloatMeshGL( MeshGLParams::NORMALS_LENGTH, &normalsLength );
	meshShader->setUniformValue( "uNormalLength", static_cast<GLfloat>(normalsLength) );
	double normalsWdith;
	getParamFloatMeshGL( MeshGLParams::NORMALS_WIDTH, &normalsWdith );
	meshShader->setUniformValue( "uNormalWidth", static_cast<GLfloat>(normalsWdith) );
	PRINT_OPENGL_ERROR( "Shader setUniformValue" );

	// Edge rendering
	//----------------------------------
	GLint viewPort[4];
	glGetIntegerv(GL_VIEWPORT, viewPort);
	bool showEdge;
	getParamFlagMeshGL( MeshGLParams::SHOW_FACES_EDGES, &showEdge );
	meshShader->setUniformValue( "uEdgeShown", static_cast<GLboolean>(showEdge) );
	PRINT_OPENGL_ERROR( "Shader setUniformValue" );
	meshShader->setUniformValue( "uViewPortSize", viewPort[2], viewPort[3] );
	PRINT_OPENGL_ERROR( "Shader setUniformValue" );


	// Switch rendering mode solid/color_per_vertex/function_value/labels:
	meshShader->setUniformValue( "uRenderColor", (texMapChoice == TEXMAP_VERT_MONO ? 0 : 1) );
	// Material - solid color:

	mRenderColors->getColorSettings( MeshGLColors::COLOR_MESH_SOLID, colorTmpStored );
	meshShader->setUniformValue( "colorSolid", colorTmpStored[0], colorTmpStored[1], colorTmpStored[2], colorTmpStored[3] );
	PRINT_OPENGL_ERROR( "Shader setUniformValue" );
	// Z-shift
	meshShader->setUniformValue( "uFaceShiftViewZ", 0.0F );
	PRINT_OPENGL_ERROR( "Shader setUniformValue" );
	// Draw
	mVertBufObjs[VBUFF_FACES]->bind();
	glDrawElements( GL_TRIANGLES, mVertBufObjs[VBUFF_FACES]->size()/sizeof(GLuint), GL_UNSIGNED_INT, nullptr );
	PRINT_OPENGL_ERROR( "glDrawElements( GL_TRIANGLES, mVBOSizes[VBUFF_FACES], GL_UNSIGNED_INT, NULL );" );
	//cout << "[MeshGLShader::" << __FUNCTION__ << "] Faces drawn: " << mVertBufObjs[VBUFF_FACES]->size()/sizeof(GLuint) << endl;
	mVertBufObjs[VBUFF_FACES]->release();

	// End of being shady
	meshShader->release();
	PRINT_OPENGL_ERROR( "meshShader->release()" );

	glBindVertexArray( 0 );
	PRINT_OPENGL_ERROR( "glBindVertexArray( 0 )" );

	// Restore culling, when necessary.
	if( cullFace ) {
		glEnable( GL_CULL_FACE );
		PRINT_OPENGL_ERROR( "glEnable( GL_CULL_FACE )" );
	}
}

//! Paint the mesh as wireframe.
void MeshGLShader::vboPaintWireframe() {
#ifdef DEBUG_SHOW_ALL_METHOD_CALLS
	cout << "[MeshGLShader::" << __FUNCTION__ << "]" << endl;
#endif
	bool drawFacesSelected;
	getParamFlagMeshGL( SHOW_FACES_SELECTION, &drawFacesSelected );
	bool drawPrimFaceSel;
	getParamFlagMeshGL( MeshGLParams::SHOW_SELECTION_SINGLE, &drawPrimFaceSel );
	drawPrimFaceSel &= ( mPrimSelected != nullptr ) && ( mPrimSelected->getType() == Primitive::IS_FACE );
	if( !( drawFacesSelected | drawPrimFaceSel ) ) {
		return;
	}

	const auto mShaderWireframe = mShaderManager->getShader(ShaderManager::ShaderName::WIREFRAME);
	if(mShaderWireframe == nullptr)
		return;

	// prepare, when needed
	vboPrepareVerticesStriped();

	// Turn off culling as it is done by the shader, but store the flag for later.
	GLboolean cullFace;
	glGetBooleanv( GL_CULL_FACE, &cullFace );
	glDisable( GL_CULL_FACE );
	PRINT_OPENGL_ERROR( "glDisable( GL_CULL_FACE )" );

	PglBindVertexArray glBindVertexArray = reinterpret_cast<PglBindVertexArray>(mOpenGLContext->getProcAddress( "glBindVertexArray" ));
	glBindVertexArray( mVAO );
	PRINT_OPENGL_ERROR( "glBindVertexArray( mVAO )" );

	// Lets be shady :)
	if( !mShaderWireframe->bind() ) {
		cerr << "[MeshGLShader::" << __FUNCTION__ << "] ERROR: binding shader program!" << endl;
	}

	// Set the basics - including strided data:
	//----------------------------------
	shaderSetLocationBasicMatrices( mShaderWireframe );
	shaderSetLocationBasicAttribs( mShaderWireframe, VBUFF_VERTICES_STRIPED, static_cast<int>(sizeof(grVertexStripeElment)) );

	// More Strided Data -- map buffer
	//----------------------------------
	size_t offSetLabelID = sizeof(GLfloat)*6 + sizeof(GLubyte)*4 + sizeof(GLfloat);
	mShaderWireframe->setAttributeBuffer( "vLabelID", GL_FLOAT, static_cast<int>(offSetLabelID), 1, static_cast<int>(sizeof(grVertexStripeElment)) );
	mShaderWireframe->enableAttributeArray( "vLabelID" );
	PRINT_OPENGL_ERROR( "Shader enableAttributeArray" );
	size_t offSetFlags = offSetLabelID + sizeof(GLfloat);
	mShaderWireframe->setAttributeBuffer( "vFlags", GL_FLOAT, static_cast<int>(offSetFlags), 1, static_cast<int>(sizeof(grVertexStripeElment)) );
	mShaderWireframe->enableAttributeArray( "vFlags" );
	PRINT_OPENGL_ERROR( "Shader enableAttributeArray" );

	// Set the basics for faces (culling/smooth)
	shaderSetLocationBasicFaces( mShaderWireframe );

	// Set the basic lighting:
	shaderSetLocationBasicLight( mShaderWireframe );

	// Set the basic fog:
	shaderSetLocationBasicFog( mShaderWireframe );

	// Set the mesh plane as clipping plane:
	double clipPlane[4];
	getPlaneHNF( clipPlane );
	mShaderWireframe->setUniformValue( "uClipPlane0", clipPlane[0], clipPlane[1], clipPlane[2], clipPlane[3] );
	// Set the COG of the selected primitve as clip plane (implictly using the camera's view direction):
	if( mPrimSelected != nullptr ) {
		Vector3D selPrimCog = mPrimSelected->getCenterOfGravity();
		mShaderWireframe->setUniformValue( "uClipBefore", selPrimCog.getX(), selPrimCog.getY(), selPrimCog.getZ() );
	}

	// Material - solid color:
	GLfloat colorTmpStored[4];
	mRenderColors->getColorSettings( MeshGLColors::COLOR_MESH_SOLID, colorTmpStored );
	mShaderWireframe->setUniformValue( "colorSolid", colorTmpStored[0], colorTmpStored[1], colorTmpStored[2], colorTmpStored[3] );
	PRINT_OPENGL_ERROR( "Shader setUniformValue" );

	// Set parameters of the color mapping.
	int colMapID = GLSL_COLMAP_GRAYSCALE;
	getParamIntMeshGL( MeshGLParams::GLSL_COLMAP_CHOICE, &colMapID );
	mShaderWireframe->setUniformValue( "uFuncValColorMap", static_cast<GLfloat>(colMapID) );
	PRINT_OPENGL_ERROR( "Shader setUniformValue" );
	// Set the colored range.
	double funcValMin;
	double funcValMax;
	getFuncValMinMaxUser( &funcValMin, &funcValMax );
	mShaderWireframe->setUniformValue( "uFuncValMin",  static_cast<GLfloat>(funcValMin) );
	mShaderWireframe->setUniformValue( "uFuncValMax",  static_cast<GLfloat>(funcValMax) );
	PRINT_OPENGL_ERROR( "Shader setUniformValue" );
	//cout << "[MeshGLShader::" << __FUNCTION__ << "] funcValMin: " << funcValMin << "  funcValMax: " << funcValMax << endl;
	// Inversion of the colormap
	bool funcValInvertMap = false;
	getParamFlagMeshGL( MeshGLParams::SHOW_COLMAP_INVERT, &funcValInvertMap );
	mShaderWireframe->setUniformValue( "uFuncValInvert", static_cast<GLboolean>(funcValInvertMap) );
	PRINT_OPENGL_ERROR( "Shader setUniformValue" );
	// Repeat colormap
	bool funcValRepeat = false;
	getParamFlagMeshGL( MeshGLParams::SHOW_REPEAT_COLMAP_FUNCVAL, &funcValRepeat );
	mShaderWireframe->setUniformValue( "uFuncValRepeat", static_cast<GLboolean>(funcValRepeat) );
	PRINT_OPENGL_ERROR( "Shader setUniformValue" );
	double funcValRepeatIntervall;
	getParamFloatMeshGL( MeshGLParams::WAVES_COLMAP_LEN, &funcValRepeatIntervall );
	mShaderWireframe->setUniformValue( "uFuncValIntervall", static_cast<GLfloat>(funcValRepeatIntervall) );
	PRINT_OPENGL_ERROR( "Shader setUniformValue" );
	// Logarithmic color ramp
	double funcValLogGamma;
	getParamFloatMeshGL( MeshGLParams::FUNC_VALUE_LOG_GAMMA, &funcValLogGamma );
	mShaderWireframe->setUniformValue( "uFuncValLogGamma", static_cast<GLfloat>(funcValLogGamma) );
	PRINT_OPENGL_ERROR( "Shader setUniformValue" );

	// Geometry shader setting:
	//----------------------------------
	bool showFaceNormals;
	getParamFlagMeshGL( MeshGLParams::SHOW_NORMALS_FACE, &showFaceNormals );
	mShaderWireframe->setUniformValue( "uFaceNormals", static_cast<GLboolean>(showFaceNormals) );
	double normalsLength;
	getParamFloatMeshGL( MeshGLParams::NORMALS_LENGTH, &normalsLength );
	mShaderWireframe->setUniformValue( "uNormalLength", static_cast<GLfloat>(normalsLength) );
	double normalsWdith;
	getParamFloatMeshGL( MeshGLParams::NORMALS_WIDTH, &normalsWdith );
	mShaderWireframe->setUniformValue( "uNormalWidth", static_cast<GLfloat>(normalsWdith) );
	PRINT_OPENGL_ERROR( "Shader setUniformValue" );

	// Edge/Wireframe rendering
	//----------------------------------
	GLint viewPort[4];
	glGetIntegerv(GL_VIEWPORT, viewPort);

	mShaderWireframe->setUniformValue( "uViewPortSize", viewPort[2], viewPort[3] );
	PRINT_OPENGL_ERROR( "Shader setUniformValue" );

	// Index data map buffer and draw
	//----------------------------------
	// Z-shift
	mShaderWireframe->setUniformValue( "uWireFrame", static_cast<GLboolean>(true) );
	GLfloat faceShiftZ = 0.0;
	mShaderWireframe->setUniformValue( "uFaceShiftViewZ", faceShiftZ );
	PRINT_OPENGL_ERROR( "Shader setUniformValue" );
	faceShiftZ -= 0.0001F;
	// Draw
	mVertBufObjs[VBUFF_FACES]->bind();
	glDrawElements( GL_TRIANGLES, mVertBufObjs[VBUFF_FACES]->size()/sizeof(GLuint), GL_UNSIGNED_INT, nullptr );
	PRINT_OPENGL_ERROR( "glDrawElements( GL_TRIANGLES, mVBOSizes[VBUFF_FACES], GL_UNSIGNED_INT, NULL );" );
	//cout << "[MeshGLShader::" << __FUNCTION__ << "] Faces drawn: " << mVertBufObjs[VBUFF_FACES]->size()/sizeof(GLuint) << endl;
	mVertBufObjs[VBUFF_FACES]->release();
	// Reset -- Wireframe
	mShaderWireframe->setUniformValue( "uWireFrame", static_cast<GLboolean>(false) );

	if( drawFacesSelected ) {
		// Prepare, when required
		vboPrepareFacesWithFlag( FLAG_SELECTED, VBUFF_FACES_FLAG_SELECTED );
		// Material - solid color:
		QColor colorSolid( 255, 128, 0, 255 );
		mShaderWireframe->setUniformValue( "colorSolid", colorSolid );
		PRINT_OPENGL_ERROR( "Shader setUniformValue" );
		// Z-shift
		mShaderWireframe->setUniformValue( "uFaceShiftViewZ", faceShiftZ );
		PRINT_OPENGL_ERROR( "Shader setUniformValue" );
		faceShiftZ -= 0.0001F;
		// Draw
		mVertBufObjs[VBUFF_FACES_FLAG_SELECTED]->bind();
		glDrawElements( GL_TRIANGLES, mVertBufObjs[VBUFF_FACES_FLAG_SELECTED]->size()/sizeof(GLuint), GL_UNSIGNED_INT, nullptr );
		PRINT_OPENGL_ERROR( "glDrawElements( GL_TRIANGLES, mVBOSizes[VBUFF_FACES_FLAG_SELECTED], GL_UNSIGNED_INT, NULL );" );
		mVertBufObjs[VBUFF_FACES_FLAG_SELECTED]->release();
	}

	if( drawPrimFaceSel ) {
		// Material - solid color:
		QColor colorSolid( 0, 128, 255, 255 );
		mShaderWireframe->setUniformValue( "colorSolid", colorSolid );
		PRINT_OPENGL_ERROR( "Shader setUniformValue" );
		// Z-shift
		mShaderWireframe->setUniformValue( "uFaceShiftViewZ", faceShiftZ );
		PRINT_OPENGL_ERROR( "Shader setUniformValue" );
		faceShiftZ -= 0.0001F;
		// Map and draw elements
		GLuint primSelID[3];
		Face*  selFace = static_cast<Face*>(mPrimSelected);
		primSelID[0] = selFace->getVertA()->getIndex();
		primSelID[1] = selFace->getVertB()->getIndex();
		primSelID[2] = selFace->getVertC()->getIndex();
		glDrawElements( GL_TRIANGLES, 3, GL_UNSIGNED_INT, primSelID );
		PRINT_OPENGL_ERROR( "glDrawElements( GL_TRIANGLES, 3, GL_UNSIGNED_INT, primSelID )" );
	}

	// Turn of the clipping plane. This prevents flickering of the mesh plane (currently in someTriangles).
	// Will also keep the primitives such as spheres un-clipped.
	glDisable( GL_CLIP_PLANE0 );

	// End of being shady
	mShaderWireframe->release();
	PRINT_OPENGL_ERROR( "mShaderWireframe->release()" );

	glBindVertexArray( 0 );
	PRINT_OPENGL_ERROR( "glBindVertexArray( 0 )" );

	// Restore culling, when necessary.
	if( cullFace ) {
		glEnable( GL_CULL_FACE );
		PRINT_OPENGL_ERROR( "glEnable( GL_CULL_FACE )" );
	}
}

//! Paint the polylines.
//! ... and cone's axis and meridians, when present.
void MeshGLShader::vboPaintPolylines() {
#ifdef DEBUG_SHOW_ALL_METHOD_CALLS
	cout << "[MeshGLShader::" << __FUNCTION__ << "]" << endl;
#endif
	vector<grVertexStripeElment> lineSegments; // This should hold only a few - for large lists of segments a VBO may be more suitable (for performance!).

	// Selection Mode (Cone, Sphere, etc. )
	MeshWidgetParams::eSelectionModes selectionMode;
	mWidgetParams->getParamIntegerMeshWidget( MeshWidgetParams::SELECTION_MODE, reinterpret_cast<int*>(&selectionMode) );

	// Axis (Used by cone, but also for other tasks)
	bool showMeshAxis = false;
	getParamFlagMeshGL( SHOW_MESH_AXIS, &showMeshAxis );
	Vector3D lineTop;
	Vector3D lineBottom;
	if( getConeAxis( &lineTop, &lineBottom ) &&
		( showMeshAxis || ( selectionMode == MeshWidgetParams::SELECTION_MODE_CONE ) ) ) {
		grVertexStripeElment vertexBufferData[2];
		vertexBufferData[0].mPosition[0] = lineBottom.getX();
		vertexBufferData[0].mPosition[1] = lineBottom.getY();
		vertexBufferData[0].mPosition[2] = lineBottom.getZ();
		vertexBufferData[0].mColor[0]    =   0;
		vertexBufferData[0].mColor[1]    = 160;
		vertexBufferData[0].mColor[2]    =   0;
		vertexBufferData[0].mColor[3]    = 255;
		vertexBufferData[1].mPosition[0] = lineTop.getX();
		vertexBufferData[1].mPosition[1] = lineTop.getY();
		vertexBufferData[1].mPosition[2] = lineTop.getZ();
		vertexBufferData[1].mColor[0]    =   0;
		vertexBufferData[1].mColor[1]    = 223;
		vertexBufferData[1].mColor[2]    =   0;
		vertexBufferData[1].mColor[3]    = 255;
		lineSegments.push_back( vertexBufferData[0] );
		lineSegments.push_back( vertexBufferData[1] );
	}

	// Cone
	if( selectionMode == MeshWidgetParams::SELECTION_MODE_CONE ) {
		if( getConeMeridianZero( &lineTop, &lineBottom, true ) ) {
			grVertexStripeElment vertexBufferData[2];
			vertexBufferData[0].mPosition[0] = lineBottom.getX();
			vertexBufferData[0].mPosition[1] = lineBottom.getY();
			vertexBufferData[0].mPosition[2] = lineBottom.getZ();
			vertexBufferData[0].mColor[0]    =   0;
			vertexBufferData[0].mColor[1]    =   0;
			vertexBufferData[0].mColor[2]    = 160;
			vertexBufferData[0].mColor[3]    = 255;
			vertexBufferData[1].mPosition[0] = lineTop.getX();
			vertexBufferData[1].mPosition[1] = lineTop.getY();
			vertexBufferData[1].mPosition[2] = lineTop.getZ();
			vertexBufferData[1].mColor[0]    =   0;
			vertexBufferData[1].mColor[1]    =   0;
			vertexBufferData[1].mColor[2]    = 223;
			vertexBufferData[1].mColor[3]    = 255;
			lineSegments.push_back( vertexBufferData[0] );
			lineSegments.push_back( vertexBufferData[1] );
		}
		if( getConeMeridianZero( &lineTop, &lineBottom, false ) ) {
			grVertexStripeElment vertexBufferData[2];
			vertexBufferData[0].mPosition[0] = lineBottom.getX();
			vertexBufferData[0].mPosition[1] = lineBottom.getY();
			vertexBufferData[0].mPosition[2] = lineBottom.getZ();
			vertexBufferData[0].mColor[0]    = 160;
			vertexBufferData[0].mColor[1]    =   0;
			vertexBufferData[0].mColor[2]    =   0;
			vertexBufferData[0].mColor[3]    = 255;
			vertexBufferData[1].mPosition[0] = lineTop.getX();
			vertexBufferData[1].mPosition[1] = lineTop.getY();
			vertexBufferData[1].mPosition[2] = lineTop.getZ();
			vertexBufferData[1].mColor[0]    = 223;
			vertexBufferData[1].mColor[1]    =   0;
			vertexBufferData[1].mColor[2]    =   0;
			vertexBufferData[1].mColor[3]    = 255;
			lineSegments.push_back( vertexBufferData[0] );
			lineSegments.push_back( vertexBufferData[1] );
		}
	}

	// Sphere
	if( !isUnrolledAroundSphere() ) {
		Vector3D sphereCenter;
		double   sphereRadius;
		Vector3D sphereAxis( 0.0, 1.0, 0.0, 0.0 );
		if( getSphereData( &sphereCenter, &sphereRadius ) ) {
			// Prepare the axis
			Vector3D lineTop    = sphereCenter + sphereAxis * ( sphereRadius * 1.2 );
			Vector3D lineBottom = sphereCenter - sphereAxis * ( sphereRadius * 1.2 );
			grVertexStripeElment vertexBufferData;
			vertexBufferData.mPosition[0] = lineBottom.getX();
			vertexBufferData.mPosition[1] = lineBottom.getY();
			vertexBufferData.mPosition[2] = lineBottom.getZ();
			vertexBufferData.mColor[0]    =   0;
			vertexBufferData.mColor[1]    = 160;
			vertexBufferData.mColor[2]    =   0;
			vertexBufferData.mColor[3]    = 255;
			lineSegments.push_back( vertexBufferData );
			vertexBufferData.mPosition[0] = lineTop.getX();
			vertexBufferData.mPosition[1] = lineTop.getY();
			vertexBufferData.mPosition[2] = lineTop.getZ();
			vertexBufferData.mColor[0]    =   0;
			vertexBufferData.mColor[1]    = 223;
			vertexBufferData.mColor[2]    =   0;
			vertexBufferData.mColor[3]    = 255;
			lineSegments.push_back( vertexBufferData );
			// Meridians:
			double phi;
			getParamFloatMesh( MeshParams::AXIS_PRIMEMERIDIAN, &phi );
			int   stipple = 33;
			// Prepare the prime and cutting meridian:
			vertexBufferData.mColor[0]    =   0;
			vertexBufferData.mColor[1]    =   0;
			vertexBufferData.mColor[2]    = 223;
			vertexBufferData.mColor[3]    = 255;
			for( int i = 0; i <= stipple; i++ ) {
				double theta = i*M_PI/double(stipple);
				vertexBufferData.mPosition[0] = sphereCenter.getX() + sphereRadius * sin(theta)*cos(phi) * 1.001;
				vertexBufferData.mPosition[1] = sphereCenter.getY() + sphereRadius * cos(theta)          * 1.001;
				vertexBufferData.mPosition[2] = sphereCenter.getZ() + sphereRadius * sin(theta)*sin(phi) * 1.001;
				lineSegments.push_back( vertexBufferData );
			}
			// .. and cutting meridian:
			vertexBufferData.mColor[0]    = 223;
			vertexBufferData.mColor[1]    =   0;
			vertexBufferData.mColor[2]    =   0;
			vertexBufferData.mColor[3]    = 255;
			for( int i = 0; i <= stipple; i++ ) {
				double theta = M_PI + i*M_PI/double(stipple);
				vertexBufferData.mPosition[0] = sphereCenter.getX() + sphereRadius * sin(theta)*cos(phi) * 1.001;
				vertexBufferData.mPosition[1] = sphereCenter.getY() + sphereRadius * cos(theta)          * 1.001;
				vertexBufferData.mPosition[2] = sphereCenter.getZ() + sphereRadius * sin(theta)*sin(phi) * 1.001;
				lineSegments.push_back( vertexBufferData );
			}
		}
	}
	// Mesh Plane outline:
	bool showMeshPlane, showMeshPlaneTemp;
	getParamFlagMeshGL( SHOW_MESH_PLANE, &showMeshPlane );
	getParamFlagMeshGL( SHOW_MESH_PLANE_TEMP, &showMeshPlaneTemp );
	if( showMeshPlane || showMeshPlaneTemp ) {
		std::array<GLubyte,3> planeColor;
		if(getPlaneDefinition() == Plane::AXIS_POINTS_AND_POSITION)
		{
			planeColor = {202,178,214};
		}
		else
		{
			planeColor = {255,170,0};
		}

		vector<Vector3D> planeIntersections;
		Vector3D centralPointPlane( 0.0, 0.0, 0.0, 0.0 );
		if( getMeshPlaneFan( &centralPointPlane, &planeIntersections ) && \
			( planeIntersections.size() > 0 ) ) {
			grVertexStripeElment vertexBufferData;
			vertexBufferData.mColor[0]    = planeColor[0];
			vertexBufferData.mColor[1]    = planeColor[1];
			vertexBufferData.mColor[2]    = planeColor[2];
			vertexBufferData.mColor[3]    = 255;
			Vector3D lastPos = planeIntersections.back();
			vertexBufferData.mPosition[0] = lastPos.getX();
			vertexBufferData.mPosition[1] = lastPos.getY();
			vertexBufferData.mPosition[2] = lastPos.getZ();
			for( const auto& nextPos: planeIntersections ) {
				lineSegments.push_back( vertexBufferData );
				vertexBufferData.mPosition[0] = nextPos.getX();
				vertexBufferData.mPosition[1] = nextPos.getY();
				vertexBufferData.mPosition[2] = nextPos.getZ();
				lineSegments.push_back( vertexBufferData );
			}
		}
	}
	// Datum Boxes
	bool showDatumBoxes;
	getParamFlagMeshGL( SHOW_DATUM_BOXES, &showDatumBoxes );
	if( showDatumBoxes ) {
		grVertexStripeElment vertexBufferData;
		vertexBufferData.mColor[0]    =   0;
		vertexBufferData.mColor[1]    =   0;
		vertexBufferData.mColor[2]    =   0;
		vertexBufferData.mColor[3]    = 255;
		for( auto const& currBox : mDatumBoxes ) {
			Vector3D vA,vB,vC,vD,vE,vF,vG,vH;
			vA = currBox->getCoordA();
			vB = currBox->getCoordB();
			vC = currBox->getCoordC();
			vD = currBox->getCoordD();
			vE = currBox->getCoordE();
			vF = currBox->getCoordF();
			vG = currBox->getCoordG();
			vH = currBox->getCoordH();
			// Front: A-B-C-D
			vA.get3( reinterpret_cast<float*>(&vertexBufferData.mPosition) );
			lineSegments.push_back( vertexBufferData );
			vB.get3( reinterpret_cast<float*>(&vertexBufferData.mPosition) );
			lineSegments.push_back( vertexBufferData );
			lineSegments.push_back( vertexBufferData );
			vC.get3( reinterpret_cast<float*>(&vertexBufferData.mPosition) );
			lineSegments.push_back( vertexBufferData );
			lineSegments.push_back( vertexBufferData );
			vD.get3( reinterpret_cast<float*>(&vertexBufferData.mPosition) );
			lineSegments.push_back( vertexBufferData );
			lineSegments.push_back( vertexBufferData );
			vA.get3( reinterpret_cast<float*>(&vertexBufferData.mPosition) );
			lineSegments.push_back( vertexBufferData );
			// Back: E-F-G-H
			vE.get3( reinterpret_cast<float*>(&vertexBufferData.mPosition) );
			lineSegments.push_back( vertexBufferData );
			vF.get3( reinterpret_cast<float*>(&vertexBufferData.mPosition) );
			lineSegments.push_back( vertexBufferData );
			lineSegments.push_back( vertexBufferData );
			vG.get3( reinterpret_cast<float*>(&vertexBufferData.mPosition) );
			lineSegments.push_back( vertexBufferData );
			lineSegments.push_back( vertexBufferData );
			vH.get3( reinterpret_cast<float*>(&vertexBufferData.mPosition) );
			lineSegments.push_back( vertexBufferData );
			lineSegments.push_back( vertexBufferData );
			vE.get3( reinterpret_cast<float*>(&vertexBufferData.mPosition) );
			lineSegments.push_back( vertexBufferData );
			// Sides: A-E  B-F  C-G  D-H
			vA.get3( reinterpret_cast<float*>(&vertexBufferData.mPosition) );
			lineSegments.push_back( vertexBufferData );
			vE.get3( reinterpret_cast<float*>(&vertexBufferData.mPosition) );
			lineSegments.push_back( vertexBufferData );
			vB.get3( reinterpret_cast<float*>(&vertexBufferData.mPosition) );
			lineSegments.push_back( vertexBufferData );
			vF.get3( reinterpret_cast<float*>(&vertexBufferData.mPosition) );
			lineSegments.push_back( vertexBufferData );
			vC.get3( reinterpret_cast<float*>(&vertexBufferData.mPosition) );
			lineSegments.push_back( vertexBufferData );
			vG.get3( reinterpret_cast<float*>(&vertexBufferData.mPosition) );
			lineSegments.push_back( vertexBufferData );
			vD.get3( reinterpret_cast<float*>(&vertexBufferData.mPosition) );
			lineSegments.push_back( vertexBufferData );
			vH.get3( reinterpret_cast<float*>(&vertexBufferData.mPosition) );
			lineSegments.push_back( vertexBufferData );
		}
	}
#ifdef LINE_DRAW // Deactivated, because it is (currently) only used for debuging the polygonal selection.
	// Lines used to draw e.g. the prism from polygonal selection
	if( mLines.size() > 0 ) {
		grVertexStripeElment vertexBufferData;
		vertexBufferData.mColor[0]    =   0;
		vertexBufferData.mColor[1]    =   0;
		vertexBufferData.mColor[2]    =   0;
		vertexBufferData.mColor[3]    = 255;
		for( auto const& currLine: mLines ) {
			Vector3D vA = currLine.getA();
			vA.get3( (float*)&vertexBufferData.mPosition );
			lineSegments.push_back( vertexBufferData );
			Vector3D vB = currLine.getB();
			vB.get3( (float*)&vertexBufferData.mPosition );
			lineSegments.push_back( vertexBufferData );
		}
	}
#endif
	// Positions, selected
	vector<std::tuple<Vector3D, Primitive*>> somePositions;
	if( getSelectedPositionLines( &somePositions ) ) {
		double pinSize = 1.0;
		getParamFloatMeshGL(MeshGLParams::PIN_SIZE, &pinSize);
		pinSize *= 3.73789; //see PinRenderer => should be highest point of the Pin, so this gives us the hightes offset for the line
		double lineOffset;
		getParamFloatMeshGL(MeshGLParams::PIN_LINE_HEIGHT, &lineOffset);
		lineOffset *= pinSize;

		grVertexStripeElment somePoint;
		// From colorbewer: 9 classs blue, element 7: 33,113,181
		somePoint.mColor[0] =  33;
		somePoint.mColor[1] = 113;
		somePoint.mColor[2] = 181;
		somePoint.mColor[3] = 255;

		for( auto const& currPos: somePositions ) {
			Vector3D normal = std::get<1>(currPos)->getNormal();
			somePoint.mPosition[0] = std::get<0>(currPos).getX() + normal.getX() * lineOffset;
			somePoint.mPosition[1] = std::get<0>(currPos).getY() + normal.getY() * lineOffset;
			somePoint.mPosition[2] = std::get<0>(currPos).getZ() + normal.getZ() * lineOffset;
			lineSegments.push_back( somePoint );
		}
	}
	// Check, if line segments were added before:
	bool drawLineSegments = (!lineSegments.empty());

	bool drawPolyLines;
	getParamFlagMeshGL( SHOW_POLYLINES, &drawPolyLines );
	drawPolyLines &= ( !mPolyLines.empty() );

	if( !( drawPolyLines || drawLineSegments ) ) {
		return;
	}

	// prepare, when needed
	vboPreparePolylines();

	// Turn off culling as it is done by the shader, but store the flag for later.
	GLboolean cullFace;
	glGetBooleanv( GL_CULL_FACE, &cullFace );
	glDisable( GL_CULL_FACE );
	PRINT_OPENGL_ERROR( "glDisable( GL_CULL_FACE )" );

	PglBindVertexArray glBindVertexArray = reinterpret_cast<PglBindVertexArray>(mOpenGLContext->getProcAddress( "glBindVertexArray" ));
	glBindVertexArray( mVAO );
	PRINT_OPENGL_ERROR( "glBindVertexArray( mVAO )" );

	const auto mShaderPolyLines = mShaderManager->getShader(ShaderManager::ShaderName::POLYLINES);
	if(mShaderPolyLines == nullptr)
		return;

	// Lets be shady :)
	if( !mShaderPolyLines->bind() ) {
		cerr << "[MeshGLShader::" << __FUNCTION__ << "] ERROR: binding shader program!" << endl;
	}

	// Set the basics:
	shaderSetLocationBasicMatrices( mShaderPolyLines );
	if( drawPolyLines ) {
		shaderSetLocationBasicAttribs( mShaderPolyLines, VBUFF_VERTICES_POLYLINES, static_cast<int>(sizeof(grVertexStripeElment)) );
	}

	// Set the basics for faces (culling/smooth)
	shaderSetLocationBasicFaces( mShaderPolyLines );

	// Set the basic lighting:
	//shaderSetLocationBasicLight( mShaderPolyLines );

	// Set the basic fog:
	shaderSetLocationBasicFog( mShaderPolyLines );

	// Set the mesh plane as clipping plane:
	double clipPlane[4];
	getPlaneHNF( clipPlane );
	mShaderPolyLines->setUniformValue( "uClipPlane0", clipPlane[0], clipPlane[1], clipPlane[2], clipPlane[3] );
	// Set the COG of the selected primitve as clip plane (implictly using the camera's view direction):
	if( mPrimSelected != nullptr ) {
		Vector3D selPrimCog = mPrimSelected->getCenterOfGravity();
		mShaderPolyLines->setUniformValue( "uClipBefore", selPrimCog.getX(), selPrimCog.getY(), selPrimCog.getZ() );
	}

	// Material - solid color:
	GLfloat colorTmpStored[4];
	mRenderColors->getColorSettings( MeshGLColors::COLOR_MESH_SOLID, colorTmpStored );
	mShaderPolyLines->setUniformValue( "colorSolid", colorTmpStored[0], colorTmpStored[1], colorTmpStored[2], colorTmpStored[3] );
	PRINT_OPENGL_ERROR( "Shader setUniformValue" );

	// Bind the 2D texture used for colorramps and labels!
	//glBindTexture( GL_TEXTURE_2D, mTextureMaps[0] );
	//PRINT_OPENGL_ERROR( "glBindTexture( GL_TEXTURE_2D, mTextureMaps[0] )" );
	mTextureMaps[0]->bind();
	GLint texId;
	glGetIntegerv(GL_ACTIVE_TEXTURE, &texId);
	texId -= GL_TEXTURE0;
	//cout << "[MeshGLShader::" << __FUNCTION__ << "] texId: " << texId << endl;
	// Set the ID of the texture map:
	mShaderPolyLines->setUniformValue( "uLabelTexMap", texId );
	mShaderPolyLines->setUniformValue( "uFuncValTexMap", texId );
	PRINT_OPENGL_ERROR( "Shader setAttributeValue" );

	// Set values for rendering of the labels:
	int labelShift;
	getParamIntMeshGL( MeshGLParams::COLMAP_LABEL_OFFSET, &labelShift );
	mShaderPolyLines->setUniformValue( "uLabelCountOffset", static_cast<GLfloat>(labelShift) );
	bool showLabelsMonoColor;
	getParamFlagMeshGL( MeshGLParams::SHOW_LABELS_MONO_COLOR, &showLabelsMonoColor );
	mShaderPolyLines->setUniformValue( "uLabelSameColor", showLabelsMonoColor );
	GLfloat somemColorSetting[4];
	mRenderColors->getColorSettings( MeshGLColors::COLOR_LABEL_SOLID, somemColorSetting );
	mShaderPolyLines->setUniformValue( "uLabelSingleColor", somemColorSetting[0], somemColorSetting[1], somemColorSetting[2], somemColorSetting[3] );
	mRenderColors->getColorSettings( MeshGLColors::COLOR_LABEL_BORDER, somemColorSetting );
	mShaderPolyLines->setUniformValue( "uLabelBorderColor", somemColorSetting[0], somemColorSetting[1], somemColorSetting[2], somemColorSetting[3] );
	mRenderColors->getColorSettings( MeshGLColors::COLOR_LABEL_NOT_ASSIGNED, somemColorSetting );
	mShaderPolyLines->setUniformValue( "uLabelNoColor", somemColorSetting[0], somemColorSetting[1], somemColorSetting[2], somemColorSetting[3] );
	mRenderColors->getColorSettings( MeshGLColors::COLOR_LABEL_BACKGROUND, somemColorSetting );
	mShaderPolyLines->setUniformValue( "uLabelBackgroundColor", somemColorSetting[0], somemColorSetting[1], somemColorSetting[2], somemColorSetting[3] );
	PRINT_OPENGL_ERROR( "Shader setUniformValue" );

	// Set parameters of the color mapping.
	int colMapID = GLSL_COLMAP_GRAYSCALE;
	getParamIntMeshGL( MeshGLParams::GLSL_COLMAP_CHOICE, &colMapID );
	mShaderPolyLines->setUniformValue( "uFuncValColorMap", static_cast<GLfloat>(colMapID) );
	PRINT_OPENGL_ERROR( "Shader setUniformValue" );
	// Set the colored range.
	double funcValMin;
	double funcValMax;
	getFuncValMinMaxUser( &funcValMin, &funcValMax );
	mShaderPolyLines->setUniformValue( "uFuncValMin",  static_cast<GLfloat>(funcValMin) );
	mShaderPolyLines->setUniformValue( "uFuncValMax",  static_cast<GLfloat>(funcValMax) );
	PRINT_OPENGL_ERROR( "Shader setUniformValue" );
	//cout << "[MeshGLShader::" << __FUNCTION__ << "] funcValMin: " << funcValMin << "  funcValMax: " << funcValMax << endl;
	// Inversion of the colormap
	bool funcValInvertMap = false;
	getParamFlagMeshGL( MeshGLParams::SHOW_COLMAP_INVERT, &funcValInvertMap );
	mShaderPolyLines->setUniformValue( "uFuncValInvert", static_cast<GLboolean>(funcValInvertMap) );
	PRINT_OPENGL_ERROR( "Shader setUniformValue" );
	// Repeat colormap
	bool funcValRepeat = false;
	getParamFlagMeshGL( MeshGLParams::SHOW_REPEAT_COLMAP_FUNCVAL, &funcValRepeat );
	mShaderPolyLines->setUniformValue( "uFuncValRepeat", static_cast<GLboolean>(funcValRepeat) );
	PRINT_OPENGL_ERROR( "Shader setUniformValue" );
	double funcValRepeatIntervall;
	getParamFloatMeshGL( MeshGLParams::WAVES_COLMAP_LEN, &funcValRepeatIntervall );
	mShaderPolyLines->setUniformValue( "uFuncValIntervall", static_cast<GLfloat>(funcValRepeatIntervall) );
	PRINT_OPENGL_ERROR( "Shader setUniformValue" );
	// Logarithmic color ramp
	double funcValLogGamma;
	getParamFloatMeshGL( MeshGLParams::FUNC_VALUE_LOG_GAMMA, &funcValLogGamma );
	mShaderPolyLines->setUniformValue( "uFuncValLogGamma", static_cast<GLfloat>(funcValLogGamma) );
	PRINT_OPENGL_ERROR( "Shader setUniformValue" );
	// Line width
	double polyLineWidth;
	getParamFloatMeshGL( MeshGLParams::POLYLINE_WIDTH, &polyLineWidth );
	mShaderPolyLines->setUniformValue( "uLineWidth", static_cast<GLfloat>(polyLineWidth) );
	PRINT_OPENGL_ERROR( "Shader setUniformValue" );

	// Isoline extension:
	//----------------------------------
	bool showIsolines;
	getParamFlagMeshGL( MeshGLParams::SHOW_FUNC_VALUES_ISOLINES, &showIsolines );
	mShaderPolyLines->setUniformValue( "funcValIsoLineParams.mIsoLinesShow", static_cast<GLboolean>(showIsolines) );
	if( showIsolines ) {
		double isoDistance;
		double isoOffset;
		double isoPixelWidth;
		getParamFloatMeshGL( MeshGLParams::ISOLINES_DISTANCE, &isoDistance );
		getParamFloatMeshGL( MeshGLParams::ISOLINES_OFFSET, &isoOffset );
		getParamFloatMeshGL( MeshGLParams::ISOLINES_PIXEL_WIDTH, &isoPixelWidth );
		mShaderPolyLines->setUniformValue( "funcValIsoLineParams.mIsoDist",       static_cast<GLfloat>(isoDistance)   );
		mShaderPolyLines->setUniformValue( "funcValIsoLineParams.mIsoOffset",     static_cast<GLfloat>(isoOffset)     );
		mShaderPolyLines->setUniformValue( "funcValIsoLineParams.mIsoPixelWidth", static_cast<GLfloat>(isoPixelWidth) );
	}
	PRINT_OPENGL_ERROR( "Shader setUniformValue" );

	// Geometry shader setting:
	//----------------------------------
	bool showPolyNormals;
	getParamFlagMeshGL( MeshGLParams::SHOW_NORMALS_POLYLINE, &showPolyNormals );
	mShaderPolyLines->setUniformValue( "uPolyNormals", static_cast<GLboolean>(showPolyNormals) );
	double normalsLength;
	getParamFloatMeshGL( MeshGLParams::NORMALS_LENGTH, &normalsLength );
	mShaderPolyLines->setUniformValue( "uNormalLength", static_cast<GLfloat>(normalsLength) );
	double normalsWdith;
	getParamFloatMeshGL( MeshGLParams::NORMALS_WIDTH, &normalsWdith );
	mShaderPolyLines->setUniformValue( "uNormalWidth", static_cast<GLfloat>(normalsWdith) );
	PRINT_OPENGL_ERROR( "Shader setUniformValue" );

	// Index data map buffer and draw
	//----------------------------------
	GLfloat faceShiftZ = 0.0;
	if( drawPolyLines ) {
		// More Strided Data -- map buffer
		//----------------------------------
		mVertBufObjs[VBUFF_VERTICES_POLYLINES]->bind();
		PRINT_OPENGL_ERROR( "mVertBufObjs[VBUFF_VERTICES_STRIPED].bind();" );
		// Strided data -- one function value per vertex.
		size_t offSetColors = sizeof(GLfloat)*6;
		mShaderPolyLines->setAttributeBuffer( "vColor", GL_UNSIGNED_BYTE, static_cast<int>(offSetColors), 4, static_cast<int>(sizeof(grVertexStripeElment)) );
		mShaderPolyLines->enableAttributeArray( "vColor" );
		PRINT_OPENGL_ERROR( "Shader enableAttributeArray" );
		size_t offSetFuncVal = offSetColors+sizeof(GLubyte)*4;
		mShaderPolyLines->setAttributeBuffer( "vFuncVal", GL_FLOAT, static_cast<int>(offSetFuncVal), 1, static_cast<int>(sizeof(grVertexStripeElment)) );
		mShaderPolyLines->enableAttributeArray( "vFuncVal" );
		PRINT_OPENGL_ERROR( "Shader enableAttributeArray" );
		size_t offSetLabelID = offSetFuncVal + sizeof(GLfloat);
		mShaderPolyLines->setAttributeBuffer( "vLabelID", GL_FLOAT, static_cast<int>(offSetLabelID), 1, static_cast<int>(sizeof(grVertexStripeElment)) );
		mShaderPolyLines->enableAttributeArray( "vLabelID" );
		PRINT_OPENGL_ERROR( "Shader enableAttributeArray" );
		size_t offSetFlags = offSetLabelID + sizeof(GLfloat);
		mShaderPolyLines->setAttributeBuffer( "vFlags", GL_FLOAT, static_cast<int>(offSetFlags), 1, static_cast<int>(sizeof(grVertexStripeElment)) );
		mShaderPolyLines->enableAttributeArray( "vFlags" );
		PRINT_OPENGL_ERROR( "Shader enableAttributeArray" );

		// Switch rendering mode solid/color_per_vertex/function_value/labels:
		mShaderPolyLines->setUniformValue( "uRenderColor", TEXMAP_VERT_FUNCVAL );
		// Material - solid color:
		GLfloat colorTmpStored[4];
		mRenderColors->getColorSettings( MeshGLColors::COLOR_MESH_SOLID, colorTmpStored );
		mShaderPolyLines->setUniformValue( "colorSolid", colorTmpStored[0], colorTmpStored[1], colorTmpStored[2], colorTmpStored[3] );
		PRINT_OPENGL_ERROR( "Shader setUniformValue" );
		// Z-shift
		mShaderPolyLines->setUniformValue( "uFaceShiftViewZ", faceShiftZ );
		PRINT_OPENGL_ERROR( "Shader setUniformValue" );
		faceShiftZ -= 0.0001F;
		// Draw
		mVertBufObjs[VBUFF_POLYLINES]->bind();
		glDrawElements( GL_LINES, mVertBufObjs[VBUFF_POLYLINES]->size()/sizeof(GLuint), GL_UNSIGNED_INT, nullptr );
		PRINT_OPENGL_ERROR( "glDrawElements( GL_LINES, mVertBufObjs[VBUFF_POLYLINES]->size()/sizeof(GLuint), GL_UNSIGNED_INT, NULL )" );
		mVertBufObjs[VBUFF_POLYLINES]->release();
	}

	if( drawLineSegments ) {
		// Switch rendering mode solid/color_per_vertex/function_value/labels:
		mShaderPolyLines->setUniformValue( "uRenderColor", TEXMAP_VERT_RGB );
		// Z-shift - None!
		mShaderPolyLines->setUniformValue( "uFaceShiftViewZ", static_cast<GLfloat>(0.0f) );
		PRINT_OPENGL_ERROR( "Shader setUniformValue" );

		QOpenGLBuffer someBuffer( QOpenGLBuffer::VertexBuffer );
		someBuffer.create();
		someBuffer.bind();
		someBuffer.setUsagePattern( QOpenGLBuffer::StaticDraw );
		someBuffer.allocate( lineSegments.data(), static_cast<int>(sizeof(grVertexStripeElment)*lineSegments.size()) );

		// Strided data -- first there floats are the position vectors.
		mShaderPolyLines->setAttributeBuffer( "position", GL_FLOAT, 0, 3, sizeof(grVertexStripeElment) ); // rShaderLocationBasic->mVertexPos
		mShaderPolyLines->enableAttributeArray( "position" ); // rShaderLocationBasic->mVertexPos
		PRINT_OPENGL_ERROR( "Shader enableAttributeArray" );
		size_t offSetColors = sizeof(GLfloat)*6;
		mShaderPolyLines->setAttributeBuffer( "vColor", GL_UNSIGNED_BYTE, static_cast<int>(offSetColors), 4, static_cast<int>(sizeof(grVertexStripeElment)) );
		mShaderPolyLines->enableAttributeArray( "vColor" );
		PRINT_OPENGL_ERROR( "Shader enableAttributeArray" );

		mShaderPolyLines->setAttributeBuffer( "vNormal", GL_FLOAT, sizeof(GLfloat) * 3, 3, static_cast<int>(sizeof(grVertexStripeElment)) );
		mShaderPolyLines->enableAttributeArray( "vNormal" );
		PRINT_OPENGL_ERROR( "Shader enableAttributeArray" );

		size_t offset = offSetColors + 4* sizeof(GLubyte);
		mShaderPolyLines->setAttributeBuffer( "vFuncVal", GL_FLOAT, static_cast<int>(offset), 1, static_cast<int>(sizeof(grVertexStripeElment)) );
		mShaderPolyLines->enableAttributeArray( "vFuncVal" );
		PRINT_OPENGL_ERROR( "Shader enableAttributeArray" );

		offset = offset + sizeof(GLfloat);
		mShaderPolyLines->setAttributeBuffer( "vLabelID", GL_FLOAT, static_cast<int>(offset), 1, static_cast<int>(sizeof(grVertexStripeElment)) );
		mShaderPolyLines->enableAttributeArray( "vLabelID" );
		PRINT_OPENGL_ERROR( "Shader enableAttributeArray" );

		offset = offset + sizeof(GLfloat);
		mShaderPolyLines->setAttributeBuffer( "vFlags", GL_FLOAT, static_cast<int>(offset), 1, static_cast<int>(sizeof(grVertexStripeElment)) );
		mShaderPolyLines->enableAttributeArray( "vFlags" );
		PRINT_OPENGL_ERROR( "Shader enableAttributeArray" );
		// Draw
		glDrawArrays( GL_LINES, 0, static_cast<GLsizei>(lineSegments.size()) );
		PRINT_OPENGL_ERROR( "glDrawArrays( ... )" );

		someBuffer.release();
		someBuffer.destroy();
	}

	// End of being shady
	mShaderPolyLines->release();
	PRINT_OPENGL_ERROR( "mShaderWireframe->release()" );

	glBindVertexArray( 0 );
	PRINT_OPENGL_ERROR( "glBindVertexArray( 0 )" );

	// Restore culling, when necessary.
	if( cullFace ) {
		glEnable( GL_CULL_FACE );
		PRINT_OPENGL_ERROR( "glEnable( GL_CULL_FACE )" );
	}
}

//! Prepares Framebuffers for NPR rendering
void MeshGLShader::prepareFrambuffersNPR()
{
    GLint viewPort[4];
    glGetIntegerv( GL_VIEWPORT, viewPort);

    PglGenFramebuffers genFramebuffersFunc = reinterpret_cast<PglGenFramebuffers>(mOpenGLContext->getProcAddress("glGenFramebuffers"));
    PglBindFramebuffer bindFramebufferFunc = reinterpret_cast<PglBindFramebuffer>(mOpenGLContext->getProcAddress("glBindFramebuffer"));
    PglFramebufferTexture2D framebufferTexture2DFunc = reinterpret_cast<PglFramebufferTexture2D>(mOpenGLContext->getProcAddress("glFramebufferTexture2D"));

    glGenTextures(7, mNPRFboTextures);
    genFramebuffersFunc(4, mFbosNPR);

    //Render target for Geometry Buffer normals + depth
    glBindTexture(GL_TEXTURE_2D, mNPRFboTextures[0]);
    glTexParameteri(GL_TEXTURE_2D, GL_TEXTURE_WRAP_S, GL_CLAMP_TO_EDGE);
    glTexParameteri(GL_TEXTURE_2D, GL_TEXTURE_WRAP_T, GL_CLAMP_TO_EDGE);
    glTexParameteri(GL_TEXTURE_2D, GL_TEXTURE_MIN_FILTER, GL_NEAREST);
    glTexParameteri(GL_TEXTURE_2D, GL_TEXTURE_MAG_FILTER, GL_NEAREST);
    glTexImage2D(GL_TEXTURE_2D, 0, GL_RGBA,
                 viewPort[2], viewPort[3], 0, GL_RGBA, GL_UNSIGNED_BYTE, nullptr);

    //Render target for Geometry Buffer lighting intensity (toon + hatches)
    glBindTexture(GL_TEXTURE_2D, mNPRFboTextures[1]);
    glTexParameteri(GL_TEXTURE_2D, GL_TEXTURE_WRAP_S, GL_CLAMP_TO_EDGE);
    glTexParameteri(GL_TEXTURE_2D, GL_TEXTURE_WRAP_T, GL_CLAMP_TO_EDGE);
    glTexParameteri(GL_TEXTURE_2D, GL_TEXTURE_MIN_FILTER, GL_NEAREST);
    glTexParameteri(GL_TEXTURE_2D, GL_TEXTURE_MAG_FILTER, GL_NEAREST);
    glTexImage2D(GL_TEXTURE_2D, 0, GL_RGBA,
                 viewPort[2], viewPort[3], 0, GL_RGBA, GL_UNSIGNED_BYTE, nullptr);

    //Render target for raw color buffer
    glBindTexture(GL_TEXTURE_2D, mNPRFboTextures[2]);
    glTexParameteri(GL_TEXTURE_2D, GL_TEXTURE_WRAP_S, GL_CLAMP_TO_EDGE);
    glTexParameteri(GL_TEXTURE_2D, GL_TEXTURE_WRAP_T, GL_CLAMP_TO_EDGE);
    glTexParameteri(GL_TEXTURE_2D, GL_TEXTURE_MIN_FILTER, GL_NEAREST);
    glTexParameteri(GL_TEXTURE_2D, GL_TEXTURE_MAG_FILTER, GL_NEAREST);
    glTexImage2D(GL_TEXTURE_2D, 0, GL_RGBA,
                 viewPort[2], viewPort[3], 0, GL_RGBA, GL_UNSIGNED_BYTE, nullptr);

    //Depth component for Geometry Buffer
    glBindTexture(GL_TEXTURE_2D, mNPRFboTextures[3]);
    glTexParameteri(GL_TEXTURE_2D, GL_TEXTURE_WRAP_S, GL_CLAMP_TO_EDGE);
    glTexParameteri(GL_TEXTURE_2D, GL_TEXTURE_WRAP_T, GL_CLAMP_TO_EDGE);
    glTexParameteri(GL_TEXTURE_2D, GL_TEXTURE_MIN_FILTER, GL_NEAREST);
    glTexParameteri(GL_TEXTURE_2D, GL_TEXTURE_MAG_FILTER, GL_NEAREST);
    glTexImage2D(GL_TEXTURE_2D, 0, GL_DEPTH_COMPONENT,
                 viewPort[2], viewPort[3], 0, GL_DEPTH_COMPONENT, GL_UNSIGNED_BYTE, nullptr);

    //Output of edge-detection filter
    glBindTexture(GL_TEXTURE_2D, mNPRFboTextures[4]);
    glTexParameteri(GL_TEXTURE_2D, GL_TEXTURE_WRAP_S, GL_CLAMP_TO_EDGE);
    glTexParameteri(GL_TEXTURE_2D, GL_TEXTURE_WRAP_T, GL_CLAMP_TO_EDGE);
    glTexParameteri(GL_TEXTURE_2D, GL_TEXTURE_MIN_FILTER, GL_NEAREST);
    glTexParameteri(GL_TEXTURE_2D, GL_TEXTURE_MAG_FILTER, GL_NEAREST);
    glTexImage2D(GL_TEXTURE_2D, 0, GL_RGBA,
                 viewPort[2], viewPort[3], 0, GL_RGBA, GL_UNSIGNED_BYTE, nullptr);

    //Output of toon filter
    glBindTexture(GL_TEXTURE_2D, mNPRFboTextures[5]);
    glTexParameteri(GL_TEXTURE_2D, GL_TEXTURE_WRAP_S, GL_CLAMP_TO_EDGE);
    glTexParameteri(GL_TEXTURE_2D, GL_TEXTURE_WRAP_T, GL_CLAMP_TO_EDGE);
    glTexParameteri(GL_TEXTURE_2D, GL_TEXTURE_MIN_FILTER, GL_NEAREST);
    glTexParameteri(GL_TEXTURE_2D, GL_TEXTURE_MAG_FILTER, GL_NEAREST);
    glTexImage2D(GL_TEXTURE_2D, 0, GL_RGBA,
                 viewPort[2], viewPort[3], 0, GL_RGBA, GL_UNSIGNED_BYTE, nullptr);

    //Output of hatch filter
    glBindTexture(GL_TEXTURE_2D, mNPRFboTextures[6]);
    glTexParameteri(GL_TEXTURE_2D, GL_TEXTURE_WRAP_S, GL_CLAMP_TO_EDGE);
    glTexParameteri(GL_TEXTURE_2D, GL_TEXTURE_WRAP_T, GL_CLAMP_TO_EDGE);
    glTexParameteri(GL_TEXTURE_2D, GL_TEXTURE_MIN_FILTER, GL_NEAREST);
    glTexParameteri(GL_TEXTURE_2D, GL_TEXTURE_MAG_FILTER, GL_NEAREST);
    glTexImage2D(GL_TEXTURE_2D, 0, GL_RGBA,
                 viewPort[2], viewPort[3], 0, GL_RGBA, GL_UNSIGNED_BYTE, nullptr);

    //create geometry buffer fbo
    bindFramebufferFunc(GL_FRAMEBUFFER, mFbosNPR[0]);
    framebufferTexture2DFunc(GL_FRAMEBUFFER, GL_COLOR_ATTACHMENT0, GL_TEXTURE_2D, mNPRFboTextures[0], 0);
    framebufferTexture2DFunc(GL_FRAMEBUFFER, GL_COLOR_ATTACHMENT1, GL_TEXTURE_2D, mNPRFboTextures[1], 0);
    framebufferTexture2DFunc(GL_FRAMEBUFFER, GL_COLOR_ATTACHMENT2, GL_TEXTURE_2D, mNPRFboTextures[2], 0);
    framebufferTexture2DFunc(GL_FRAMEBUFFER, GL_DEPTH_ATTACHMENT, GL_TEXTURE_2D, mNPRFboTextures[3], 0);

    PRINT_OPENGL_ERROR( "Error initializing FBO for NPR geometry buffer" );

    //create fbo for sobel filter / edge detection
    bindFramebufferFunc(GL_FRAMEBUFFER, mFbosNPR[1]);
    framebufferTexture2DFunc(GL_FRAMEBUFFER, GL_COLOR_ATTACHMENT0, GL_TEXTURE_2D, mNPRFboTextures[4], 0);

    PRINT_OPENGL_ERROR( "Error initializing FBO for NPR edge detection" );


    //create fbo for toon filter
    bindFramebufferFunc(GL_FRAMEBUFFER, mFbosNPR[2]);
    framebufferTexture2DFunc(GL_FRAMEBUFFER, GL_COLOR_ATTACHMENT0, GL_TEXTURE_2D, mNPRFboTextures[5], 0);

    PRINT_OPENGL_ERROR( "Error initializing FBO for NPR toon shading" );


    //create fbo for hatch shading
    bindFramebufferFunc(GL_FRAMEBUFFER, mFbosNPR[3]);
    framebufferTexture2DFunc(GL_FRAMEBUFFER, GL_COLOR_ATTACHMENT0, GL_TEXTURE_2D, mNPRFboTextures[6], 0);

    PRINT_OPENGL_ERROR( "Error initializing FBO for NPR hatch shading" );

	int defaultFramebuffer;

	getParamIntMeshGL(MeshGLParams::DEFAULT_FRAMEBUFFER_ID, &defaultFramebuffer);

	bindFramebufferFunc(GL_FRAMEBUFFER, defaultFramebuffer);
    glBindTexture(GL_TEXTURE_2D, 0);
}

void MeshGLShader::releaseFramebuffersNPR()
{
	// Prevent double release as this will be called quite ofen.
	if( !mIsFboInitialized ) {
		return;
	}

	PglBindFramebuffer bindFramebufferFunc = reinterpret_cast<PglBindFramebuffer>(mOpenGLContext->getProcAddress("glBindFramebuffer"));
	PglDeleteFramebuffers deleteFramebuffersFunc = reinterpret_cast<PglDeleteFramebuffers>(mOpenGLContext->getProcAddress("glDeleteFramebuffers"));

	int defaultFramebuffer;

	getParamIntMeshGL(MeshGLParams::DEFAULT_FRAMEBUFFER_ID, &defaultFramebuffer);

	bindFramebufferFunc(GL_FRAMEBUFFER,defaultFramebuffer);

	deleteFramebuffersFunc(4, mFbosNPR);
	glDeleteTextures(7, mNPRFboTextures);

	PRINT_OPENGL_ERROR( "Error deleting NPR FBO" );

	// See above - prevent double release.
	mIsFboInitialized = false;
}


void MeshGLShader::vboPaintNPR() {
	/*
		Init
	*/

	GLint viewPort[4];
	glGetIntegerv(GL_VIEWPORT, viewPort);

	int shaderChoice;
	getParamIntMeshGL( MeshGLParams::SHADER_CHOICE, &shaderChoice );
	bool drawNPR = ( MeshGLParams::SHADER_NPR==shaderChoice );

	if(!drawNPR)
	{
		return;
	}

	double ortho_w = 2 / mMatProjection[0];
	//float ortho_r = 1 / mMatProjection[0] + ortho_w * mMatProjection[12] * 0.5;
	double ortho_h = 2 / mMatProjection[5];
	//float ortho_t = 1 / mMatProjection[5] + ortho_h * mMatProjection[13] * 0.5;
	double ortho_xShift = ortho_w * mMatProjection[12] * 0.5;
	double ortho_yShift = ortho_h * mMatProjection[13] * 0.5;

	//needed for tiled rendering
	int ortho_xOffset = round((ortho_xShift + (ortho_w / 2)) / (ortho_w)) - 1;
	int ortho_yOffset = round((ortho_yShift + (ortho_h / 2)) / (ortho_h)) - 1;

	static int lastWidth = 0;
	static int lastHeight = 0;

	if(!mIsFboInitialized)
	{
		lastWidth = viewPort[2];
		lastHeight = viewPort[3];
		prepareFrambuffersNPR();

		mIsFboInitialized = true;
	}

	/*-----------------------------------------------------------------------*/

	/* check if the size of the fbo is valid
	   if not, rebuild it with the correct size
	*/

	if(lastWidth != viewPort[2] || lastHeight != viewPort[3]  )
	{
		lastWidth = viewPort[2];
		lastHeight = viewPort[3];
		releaseFramebuffersNPR();
		prepareFrambuffersNPR();
	}

	bool boolParam;
	double floatParam;
	int intParam;

	int enableFlags = 0;
	getParamFlagMeshGL( SHOW_NPR_OUTLINES, &boolParam);
	if(boolParam)
		enableFlags |= 1 ;

	getParamFlagMeshGL( SHOW_NPR_HATCHLINES, &boolParam);
	enableFlags |= boolParam << 1;

	getParamFlagMeshGL(SHOW_NPR_TOON, &boolParam);
	enableFlags |= boolParam << 2;

	getParamFlagMeshGL(NPR_HATCHLINE_LIGHT_INFLUENCE, &boolParam);
	enableFlags |= boolParam << 3;



	PglBindFramebuffer bindFramebufferFunc = reinterpret_cast<PglBindFramebuffer>(mOpenGLContext->getProcAddress("glBindFramebuffer"));
	PglDrawBuffers drawBuffersFunc = reinterpret_cast<PglDrawBuffers>(mOpenGLContext->getProcAddress("glDrawBuffers"));

	PglActiveTexture activeTextureFunc = reinterpret_cast<PglActiveTexture>(mOpenGLContext->getProcAddress("glActiveTexture"));

	GLboolean b_AlphaBlend;
	glGetBooleanv( GL_BLEND, &b_AlphaBlend );

	if(b_AlphaBlend) {
		glDisable(GL_BLEND);
	}

	bool showFacesCulled;
	getParamFlagMeshGL(SHOW_FACES_CULLED,&showFacesCulled);
	if(showFacesCulled) {

		glDisable(GL_CULL_FACE);
	}
	else {
		glEnable(GL_CULL_FACE);
	}

	vboPrepareVerticesStriped();

	PglBindVertexArray glBindVertexArray = reinterpret_cast<PglBindVertexArray>(mOpenGLContext->getProcAddress( "glBindVertexArray" ));
	glBindVertexArray( mVAO );
	PRINT_OPENGL_ERROR( "glBindVertexArray( mVAO )" );

	const auto mShaderNPR_BuildFBO = mShaderManager->getShader(ShaderManager::ShaderName::NPR_BUILD_FBO);
	const auto mShaderNPR_BuildSobel = mShaderManager->getShader(ShaderManager::ShaderName::NPR_BUILD_SOBEL);
	const auto mShaderNPR_toonify = mShaderManager->getShader(ShaderManager::ShaderName::NPR_TOONIFY);
	const auto mShaderNPR_hatching = mShaderManager->getShader(ShaderManager::ShaderName::NPR_HATCHING);
	const auto mShaderNPR_composit = mShaderManager->getShader(ShaderManager::ShaderName::NPR_COMPOSIT);

	if(mShaderNPR_BuildFBO   == nullptr ||
	   mShaderNPR_BuildSobel == nullptr ||
	   mShaderNPR_toonify    == nullptr ||
	   mShaderNPR_hatching   == nullptr ||
	   mShaderNPR_composit   == nullptr)
		return;



	// Build initial geometry buffers
	//------------------------------------

	if( !mShaderNPR_BuildFBO->bind() ) {
		cerr << "[MeshGLShader::" << __FUNCTION__ << "] ERROR: binding shader program!" << endl;
	}

	// Set the basics - including strided data:
	//----------------------------------
	shaderSetLocationBasicMatrices( mShaderNPR_BuildFBO );
	shaderSetLocationBasicAttribs( mShaderNPR_BuildFBO, VBUFF_VERTICES_STRIPED, static_cast<int>(sizeof(grVertexStripeElment)) );
	shaderSetLocationBasicFaces( mShaderNPR_BuildFBO );

	// Set the basic lighting:
	shaderSetLocationBasicLight( mShaderNPR_BuildFBO );
	shaderSetMeshBasicFuncVals( mShaderNPR_BuildFBO );
	// Set the basic fog:
   // shaderSetLocationBasicFog( mShaderNPR_BuildFBO );
	//------------------------------------


	// Set Uniforms :
	//-------------------------------------
	getParamFlagMeshGL( NPR_USE_SPECULAR, &boolParam);
	if(boolParam)
	{
		getParamFlagMeshGL( SHOW_NPR_TOON, &boolParam);
	}
	mShaderNPR_BuildFBO->setUniformValue( "UseSpecular", boolParam ? 1.0f : 0.0f);

	getParamFloatMeshGL( NPR_SPECULAR_SIZE, &floatParam);
	mShaderNPR_BuildFBO->setUniformValue( "HighlightSize", static_cast<float>(floatParam));

	int sourceFlags = 0;
	getParamIntMeshGL( NPR_HATCH_SOURCE, &intParam);
	sourceFlags = sourceFlags | intParam;

	getParamIntMeshGL( NPR_TOON_SOURCE, &intParam);
	sourceFlags = sourceFlags << 1 | intParam;

	getParamIntMeshGL( NPR_OUTLINE_SOURCE, &intParam);
	sourceFlags = sourceFlags << 1 | intParam;

	mShaderNPR_BuildFBO->setUniformValue("flag_useFuncVal", sourceFlags);

	//-------------------------------------

	//mFboNPR->bind();
	bindFramebufferFunc(GL_FRAMEBUFFER, mFbosNPR[0]);
	const GLenum drawBuffers[] = {GL_COLOR_ATTACHMENT0, GL_COLOR_ATTACHMENT1, GL_COLOR_ATTACHMENT2};
	drawBuffersFunc(3,drawBuffers);

	glClear(GL_COLOR_BUFFER_BIT | GL_DEPTH_BUFFER_BIT);

	mVertBufObjs[VBUFF_FACES]->bind();
	glDrawElements( GL_TRIANGLES, mVertBufObjs[VBUFF_FACES]->size()/sizeof(GLuint), GL_UNSIGNED_INT, nullptr );
	PRINT_OPENGL_ERROR( "glDrawElements( GL_TRIANGLES, mVBOSizes[VBUFF_FACES], GL_UNSIGNED_INT, NULL );" );

	//mFboNPR->release();
	mShaderNPR_BuildFBO->release();
	mVertBufObjs[VBUFF_FACES]->release();
	//-------------------------------------

	//Alternative: Blur geometry-buffer before applying sobel
	//-------------------------------------
	//TODO
	//-------------------------------------

	//Build Sobel Image
	//------------------------------------
	mVertBufObjs[VBUFF_SCREEN_QUAD]->bind();
	if(!mShaderNPR_BuildSobel->bind()) {
		cerr << "[MeshGLShader::" << __FUNCTION__ << "] ERROR: binding shader program!" << endl;
	}

	activeTextureFunc(GL_TEXTURE0);
	//glBindTexture(GL_TEXTURE_2D, mFboNPR->texture());
	glBindTexture(GL_TEXTURE_2D, mNPRFboTextures[0]);
	/*glTexParameteri(GL_TEXTURE_2D, GL_TEXTURE_MIN_FILTER, GL_LINEAR);
	glTexParameteri(GL_TEXTURE_2D, GL_TEXTURE_MAG_FILTER, GL_LINEAR);
	glTexParameteri(GL_TEXTURE_2D, GL_TEXTURE_WRAP_S, GL_CLAMP_TO_EDGE);
	glTexParameteri(GL_TEXTURE_2D, GL_TEXTURE_WRAP_T, GL_CLAMP_TO_EDGE);*/
	mShaderNPR_BuildSobel->setAttributeBuffer("vertPosition", GL_FLOAT, 0, 2, 0);
	PRINT_OPENGL_ERROR( "setAttributeBuffer" );
	mShaderNPR_BuildSobel->enableAttributeArray( "vertPosition");
	PRINT_OPENGL_ERROR( "enableAttributeArray" );

	bindFramebufferFunc(GL_FRAMEBUFFER, mFbosNPR[1]);

	glClear(GL_COLOR_BUFFER_BIT);// | GL_DEPTH_BUFFER_BIT);


	mShaderNPR_BuildSobel->setUniformValue( "uFBO_Texture_ID", 0);
	mShaderNPR_BuildSobel->setUniformValue( "uViewPortSize", viewPort[2], viewPort[3] );

	glDrawArrays(GL_TRIANGLE_FAN, 0, mVertBufObjs[VBUFF_SCREEN_QUAD]->size()/static_cast<int>(sizeof(GLfloat)));
	PRINT_OPENGL_ERROR( "glDrawArrays(GL_TRIANGLE_FAN, 0, mVertBufObjs[VBUFF_SCREEN_QUAD]->size()/(int)sizeof(GLfloat));" );
	//mVertBufObjs[VBUFF_SCREEN_QUAD]->release();

	int defaultFramebuffer;

	getParamIntMeshGL(MeshGLParams::DEFAULT_FRAMEBUFFER_ID, &defaultFramebuffer);

	bindFramebufferFunc(GL_FRAMEBUFFER, defaultFramebuffer);
    mShaderNPR_BuildSobel->release();

	//-------------------------------------

	//Build Toon Color Buffer
	//-------------------------------------
	mShaderNPR_toonify->bind();

	//Bind lighting and color-buffer
	activeTextureFunc(GL_TEXTURE0);
	glBindTexture(GL_TEXTURE_2D, mNPRFboTextures[1]);

	activeTextureFunc(GL_TEXTURE1);
	glBindTexture(GL_TEXTURE_2D, mNPRFboTextures[2]);

	mShaderNPR_toonify->setAttributeBuffer("vertPosition", GL_FLOAT, 0,2,0);
	PRINT_OPENGL_ERROR("setAttributeBuffer");
	mShaderNPR_toonify->enableAttributeArray( "vertPosition" );
	PRINT_OPENGL_ERROR("enableAttributeArray");

	bindFramebufferFunc(GL_FRAMEBUFFER, mFbosNPR[2]);

	glClear(GL_COLOR_BUFFER_BIT);

	mShaderNPR_toonify->setUniformValue( "uLightingTexture", 0);
	mShaderNPR_toonify->setUniformValue( "uColorTexture", 1);

	mShaderNPR_toonify->setUniformValue( "uViewPortSize", viewPort[2], viewPort[3]);

	getParamIntMeshGL(MeshGL::NPR_TOON_TYPE, &intParam);
	mShaderNPR_toonify->setUniformValue("uToonFunction", intParam);

	getParamIntMeshGL(MeshGL::NPR_TOON_LIGHTING_STEPS, &intParam);
	mShaderNPR_toonify->setUniformValue("uLightingSteps", static_cast<float>(intParam));

	getParamIntMeshGL(MeshGL::NPR_TOON_HUE_STEPS, &intParam);
	mShaderNPR_toonify->setUniformValue("uHSV_H_Steps", static_cast<float>(intParam));

	getParamIntMeshGL(MeshGL::NPR_TOON_SAT_STEPS, &intParam);
	mShaderNPR_toonify->setUniformValue("uHSV_S_Steps", static_cast<float>(intParam));

	getParamIntMeshGL(MeshGL::NPR_TOON_VAL_STEPS, &intParam);
	mShaderNPR_toonify->setUniformValue("uHSV_V_Steps", static_cast<float>(intParam));

	//Copy uniform color-values into single array to set it in shader:
	//6 * rgb colors => 18 floats
	{
		GLfloat toonColors[18];
		unsigned int currindex = 0;
		MeshGLColors::eColorSettings colorSettings[6] = { MeshGLColors::COLOR_NPR_DIFFUSE5, MeshGLColors::COLOR_NPR_DIFFUSE4, MeshGLColors::COLOR_NPR_DIFFUSE3, MeshGLColors::COLOR_NPR_DIFFUSE2, MeshGLColors::COLOR_NPR_DIFFUSE1, MeshGLColors::COLOR_NPR_SPECULAR };
		for( auto colorSetting : colorSettings ) {
			GLfloat colorTmpStored[4];
			mRenderColors->getColorSettings( colorSetting, colorTmpStored );
			for( int i=0; i<3; ++i ) {
				toonColors[currindex++] = colorTmpStored[i];
			}
		}
		mShaderNPR_toonify->setUniformValueArray( "uToonColors", toonColors, 6, 3 );
	}



	glDrawArrays(GL_TRIANGLE_FAN, 0, mVertBufObjs[VBUFF_SCREEN_QUAD]->size()/static_cast<int>(sizeof(GLfloat)));
	PRINT_OPENGL_ERROR( "glDrawArrays(GL_TRIANGLE_FAN, 0, mVertBufObjs[VBUFF_SCREEN_QUAD]->size()/(int)sizeof(GLfloat));" );
	//mVertBufObjs[VBUFF_SCREEN_QUAD]->release();


	bindFramebufferFunc(GL_FRAMEBUFFER, defaultFramebuffer);

	mShaderNPR_toonify->release();

	//-------------------------------------

	//Build hatches
	//-------------------------------------


	mShaderNPR_hatching->bind();

	//Bind lighting and color-buffer
	activeTextureFunc(GL_TEXTURE0);
	glBindTexture(GL_TEXTURE_2D, mNPRFboTextures[1]);

	mShaderNPR_hatching->setUniformValue( "uLightingTexture", 0);

	int hatchStyle = 0;
	getParamIntMeshGL(NPR_HATCH_STYLE, &hatchStyle);

	activeTextureFunc(GL_TEXTURE1);

	glBindTexture(GL_TEXTURE_2D, mTextureHatchlinesNPR[0 + 2* (hatchStyle % 2)]->textureId());
	PRINT_OPENGL_ERROR( "Error binding texture");

	mShaderNPR_hatching->setUniformValue( "uHatchMap0_2" , 1);
	PRINT_OPENGL_ERROR( "Error setting hatchline-sampler 0-2");


	activeTextureFunc(GL_TEXTURE2);

	glBindTexture(GL_TEXTURE_2D, mTextureHatchlinesNPR[1 + 2 * (hatchStyle % 2)]->textureId());
	PRINT_OPENGL_ERROR( "Error binding texture");

	mShaderNPR_hatching->setUniformValue( "uHatchMap3_5" , 2);
	PRINT_OPENGL_ERROR( "Error setting hatchline-sampler 3-5");

	activeTextureFunc(GL_TEXTURE0);


	mShaderNPR_hatching->setAttributeBuffer("vertPosition", GL_FLOAT, 0,2,0);
	PRINT_OPENGL_ERROR("setAttributeBuffer");
	mShaderNPR_hatching->enableAttributeArray( "vertPosition" );
	PRINT_OPENGL_ERROR("enableAttributeArray");

	bindFramebufferFunc(GL_FRAMEBUFFER, mFbosNPR[3]);

	glClear(GL_COLOR_BUFFER_BIT);


	getParamFloatMeshGL( NPR_HATCH_ROTATION, &floatParam );

	mShaderNPR_hatching->setUniformValue( "uHatchTextureRotation" , static_cast<float>(floatParam));
	PRINT_OPENGL_ERROR( "Shader set uHatchTextureRotation" );

	getParamFloatMeshGL( NPR_HATCH_SCALE, &floatParam );

	mShaderNPR_hatching->setUniformValue( "uHatchTextureScale" , static_cast<float>(floatParam));
	PRINT_OPENGL_ERROR( "Shader set uHatchTextureScale" );


	mShaderNPR_hatching->setUniformValue( "uHatchMapSize", mTextureHatchlinesNPR[0 + 2 * (hatchStyle % 2)]->width(), mTextureHatchlinesNPR[0 + 2 * (hatchStyle % 2)]->height());
	mShaderNPR_hatching->setUniformValue( "uViewPortShift", ortho_xOffset, ortho_yOffset);

	mShaderNPR_hatching->setUniformValue( "uViewPortSize", viewPort[2], viewPort[3]);

	mShaderNPR_hatching->setUniformValue( "uHatchDitherStyle", hatchStyle);

	getParamFloatMeshGL( NPR_OUTLINE_WIDTH, &floatParam );

	mShaderNPR_hatching->setUniformValue( "uOutlineWidth" , static_cast<float>(floatParam));
	PRINT_OPENGL_ERROR( "Shader set Outline Width" );


	getParamFlagMeshGL(NPR_HATCHLINE_LIGHT_INFLUENCE, &boolParam);
	mShaderNPR_hatching->setUniformValue("uLightInfluence", boolParam);

	GLfloat colorNPRHatchLine[4];
	mRenderColors->getColorSettings( MeshGLColors::COLOR_NPR_HATCHLINE, colorNPRHatchLine );
	mShaderNPR_hatching->setUniformValue( "uHatchColor", colorNPRHatchLine[0], colorNPRHatchLine[1],
														 colorNPRHatchLine[2], colorNPRHatchLine[3] );

	//set missing uniforms



	glDrawArrays(GL_TRIANGLE_FAN, 0, mVertBufObjs[VBUFF_SCREEN_QUAD]->size()/static_cast<int>(sizeof(GLfloat)));
	PRINT_OPENGL_ERROR( "glDrawArrays(GL_TRIANGLE_FAN, 0, mVertBufObjs[VBUFF_SCREEN_QUAD]->size()/(int)sizeof(GLfloat));" );

	bindFramebufferFunc(GL_FRAMEBUFFER, defaultFramebuffer);

	mShaderNPR_hatching->release();


	//-------------------------------------
	//Composit the single buffers and draw them to the screen
	//-------------------------------------

	//bind the output-buffers
	mShaderNPR_composit->bind();
	activeTextureFunc(GL_TEXTURE0);
	glBindTexture(GL_TEXTURE_2D, mNPRFboTextures[4]);
	mShaderNPR_composit->setUniformValue("uEdgeTexture", 0);

	activeTextureFunc(GL_TEXTURE1);
	glBindTexture(GL_TEXTURE_2D, mNPRFboTextures[5]);
	mShaderNPR_composit->setUniformValue("uColorTexture", 1);

	activeTextureFunc(GL_TEXTURE2);
	glBindTexture(GL_TEXTURE_2D, mNPRFboTextures[6]);
	mShaderNPR_composit->setUniformValue("uHatchTexture", 2);

	activeTextureFunc(GL_TEXTURE3);
	glBindTexture(GL_TEXTURE_2D, mNPRFboTextures[3]);
	mShaderNPR_composit->setUniformValue("uDepthTexture", 3);


	mShaderNPR_composit->setUniformValue("uViewPortSize", viewPort[2], viewPort[3]);

	GLfloat colorNPROutLine[4];
	mRenderColors->getColorSettings( MeshGLColors::COLOR_NPR_OUTLINE, colorNPROutLine );
	mShaderNPR_composit->setUniformValue( "uOutlineColor", colorNPROutLine[0], colorNPROutLine[1],
														   colorNPROutLine[2] ); // , mColorSetting[COLOR_NPR_OUTLINE][3] / 255.0);

	getParamFloatMeshGL( NPR_OUTLINE_THRESHOLD, &floatParam);
	mShaderNPR_composit->setUniformValue("uOutlineThreshold", static_cast<float>(floatParam));



	getParamFloatMeshGL( NPR_OUTLINE_WIDTH, &floatParam );
	mShaderNPR_composit->setUniformValue( "uOutlineWidth" , static_cast<float>(floatParam));

	mShaderNPR_composit->setUniformValue("uEnableFlags", enableFlags);


	mShaderNPR_composit->setAttributeBuffer("vertPosition", GL_FLOAT, 0,2,0);
	PRINT_OPENGL_ERROR("setAttributeBuffer");
	mShaderNPR_composit->enableAttributeArray( "vertPosition" );
	PRINT_OPENGL_ERROR("enableAttributeArray");

	glDrawArrays(GL_TRIANGLE_FAN, 0, mVertBufObjs[VBUFF_SCREEN_QUAD]->size()/static_cast<int>(sizeof(GLfloat)));
	PRINT_OPENGL_ERROR( "glDrawArrays(GL_TRIANGLE_FAN, 0, mVertBufObjs[VBUFF_SCREEN_QUAD]->size()/(int)sizeof(GLfloat));" );
	mVertBufObjs[VBUFF_SCREEN_QUAD]->release();

	mShaderNPR_composit->release();
	//-------------------------------------


	//release textures and reset original render-settings
	activeTextureFunc(GL_TEXTURE3);
	glBindTexture(GL_TEXTURE_2D, 0);

	activeTextureFunc(GL_TEXTURE2);
	glBindTexture(GL_TEXTURE_2D, 0);

	activeTextureFunc(GL_TEXTURE1);
	glBindTexture(GL_TEXTURE_2D, 0);

	activeTextureFunc(GL_TEXTURE0);
	glBindTexture(GL_TEXTURE_2D, 0);

	if(showFacesCulled) {
	   glEnable(GL_CULL_FACE);
	}
	else {
		glDisable(GL_CULL_FACE);
	}

	if(b_AlphaBlend) {
		glEnable(GL_BLEND);
	}
}

void MeshGLShader::vboPaintTextured()
{

	if(!mTexturedMeshRenderer.isInitialized())
	{
		if(getModelMetaDataRef().getTexturefilesRef().empty()) //menu entry should be disabled in this case.
			return;

		mTexturedMeshRenderer.init(getModelMetaDataRef().getTexturefilesRef());
	}

	if(mMeshTextured == nullptr)
	{
		PglBindVertexArray glBindVertexArray = reinterpret_cast<PglBindVertexArray>(mOpenGLContext->getProcAddress( "glBindVertexArray" ));
		glBindVertexArray( mVAO );
		mMeshTextured = new TexturedMesh();
		mMeshTextured->establishStructure(this);
	}

	QMatrix4x4 pmvMatrix( mMatModelView[0], mMatModelView[4], mMatModelView[8],  mMatModelView[12],
						  mMatModelView[1], mMatModelView[5], mMatModelView[9],  mMatModelView[13],
						  mMatModelView[2], mMatModelView[6], mMatModelView[10], mMatModelView[14],
						  mMatModelView[3], mMatModelView[7], mMatModelView[11], mMatModelView[15] );
	QMatrix4x4 ppvMatrix( mMatProjection[0], mMatProjection[4], mMatProjection[8],  mMatProjection[12],
						  mMatProjection[1], mMatProjection[5], mMatProjection[9],  mMatProjection[13],
						  mMatProjection[2], mMatProjection[6], mMatProjection[10], mMatProjection[14],
						  mMatProjection[3], mMatProjection[7], mMatProjection[11], mMatProjection[15] );

	TexturedMeshRenderer::LightInfo lightInfo;
	mWidgetParams->getParamFlagMeshWidget( MeshWidgetParams::LIGHT_ENABLED, &lightInfo.lightEnabled);

	//Copy and paste from shaderSetLocationBasicLight
	if(lightInfo.lightEnabled)
	{
		mWidgetParams->getParamFloatMeshWidget( MeshWidgetParams::MATERIAL_SHININESS, &lightInfo.shininess);

		double materialSpecular;
		mWidgetParams->getParamFloatMeshWidget( MeshWidgetParams::MATERIAL_SPECULAR, &materialSpecular);

		// Material AND light -- directional -- fixed to camera
		//------------------------------------------------------------------------------------------------------------------------------------------------------
		bool lightFixedCam;
		mWidgetParams->getParamFlagMeshWidget( MeshWidgetParams::LIGHT_FIXED_CAM, &lightFixedCam );
		if( lightFixedCam ) {
			double lightFixedCamPhi;
			double lightFixedCamTheta;
			mWidgetParams->getParamFloatMeshWidget( MeshWidgetParams::LIGHT_FIXED_CAM_ANGLE_PHI,   &lightFixedCamPhi   );
			mWidgetParams->getParamFloatMeshWidget( MeshWidgetParams::LIGHT_FIXED_CAM_ANGLE_THETA, &lightFixedCamTheta );
			Vector3D lightDirCamAngles( lightFixedCamPhi, lightFixedCamTheta, false );
			QVector3D lightDirCam( lightDirCamAngles.getX(), lightDirCamAngles.getY(), lightDirCamAngles.getZ() );
			lightInfo.lightDirFixedCam = lightDirCam;

			double lightFixedCamBright = 0.0F;
			mWidgetParams->getParamFloatMeshWidget( MeshWidgetParams::LIGHT_FIXED_CAM_INTENSITY, &lightFixedCamBright );
			lightInfo.fixedCamDiffuse = QVector4D(1.0F,1.0F,1.0F,1.0F) * lightFixedCamBright;
			lightInfo.fixedCamSpecular = lightInfo.fixedCamDiffuse * materialSpecular;
		}
		lightInfo.fixedCamDiffuse.setW( 1.0F );
		lightInfo.fixedCamSpecular.setW( 1.0F );
		//------------------------------------------------------------------------------------------------------------------------------------------------------

		// Material AND light -- directional -- fixed to world/object
		//------------------------------------------------------------------------------------------------------------------------------------------------------
		bool lightFixedWorld;
		mWidgetParams->getParamFlagMeshWidget( MeshWidgetParams::LIGHT_FIXED_WORLD, &lightFixedWorld );
		if( lightFixedWorld ) {
			double lightFixedWorldPhi;
			double lightFixedWorldTheta;
			mWidgetParams->getParamFloatMeshWidget( MeshWidgetParams::LIGHT_FIXED_WORLD_ANGLE_PHI,   &lightFixedWorldPhi   );
			mWidgetParams->getParamFloatMeshWidget( MeshWidgetParams::LIGHT_FIXED_WORLD_ANGLE_THETA, &lightFixedWorldTheta );
			Vector3D lightDirWorldAngles( lightFixedWorldPhi, lightFixedWorldTheta, false );
			QVector3D lightDirWorld( lightDirWorldAngles.getX(), lightDirWorldAngles.getY(), lightDirWorldAngles.getZ() );
			lightInfo.lightDirFixedWorld = lightDirWorld;

			double lightFixedWorldBright = 0.0f;
			mWidgetParams->getParamFloatMeshWidget( MeshWidgetParams::LIGHT_FIXED_WORLD_INTENSITY, &lightFixedWorldBright );
			lightInfo.fixedWorldDiffuse = QVector4D(1.0F,1.0F,1.0F,1.0F) * lightFixedWorldBright;
			lightInfo.fixedWorldSpecular = lightInfo.fixedWorldDiffuse * materialSpecular;
		}
		lightInfo.fixedWorldDiffuse.setW(1.0F);
		lightInfo.fixedWorldSpecular.setW(1.0F);
		//------------------------------------------------------------------------------------------------------------------------------------------------------

		// Light -- ambient
		bool lightAmbient;
		mWidgetParams->getParamFlagMeshWidget( MeshWidgetParams::LIGHT_AMBIENT, &lightAmbient );
		if( lightAmbient ) { // Ambient on => fetch brightness.
			double lightAmbientAmount;
			mWidgetParams->getParamFloatMeshWidget( MeshWidgetParams::AMBIENT_LIGHT, &lightAmbientAmount );
			lightInfo.ambient = QVector4D(1.0F,1.0F,1.0F,1.0F) * lightAmbientAmount;
		}
		lightInfo.ambient.setW( 1.0f );
	}

	// better: do this section only when changes are made:
	// --------------------------------------------------
	bool showBackfaces;
	MeshGLParams::getParamFlagMeshGL(SHOW_FACES_CULLED, &showBackfaces);

	mTexturedMeshRenderer.setCullBackfaces(!showBackfaces);
	if(showBackfaces)
	{
		float backFaceColor[4];
		mRenderColors->getColorSettings(MeshGLColors::COLOR_MESH_BACKFACE, backFaceColor);
		mTexturedMeshRenderer.setBackFaceColor(QVector3D(backFaceColor[0], backFaceColor[1], backFaceColor[2]));
	}
	// ----------------------------------------------------
	PRINT_OPENGL_ERROR("unknown error");

	// Set the mesh plane as clipping plane:
	double clipPlane[4];
	getPlaneHNF( clipPlane );
	lightInfo.clipPlane = QVector4D(clipPlane[0], clipPlane[1], clipPlane[2], clipPlane[3]);
	// Set the COG of the selected primitve as clip plane (implictly using the camera's view direction):
	if( mPrimSelected != nullptr ) {
		Vector3D selPrimCog = mPrimSelected->getCenterOfGravity();
		lightInfo.clipVertexPos = QVector3D( selPrimCog.getX(), selPrimCog.getY(), selPrimCog.getZ() );
	}
	else
	{
		lightInfo.clipVertexPos = QVector3D(0.0,0.0,0.0);
	}

	mTexturedMeshRenderer.render(ppvMatrix, pmvMatrix, *mMeshTextured, lightInfo);

}

void MeshGLShader::vboPaintLightingOverlay()
{
	const auto mShaderLightToFBO            = mShaderManager->getShader(ShaderManager::ShaderName::LIGHTING_LIGHT_TO_FBO);
	const auto mShaderPaintLightningOverlay = mShaderManager->getShader(ShaderManager::ShaderName::LIGHTING_PAINT_OVERLAY);

	if(mShaderLightToFBO == nullptr || mShaderPaintLightningOverlay)
		return;

	GLint viewPort[4];
	glGetIntegerv(GL_VIEWPORT, viewPort);

	//c&p of NPR...
	if(mFboOverlay == nullptr)
	{
		QOpenGLFramebufferObjectFormat fboFormat;
		fboFormat.setAttachment(QOpenGLFramebufferObject::Depth);
		mFboOverlay = new QOpenGLFramebufferObject(viewPort[2], viewPort[3],fboFormat);
	}

	if(mFboOverlay->width() != viewPort[2] || mFboOverlay->height() != viewPort[3])
	{
		QOpenGLFramebufferObjectFormat fboFormat;
		fboFormat.setAttachment(QOpenGLFramebufferObject::Depth);

		delete mFboOverlay;
		mFboOverlay = new QOpenGLFramebufferObject(viewPort[2], viewPort[3], fboFormat);
	}

	bool showFacesCulled;
	getParamFlagMeshGL(SHOW_FACES_CULLED,&showFacesCulled);
	if(showFacesCulled) {

		glDisable(GL_CULL_FACE);
	}
	else {
		glEnable(GL_CULL_FACE);
	}

	vboPrepareVerticesStriped();

	PglBindVertexArray glBindVertexArray = reinterpret_cast<PglBindVertexArray>(mOpenGLContext->getProcAddress( "glBindVertexArray" ));
	PglActiveTexture activeTextureFunc = reinterpret_cast<PglActiveTexture>(mOpenGLContext->getProcAddress("glActiveTexture"));
	glBindVertexArray( mVAO );


	mFboOverlay->bind();
	if(!mShaderLightToFBO->bind())
	{
			   cerr << "[MeshGLShader::" << __FUNCTION__ << "] ERROR: binding shader program!" << endl;
	}

	shaderSetLocationBasicMatrices(mShaderLightToFBO);
	shaderSetLocationBasicAttribs(mShaderLightToFBO, VBUFF_VERTICES_STRIPED, static_cast<int>(sizeof(grVertexStripeElment)) );
	shaderSetLocationBasicFaces(mShaderLightToFBO);
	shaderSetLocationBasicLight(mShaderLightToFBO);

	glClearColor(0.0,0.0,0.0,0.0);
	glClear(GL_COLOR_BUFFER_BIT | GL_DEPTH_BUFFER_BIT);

	mVertBufObjs[VBUFF_FACES]->bind();

	glDrawElements( GL_TRIANGLES, mVertBufObjs[VBUFF_FACES]->size()/sizeof(GLuint), GL_UNSIGNED_INT, nullptr );
	PRINT_OPENGL_ERROR( "glDrawElements( GL_TRIANGLES, mVBOSizes[VBUFF_FACES], GL_UNSIGNED_INT, NULL );" );

	mFboOverlay->release();

	PglBindFramebuffer bindFrameBuffer = reinterpret_cast<PglBindFramebuffer>(mOpenGLContext->getProcAddress("glBindFramebuffer"));

	int defaultFramebuffer = 0;

	getParamIntMeshGL(MeshGLParams::DEFAULT_FRAMEBUFFER_ID, &defaultFramebuffer);
	bindFrameBuffer(GL_FRAMEBUFFER, defaultFramebuffer);

	mShaderLightToFBO->release();
	mVertBufObjs[VBUFF_FACES]->release();

	//------------------------------------------------------------------------

	//Draw the overlay:
	mVertBufObjs[VBUFF_SCREEN_QUAD]->bind();

	if(!mShaderPaintLightningOverlay->bind())
	{
		 cerr << "[MeshGLShader::" << __FUNCTION__ << "] ERROR: binding shader program!" << endl;
	}

	activeTextureFunc(GL_TEXTURE0);
	glBindTexture(GL_TEXTURE_2D, mFboOverlay->texture());
	glTexParameteri(GL_TEXTURE_2D, GL_TEXTURE_MIN_FILTER, GL_LINEAR);
	glTexParameteri(GL_TEXTURE_2D, GL_TEXTURE_MAG_FILTER, GL_LINEAR);
	glTexParameteri(GL_TEXTURE_2D, GL_TEXTURE_WRAP_S, GL_CLAMP_TO_EDGE);
	glTexParameteri(GL_TEXTURE_2D, GL_TEXTURE_WRAP_T, GL_CLAMP_TO_EDGE);
	mShaderPaintLightningOverlay->setAttributeBuffer("vertPosition", GL_FLOAT, 0, 2, 0);
	PRINT_OPENGL_ERROR( "setAttributeBuffer" );
	mShaderPaintLightningOverlay->enableAttributeArray( "vertPosition");
	PRINT_OPENGL_ERROR( "enableAttributeArray" );

	mShaderPaintLightningOverlay->setUniformValue( "uFBO_Texture_ID", 0);
	mShaderPaintLightningOverlay->setUniformValue( "uViewPortSize", viewPort[2], viewPort[3] );

	double floatParam;

	getParamFloatMeshGL(BADLIT_UPPER_THRESHOLD, &floatParam);
	mShaderPaintLightningOverlay->setUniformValue( "upperThreshold", static_cast<float>(floatParam));
	getParamFloatMeshGL(BADLIT_LOWER_THRESHOLD, &floatParam);
	mShaderPaintLightningOverlay->setUniformValue( "lowerThreshold", static_cast<float>(floatParam));

	glDisable(GL_DEPTH_TEST);
	glDepthFunc(GL_ALWAYS);
	glEnable(GL_CULL_FACE);

	glDrawArrays(GL_TRIANGLE_FAN, 0, mVertBufObjs[VBUFF_SCREEN_QUAD]->size()/static_cast<int>(sizeof(GLfloat)));

	glDisable(GL_CULL_FACE);
	mShaderPaintLightningOverlay->release();
	glBindTexture(GL_TEXTURE_2D,0);
	glEnable(GL_DEPTH_TEST);
	glDepthFunc(GL_LESS);
	glClearColor(1.0,1.0,1.0,1.0);
}

void MeshGLShader::vboPaintPins(std::vector<PinRenderer::PinVertex> &singlePoints)
{
	double pinSize = 1.0;
	getParamFloatMeshGL(MeshGLParams::PIN_SIZE, &pinSize);

	if(!mPinRenderer.isInitialized())
	{
		mPinRenderer.init();
	}

	QMatrix4x4 pmvMatrix( mMatModelView[0], mMatModelView[4], mMatModelView[8],  mMatModelView[12],
						  mMatModelView[1], mMatModelView[5], mMatModelView[9],  mMatModelView[13],
						  mMatModelView[2], mMatModelView[6], mMatModelView[10], mMatModelView[14],
						  mMatModelView[3], mMatModelView[7], mMatModelView[11], mMatModelView[15] );
	QMatrix4x4 ppvMatrix( mMatProjection[0], mMatProjection[4], mMatProjection[8],  mMatProjection[12],
						  mMatProjection[1], mMatProjection[5], mMatProjection[9],  mMatProjection[13],
						  mMatProjection[2], mMatProjection[6], mMatProjection[10], mMatProjection[14],
						  mMatProjection[3], mMatProjection[7], mMatProjection[11], mMatProjection[15] );

	mPinRenderer.render(singlePoints, ppvMatrix, pmvMatrix, pinSize);
}

void MeshGLShader::vboPaintTransparencyABuffer()
{
#ifdef GL_SHADER_STORAGE_BUFFER
	int drawTransparency;
	getParamIntMeshGL(MeshGLParams::SHADER_CHOICE, &drawTransparency);
	static int lastWidth = 0;
	static int lastHeight = 0;
	 if(drawTransparency != MeshGLParams::SHADER_TRANSPARENCY)
	 {
		 return;
	 }

	 if(!(mOpenGLContext->format().majorVersion() >= 4) || (mOpenGLContext->format().majorVersion() == 4 && mOpenGLContext->format().minorVersion() < 3))
	 {
		 cerr << "[MeshGLShader::" << __FUNCTION__ << "] Error: Opengl 4.3 or higher required for tranparency rendering: need ssbo support" << std::endl;
		 return;
	 }

	 const auto mShaderTransparencyABFill = mShaderManager->getShader(ShaderManager::ShaderName::TRANSPARENCY_AB_FILL);
	 const auto mShaderTransparencyABClear = mShaderManager->getShader(ShaderManager::ShaderName::TRANSPARENCY_AB_CLEAR);
	 const auto mShaderTransparencyABRender = mShaderManager->getShader(ShaderManager::ShaderName::TRANSPARENCY_AB_RENDER);
	 const auto mShaderTransparencyCountFrags = mShaderManager->getShader(ShaderManager::ShaderName::TRANSPARENCY_AB_FRAGCOUNT);
	 if( mShaderTransparencyABFill     == nullptr ||
	     mShaderTransparencyABClear    == nullptr ||
	     mShaderTransparencyABRender   == nullptr ||
	     mShaderTransparencyCountFrags == nullptr)
		return;

	 //Disable multisampling, as it creates multiple fragments at triangle seams, currently not handled correctly on shader
	 glDisable(GL_MULTISAMPLE);

	 if(!mTransIsInitialized)
	 {
			 mGL4_3Functions.glGenQueries(1, &mTransFragmentQuery);
			 PRINT_OPENGL_ERROR( "Problem initializing Query" );
			 mTransAviableFragments = 0;
			 mTransIsInitialized = 2;
			 lastWidth = 0;
			 lastHeight = 0;
			 //fragCounts is used to count the number of generated fragments for insertion in the list
			 //SSBOs: 0 = fragment-counts, 1 = fragment-data, 2 = listheads
			 mGL4_3Functions.glGenBuffers(3, mSSBOs.data());
			 mGL4_3Functions.glBindBuffer(GL_SHADER_STORAGE_BUFFER, mSSBOs[0]);
			 mGL4_3Functions.glBufferData(GL_SHADER_STORAGE_BUFFER, sizeof(GLint), nullptr, GL_DYNAMIC_COPY);

			 mGL4_3Functions.glBindBuffer(GL_SHADER_STORAGE_BUFFER, 0);
			 PRINT_OPENGL_ERROR( "Problem initializing FragCounts" );
	 }

	 /*
	  * Add minimal render pass to count fragments
	  *
	  */

	 PglBindVertexArray glBindVertexArray = reinterpret_cast<PglBindVertexArray>(mOpenGLContext->getProcAddress( "glBindVertexArray" ));

	 glBindVertexArray( mVAO);

	 bool showFacesCulled;
	 getParamFlagMeshGL(SHOW_FACES_CULLED,&showFacesCulled);
	 if(showFacesCulled) {

		 glDisable(GL_CULL_FACE);
	 }
	 else {
		 glEnable(GL_CULL_FACE);
	 }
	//disable color writing, and writing to the depth-buffer
	//we just want to count the fragments, that pass the depth-test
	glColorMask(GL_FALSE,GL_FALSE,GL_FALSE,GL_FALSE);
	glDepthMask(GL_FALSE);
	glDisable(GL_DEPTH_TEST);
	 //draw object with minimal shader

	 vboPrepareVerticesStriped();

	 mVertBufObjs[VBUFF_FACES]->bind();

	 if( !mShaderTransparencyCountFrags->bind() ) {
		 cerr << "[MeshGLShader::" << __FUNCTION__ << "] ERROR: binding shader program!" << endl;
	 }

	 shaderSetLocationBasicMatrices( mShaderTransparencyCountFrags );
	 shaderSetLocationBasicAttribs( mShaderTransparencyCountFrags, VBUFF_VERTICES_STRIPED, static_cast<int>(sizeof(grVertexStripeElment)) );

	 mGL4_3Functions.glBeginQuery(GL_SAMPLES_PASSED, mTransFragmentQuery);

	 glDrawElements( GL_TRIANGLES, mVertBufObjs[VBUFF_FACES]->size()/sizeof(GLuint), GL_UNSIGNED_INT, nullptr );
	 PRINT_OPENGL_ERROR( "glDrawElements( GL_TRIANGLES, mVBOSizes[VBUFF_FACES], GL_UNSIGNED_INT, NULL );" );

	 mGL4_3Functions.glEndQuery(GL_SAMPLES_PASSED);

	 GLuint QueryResult = GL_FALSE;

	 while(QueryResult == GL_FALSE)
	 {
		 mGL4_3Functions.glGetQueryObjectuiv(mTransFragmentQuery, GL_QUERY_RESULT_AVAILABLE, &QueryResult);
	 }

	 GLuint fragCount;
	 mGL4_3Functions.glGetQueryObjectuiv(mTransFragmentQuery, GL_QUERY_RESULT, &fragCount);
	fragCount /= mOpenGLContext->format().samples(); // required, because the query still uses for some reason QT's multisampling...

   // glColorMask(GL_TRUE,GL_TRUE,GL_TRUE,GL_TRUE);
   // glDepthMask(GL_TRUE);


	GLint viewPort[4];
	glGetIntegerv(GL_VIEWPORT, viewPort);

	 //height or width has changed --> reinitialize list heads
	 if(viewPort[2] != lastWidth || viewPort[3] != lastHeight)
	 {
		 lastWidth = viewPort[2];
		 lastHeight =  viewPort[3];

		 mGL4_3Functions.glBindBuffer(GL_SHADER_STORAGE_BUFFER, mSSBOs[2]);
		 mGL4_3Functions.glBufferData(GL_SHADER_STORAGE_BUFFER, 2 * sizeof(GLint) * viewPort[2] * viewPort[3], nullptr, GL_DYNAMIC_COPY);
		 mGL4_3Functions.glBindBuffer(GL_SHADER_STORAGE_BUFFER, 0);
		 PRINT_OPENGL_ERROR( "Problem changing Locks size" );


		 //-----------------------------------------------------------------------
		 //init transparency buffers
		 glEnable(GL_CULL_FACE);
		 //bind the quad data

		 if(!mVertBufObjs[VBUFF_SCREEN_QUAD]->bind())
		 {
			 PRINT_OPENGL_ERROR( "glBindVertexArray( VBUFF_SCREEN_QUAD )" );
		 }

		 glDisable(GL_DEPTH_TEST); //no depth-testing for clearing

		 if( !mShaderTransparencyABClear->bind() ) {
			 cerr << "[MeshGLShader::" << __FUNCTION__ << "] ERROR: binding shader program!" << endl;
		 }

		// mGL4_3Functions.glBindBufferBase(GL_SHADER_STORAGE_BUFFER, 4, mSSBOFragCounts );
		 //mGL4_3Functions.glBindBufferBase(GL_SHADER_STORAGE_BUFFER, 3, mSSBOFragBuffer );
		 mGL4_3Functions.glBindBufferBase(GL_SHADER_STORAGE_BUFFER, 2, mSSBOs[2] );

		 mShaderTransparencyABClear->setAttributeBuffer("vertPosition", GL_FLOAT, 0, 2, 0);
		 PRINT_OPENGL_ERROR( "setAttributeBuffer" );
		 mShaderTransparencyABClear->enableAttributeArray( "vertPosition");
		 PRINT_OPENGL_ERROR( "enableAttributeArray" );

		 mShaderTransparencyABClear->setUniformValue( "uViewPortSize", viewPort[2], viewPort[3] );

		 glDrawArrays(GL_TRIANGLE_FAN, 0, mVertBufObjs[VBUFF_SCREEN_QUAD]->size()/static_cast<int>(sizeof(GLfloat)));
		 PRINT_OPENGL_ERROR( "glDrawArrays(GL_TRIANGLE_FAN, 0, mVertBufObjs[VBUFF_SCREEN_QUAD]->size()/(int)sizeof(GLfloat));" );
		 mShaderTransparencyABClear->release();
		 mVertBufObjs[VBUFF_SCREEN_QUAD]->release();
		 //-----------------------------------------------------------------------------------------------------
		mGL4_3Functions.glMemoryBarrier(GL_SHADER_STORAGE_BARRIER_BIT);
	 }
	 //listSize too small --> resize fragment list
	 if(fragCount > mTransAviableFragments)
	 {
			mTransAviableFragments = fragCount;
			 mGL4_3Functions.glBindBuffer(GL_SHADER_STORAGE_BUFFER, mSSBOs[1]);

			 //std430 rules pad structures to align to its biggest structure member. since we have a vec4 and a float it is padded to 2*vec4 = sizeof(GLfloat) * 8
			 mGL4_3Functions.glBufferData(GL_SHADER_STORAGE_BUFFER, sizeof(GLfloat) * 3 * mTransAviableFragments, nullptr, GL_DYNAMIC_COPY);

			 std::cout << "Transparency (AB) memory used: " << (sizeof(GLfloat) * 3 * mTransAviableFragments + 2 * sizeof(GLint) * viewPort[2] * viewPort[3]) / (1024 * 1024)  << " MB used." << std::endl;
	 }



	 //---------------------------------------------------------------------------------------------
	 //Fill Transparency Buffers with data

	 //reset counter
	 mGL4_3Functions.glBindBuffer(GL_SHADER_STORAGE_BUFFER, mSSBOs[0]);
	 //GLuint zero = 0;
	 mGL4_3Functions.glClearBufferData(GL_SHADER_STORAGE_BUFFER,GL_R32UI,GL_RED,GL_UNSIGNED_INT, nullptr);
	 mGL4_3Functions.glBindBuffer(GL_SHADER_STORAGE_BUFFER, 0);

	 glEnable(GL_DEPTH_TEST); //cull faces behind opaque ones
	 if(showFacesCulled) {

		 glDisable(GL_CULL_FACE);
	 }
	 else {
		 glEnable(GL_CULL_FACE);
	 }

	 vboPrepareVerticesStriped();

	 mVertBufObjs[VBUFF_FACES]->bind();

	 if(!mShaderTransparencyABFill->bind())
	 {
		 cerr << "[MeshGLShader::" << __FUNCTION__ << "] ERROR: binding shader program!" << endl;
	 }

	 //add the default shader stuff, exluding the geometry-shader stuff -> no normals rendering, no wireframes...
	 //largely copy and paste from the "vboPaintFacesIndexed()" function
	 //-------------------------------------------


	 // Set the basics - including strided data:
	 //----------------------------------
	 shaderSetMeshBasicFuncVals(mShaderTransparencyABFill);


	 //-------------------------------------------

	 //add transparancy and ssbo stuff
	 //------------------------------------
	 mShaderTransparencyABFill->setUniformValue( "uViewPortSize", viewPort[2], viewPort[3] );
	 double floatParam;
	 getParamFloatMeshGL(TRANSPARENCY_UNIFORM_ALPHA, &floatParam);
	 mShaderTransparencyABFill->setUniformValue( "uUniformAlpha", static_cast<float>(floatParam));

	 getParamFloatMeshGL(TRANSPARENCY_ALPHA2, &floatParam);
	 mShaderTransparencyABFill->setUniformValue( "uAlpha2", static_cast<float>(floatParam));

	 getParamFloatMeshGL(TRANSPARENCY_GAMMA, &floatParam);
	 mShaderTransparencyABFill->setUniformValue("uGamma", static_cast<float>(floatParam));

	 //mShaderTransparencyABFill->setUniformValue("NUM_LAYERS", numLayers);
	mShaderTransparencyABFill->setUniformValue("uMaxFragments", mTransAviableFragments);
	 int intParam;
	 getParamIntMeshGL(TRANSPARENCY_TRANS_FUNCTION, &intParam);
	 mShaderTransparencyABFill->setUniformValue("uTransparencyType", intParam);

	 getParamIntMeshGL(TRANSPARENCY_SEL_LABEL, &intParam);
	 mShaderTransparencyABFill->setUniformValue("uTransLabelNr", static_cast<float>(intParam));

	 /*getParamIntMeshGL(TRANSPARENCY_OVERFLOW_HANDLING, &intParam);
	 mShaderTransparencyABFill->setUniformValue("uOverflowHandling", intParam);*/

	 mGL4_3Functions.glBindBufferBase(GL_SHADER_STORAGE_BUFFER, 0, mSSBOs[0] );
	 mGL4_3Functions.glBindBufferBase(GL_SHADER_STORAGE_BUFFER, 1, mSSBOs[1] );
	 mGL4_3Functions.glBindBufferBase(GL_SHADER_STORAGE_BUFFER, 2, mSSBOs[2] );
	 //------------------------------------
	 //glClear(GL_COLOR_BUFFER_BIT | GL_DEPTH_BUFFER_BIT);

	 //mVertBufObjs[VBUFF_FACES]->bind();
	 glDrawElements( GL_TRIANGLES, mVertBufObjs[VBUFF_FACES]->size()/sizeof(GLuint), GL_UNSIGNED_INT, nullptr );
	 PRINT_OPENGL_ERROR( "glDrawElements( GL_TRIANGLES, mVBOSizes[VBUFF_FACES], GL_UNSIGNED_INT, NULL );" );

	 mShaderTransparencyABFill->release();
	 mVertBufObjs[VBUFF_FACES]->release();
	 glEnable(GL_DEPTH_TEST);
	mGL4_3Functions.glMemoryBarrier(GL_SHADER_STORAGE_BARRIER_BIT);

	 //---------------------------------------------------------------------------------------------

	 //draw other stuff for transparency...


	 //---------------------------------------------------------------------------------------------
	 //Render Transparency Buffers
	 glColorMask(GL_TRUE,GL_TRUE,GL_TRUE,GL_TRUE);
	 glDepthMask(GL_TRUE);
	 glEnable(GL_CULL_FACE); // we need only the front faces of the fullscreen-quad
	 //glDisable(GL_DEPTH_TEST); //need to disable it to draw the screenquad
	 glDepthFunc(GL_ALWAYS); //see vboPaintTransparencyKPBuffer()
	 glEnable(GL_BLEND);     //blend with opaque objects in the scene
	 if(!mVertBufObjs[VBUFF_SCREEN_QUAD]->bind())
	 {
		 PRINT_OPENGL_ERROR( "glBindVertexArray( VBUFF_SCREEN_QUAD )" );
	 }

	 if(!mShaderTransparencyABRender->bind())
	 {
		 cerr << "[MeshGLShader::" << __FUNCTION__ << "] ERROR: binding shader program!" << endl;
	 }

	 //glClear(GL_COLOR_BUFFER_BIT | GL_DEPTH_BUFFER_BIT);

	 mGL4_3Functions.glBindBufferBase(GL_SHADER_STORAGE_BUFFER, 1, mSSBOs[1] );
	 mGL4_3Functions.glBindBufferBase(GL_SHADER_STORAGE_BUFFER, 2, mSSBOs[2] );

	 mShaderTransparencyABRender->setAttributeBuffer("vertPosition", GL_FLOAT, 0, 2, 0);
	 PRINT_OPENGL_ERROR( "setAttributeBuffer" );
	 mShaderTransparencyABRender->enableAttributeArray( "vertPosition");
	 PRINT_OPENGL_ERROR( "enableAttributeArray" );

	 mShaderTransparencyABRender->setUniformValue( "uViewPortSize", viewPort[2], viewPort[3] );
	 //mShaderTransparencyABRender->setUniformValue("NUM_LAYERS", numLayers);

	 glDrawArrays(GL_TRIANGLE_FAN, 0, mVertBufObjs[VBUFF_SCREEN_QUAD]->size()/static_cast<int>(sizeof(GLfloat)));
	 PRINT_OPENGL_ERROR( "glDrawArrays(GL_TRIANGLE_FAN, 0, mVertBufObjs[VBUFF_SCREEN_QUAD]->size()/(int)sizeof(GLfloat));" );
	 mShaderTransparencyABRender->release();
	 //----------------------------------------------------------------------------------------------
	mGL4_3Functions.glMemoryBarrier(GL_SHADER_STORAGE_BARRIER_BIT);
	 //CleanUp

	 mVertBufObjs[VBUFF_SCREEN_QUAD]->release();
	 glBindVertexArray(0);
	 PRINT_OPENGL_ERROR( "glBindVertexArray( 0 )" );

	 if(showFacesCulled) {

		 glDisable(GL_CULL_FACE);
	 }
	 else {
		 glEnable(GL_CULL_FACE);
	 }

	 glEnable(GL_MULTISAMPLE);
	 glDepthFunc(GL_LESS);
#endif
}

void MeshGLShader::vboPaintTransparencyALBuffer()
{
#ifdef GL_SHADER_STORAGE_BUFFER
	int drawTransparency;
	getParamIntMeshGL(MeshGLParams::SHADER_CHOICE, &drawTransparency);

	if(drawTransparency != MeshGLParams::SHADER_TRANSPARENCY)
	{
		return;
	}

	int numLayers = 10;
	getParamIntMeshGL(TRANSPARENCY_NUM_LAYERS, &numLayers);

	int overflowHandling;
	getParamIntMeshGL(TRANSPARENCY_OVERFLOW_HANDLING, &overflowHandling);
   static int lastWidth = 0;
   static int lastHeight = 0;
   static int lastoverflowHandling = 0;


	if(!(mOpenGLContext->format().majorVersion() >= 4) || (mOpenGLContext->format().majorVersion() == 4 && mOpenGLContext->format().minorVersion() < 3))
	{
		cerr << "[MeshGLShader::" << __FUNCTION__ << "] Error: Opengl 4.3 or higher required for tranparency rendering: need ssbo support" << std::endl;
		return;
	}

	const auto mShaderTransparencyALFill = mShaderManager->getShader(ShaderManager::ShaderName::TRANSPARENCY_AL_FILL);
	const auto mShaderTransparencyALClear = mShaderManager->getShader(ShaderManager::ShaderName::TRANSPARENCY_AL_CLEAR);
	const auto mShaderTransparencyALRender = mShaderManager->getShader(ShaderManager::ShaderName::TRANSPARENCY_AL_RENDER);
	const auto mShaderTransparencyALDepthCollect = mShaderManager->getShader(ShaderManager::ShaderName::TRANSPARENCY_AL_DEPTH_COLLECT);
	if( mShaderTransparencyALFill         == nullptr ||
	    mShaderTransparencyALClear        == nullptr ||
	    mShaderTransparencyALRender       == nullptr ||
	    mShaderTransparencyALDepthCollect == nullptr)
	   return;

	//Disable multisampling, as it creates multiple fragments at triangle seams, currently not handled correctly on shader
	glDisable(GL_MULTISAMPLE);

	if(!mTransIsInitialized)
	{
			mCurrentNumLayers = 0;
			mTransIsInitialized = 3;
			lastWidth = 0;
			lastHeight = 0;
			//SSBOs: 0 = depth data, 1 = fragment data
			mGL4_3Functions.glGenBuffers(2, mSSBOs.data());
			PRINT_OPENGL_ERROR( "Problem initializing SSBOs" );

			transparencyPrepareFBO();
	}

	PglBindVertexArray glBindVertexArray = reinterpret_cast<PglBindVertexArray>(mOpenGLContext->getProcAddress( "glBindVertexArray" ));

	glBindVertexArray( mVAO);

	GLint viewPort[4];
	glGetIntegerv(GL_VIEWPORT, viewPort);

	//height or width has changed --> reinitialize buffers
	if(viewPort[2] != lastWidth || viewPort[3] != lastHeight || numLayers != mCurrentNumLayers
			|| lastoverflowHandling != overflowHandling)
	{
		//viewport size change, update tail fbo
		if(numLayers == mCurrentNumLayers)
		{
			transparencyDeleteFBO();
			transparencyPrepareFBO();
		}

		mCurrentNumLayers = numLayers;
		lastWidth = viewPort[2];
		lastHeight = viewPort[3];
		lastoverflowHandling = overflowHandling;

		mGL4_3Functions.glBindBuffer(GL_SHADER_STORAGE_BUFFER, mSSBOs[0]);
		mGL4_3Functions.glBufferData(GL_SHADER_STORAGE_BUFFER, sizeof(GLuint) * viewPort[2] * viewPort[3] * numLayers, nullptr, GL_DYNAMIC_COPY);

		mGL4_3Functions.glBindBuffer(GL_SHADER_STORAGE_BUFFER, mSSBOs[1]);
		//packed
		mGL4_3Functions.glBufferData(GL_SHADER_STORAGE_BUFFER, sizeof(GLuint) * viewPort[2] * viewPort[3] * numLayers, nullptr, GL_DYNAMIC_COPY);
		mGL4_3Functions.glClearBufferData(GL_SHADER_STORAGE_BUFFER,GL_R32UI,GL_RED,GL_UNSIGNED_INT,nullptr);
		//not packed
		//mGL4_3Functions.glBufferData(GL_SHADER_STORAGE_BUFFER, sizeof(GLfloat) * 4 * viewPort[2] * viewPort[3] * numLayers, NULL, GL_DYNAMIC_COPY);
		//mGL4_3Functions.glClearBufferData(GL_SHADER_STORAGE_BUFFER,GL_RGBA32F,GL_RGBA,GL_FLOAT,NULL);

		PRINT_OPENGL_ERROR( "Error Clearing Buffer" );
		//-----------------------------------------------------------------------
		//init transparency buffers
		glEnable(GL_CULL_FACE);
		//bind the quad data


		if(!mVertBufObjs[VBUFF_SCREEN_QUAD]->bind())
		{
			PRINT_OPENGL_ERROR( "glBindVertexArray( VBUFF_SCREEN_QUAD )" );
		}

		glDisable(GL_DEPTH_TEST); //no depth-testing for clearing

		if( !mShaderTransparencyALClear->bind() ) {
			cerr << "[MeshGLShader::" << __FUNCTION__ << "] ERROR: binding shader program!" << endl;
		}

		mGL4_3Functions.glBindBufferBase(GL_SHADER_STORAGE_BUFFER, 0, mSSBOs[0] );

		mShaderTransparencyALClear->setAttributeBuffer("vertPosition", GL_FLOAT, 0, 2, 0);
		PRINT_OPENGL_ERROR( "setAttributeBuffer" );
		mShaderTransparencyALClear->enableAttributeArray( "vertPosition");
		PRINT_OPENGL_ERROR( "enableAttributeArray" );

		mShaderTransparencyALClear->setUniformValue( "NUM_LAYERS" , numLayers);
		mShaderTransparencyALClear->setUniformValue( "uViewPortSize", viewPort[2], viewPort[3] );

		glDrawArrays(GL_TRIANGLE_FAN, 0, mVertBufObjs[VBUFF_SCREEN_QUAD]->size()/static_cast<int>(sizeof(GLfloat)));
		PRINT_OPENGL_ERROR( "glDrawArrays(GL_TRIANGLE_FAN, 0, mVertBufObjs[VBUFF_SCREEN_QUAD]->size()/(int)sizeof(GLfloat));" );
		mShaderTransparencyALClear->release();
		mVertBufObjs[VBUFF_SCREEN_QUAD]->release();

		std::cout << "Transparency (Atomic Loop) memory used: " << ((sizeof(GLuint) + sizeof(GLuint))  * numLayers * viewPort[2] * viewPort[3]) / (1024 * 1024) << " MB used." << std::endl;
		mGL4_3Functions.glMemoryBarrier(GL_SHADER_STORAGE_BARRIER_BIT);
		glEnable(GL_DEPTH_TEST);
		//-----------------------------------------------------------------------------------------------------

	}

	/*
	 * Add minimal render pass to get depth-values
	 *
	 */
	//----------------------------------------------------------------------------


	//bind fbo for tail-blending
	mGL4_3Functions.glBindFramebuffer(GL_FRAMEBUFFER, mTransFbo);

	const GLenum drawBuffers[] = {GL_COLOR_ATTACHMENT0, GL_COLOR_ATTACHMENT1};
	mGL4_3Functions.glDrawBuffers(2, drawBuffers);

	float clearColorZero[4] = { 0.f, 0.f, 0.f, 0.f };
	float clearColorOne[4]  = { 1.f, 1.f, 1.f, 1.f };

	mGL4_3Functions.glClearBufferfv(GL_COLOR, 0, clearColorZero);
	mGL4_3Functions.glClearBufferfv(GL_COLOR, 1, clearColorOne);
	mGL4_3Functions.glClear(GL_DEPTH_BUFFER_BIT);
	mGL4_3Functions.glEnable(GL_BLEND);
	//mGL4_3Functions.glBlendEquation(GL_FUNC_ADD);
	mGL4_3Functions.glBlendFunci(0, GL_ONE, GL_ONE);
	mGL4_3Functions.glBlendFunci(1, GL_ZERO, GL_ONE_MINUS_SRC_COLOR);

	bool showFacesCulled;
	getParamFlagMeshGL(SHOW_FACES_CULLED,&showFacesCulled);
	if(showFacesCulled) {

		glDisable(GL_CULL_FACE);
	}
	else {
		glEnable(GL_CULL_FACE);
	}

	//disable color writing, and writing to the depth-buffer
	//we just want to count the fragments, that pass the depth-test
	glColorMask(GL_FALSE,GL_FALSE,GL_FALSE,GL_FALSE);
	glDepthMask(GL_FALSE);

	vboPrepareVerticesStriped();

	mVertBufObjs[VBUFF_FACES]->bind();

	if( !mShaderTransparencyALDepthCollect->bind() ) {
		cerr << "[MeshGLShader::" << __FUNCTION__ << "] ERROR: binding shader program!" << endl;
	}

	shaderSetLocationBasicMatrices( mShaderTransparencyALDepthCollect );
	shaderSetLocationBasicAttribs( mShaderTransparencyALDepthCollect, VBUFF_VERTICES_STRIPED, static_cast<int>(sizeof(grVertexStripeElment)) );

	mGL4_3Functions.glBindBufferBase(GL_SHADER_STORAGE_BUFFER, 0, mSSBOs[0] );

	mShaderTransparencyALDepthCollect->setUniformValue( "NUM_LAYERS" , numLayers);
	mShaderTransparencyALDepthCollect->setUniformValue( "uViewPortSize", viewPort[2], viewPort[3] );

	double clipPlane[4];
	getPlaneHNF( clipPlane );
	mShaderTransparencyALDepthCollect->setUniformValue( "uClipPlane0", clipPlane[0], clipPlane[1], clipPlane[2], clipPlane[3] );
	PRINT_OPENGL_ERROR( "Shader setUniformValue: uClipPlane0" );

	if( mPrimSelected != nullptr ) {
		Vector3D selPrimCog = mPrimSelected->getCenterOfGravity();
		mShaderTransparencyALDepthCollect->setUniformValue( "uClipBefore", selPrimCog.getX(), selPrimCog.getY(), selPrimCog.getZ() );
		PRINT_OPENGL_ERROR( "Shader setUniformValue: uClipBefore" );
	}

	glDrawElements( GL_TRIANGLES, mVertBufObjs[VBUFF_FACES]->size()/sizeof(GLuint), GL_UNSIGNED_INT, nullptr );
	PRINT_OPENGL_ERROR( "glDrawElements( GL_TRIANGLES, mVBOSizes[VBUFF_FACES], GL_UNSIGNED_INT, NULL );" );
	mGL4_3Functions.glMemoryBarrier(GL_SHADER_STORAGE_BARRIER_BIT);
	mShaderTransparencyALDepthCollect->release();
   glColorMask(GL_TRUE,GL_TRUE,GL_TRUE,GL_TRUE);
   glDepthMask(GL_TRUE);
	//-----------------------------------------------------------------------------------


	//---------------------------------------------------------------------------------------------
	//Fill Transparency Buffers with data
	//glEnable(GL_DEPTH_TEST); //cull faces behind opaque ones
	/*if(showFacesCulled) {
		glDisable(GL_CULL_FACE);
	}
	else {
		glEnable(GL_CULL_FACE);
	}
	*/
	vboPrepareVerticesStriped();

	mVertBufObjs[VBUFF_FACES]->bind();

	if(!mShaderTransparencyALFill->bind())
	{
		cerr << "[MeshGLShader::" << __FUNCTION__ << "] ERROR: binding shader program!" << endl;
	}

	//add the default shader stuff, exluding the geometry-shader stuff -> no normals rendering, no wireframes...
	//largely copy and paste from the "vboPaintFacesIndexed()" function
	//-------------------------------------------


	// Set the basics - including strided data:
	//----------------------------------
	shaderSetMeshBasicFuncVals(mShaderTransparencyALFill);


	//-------------------------------------------

	//add transparancy and ssbo stuff
	//------------------------------------
	mShaderTransparencyALFill->setUniformValue( "uViewPortSize", viewPort[2], viewPort[3] );

	double floatParam;
	getParamFloatMeshGL(TRANSPARENCY_UNIFORM_ALPHA, &floatParam);
	mShaderTransparencyALFill->setUniformValue( "uUniformAlpha", static_cast<float>(floatParam));

	getParamFloatMeshGL(TRANSPARENCY_ALPHA2, &floatParam);
	mShaderTransparencyALFill->setUniformValue( "uAlpha2", static_cast<float>(floatParam));

	getParamFloatMeshGL(TRANSPARENCY_GAMMA, &floatParam);
	mShaderTransparencyALFill->setUniformValue("uGamma", static_cast<float>(floatParam));


	mShaderTransparencyALFill->setUniformValue("NUM_LAYERS", numLayers);
	int intParam;
	getParamIntMeshGL(TRANSPARENCY_TRANS_FUNCTION, &intParam);
	mShaderTransparencyALFill->setUniformValue("uTransparencyType", intParam);

	getParamIntMeshGL(TRANSPARENCY_SEL_LABEL, &intParam);
	mShaderTransparencyALFill->setUniformValue("uTransLabelNr", static_cast<float>(intParam));

	mShaderTransparencyALFill->setUniformValue("uOverflowHandling", overflowHandling);

	mGL4_3Functions.glBindBufferBase(GL_SHADER_STORAGE_BUFFER, 0, mSSBOs[0] );
	mGL4_3Functions.glBindBufferBase(GL_SHADER_STORAGE_BUFFER, 1, mSSBOs[1] );
	//mGL4_3Functions.glBindBufferBase(GL_SHADER_STORAGE_BUFFER, 2, mSSBOFragLocks );
	//------------------------------------
	//glClear(GL_COLOR_BUFFER_BIT | GL_DEPTH_BUFFER_BIT);

	//mVertBufObjs[VBUFF_FACES]->bind();
	glDrawElements( GL_TRIANGLES, mVertBufObjs[VBUFF_FACES]->size()/sizeof(GLuint), GL_UNSIGNED_INT, nullptr );
	PRINT_OPENGL_ERROR( "glDrawElements( GL_TRIANGLES, mVBOSizes[VBUFF_FACES], GL_UNSIGNED_INT, NULL );" );

	mShaderTransparencyALFill->release();
	mVertBufObjs[VBUFF_FACES]->release();
	mGL4_3Functions.glMemoryBarrier(GL_SHADER_STORAGE_BARRIER_BIT);

	glEnable(GL_DEPTH_TEST);


	//---------------------------------------------------------------------------------------------

	//draw other stuff for transparency...


	//---------------------------------------------------------------------------------------------
	//Render Transparency Buffers
	glEnable(GL_CULL_FACE); // we need only the front faces of the fullscreen-quad
	//glDisable(GL_DEPTH_TEST); //need to disable it to draw the screenquad
	glDepthFunc(GL_ALWAYS); //see vboPaintTransparencyKPBuffer()
	glEnable(GL_BLEND);     //blend with opaque objects in the scene
	if(!mVertBufObjs[VBUFF_SCREEN_QUAD]->bind())
	{
		PRINT_OPENGL_ERROR( "glBindVertexArray( VBUFF_SCREEN_QUAD )" );
	}

	if(!mShaderTransparencyALRender->bind())
	{
		cerr << "[MeshGLShader::" << __FUNCTION__ << "] ERROR: binding shader program!" << endl;
	}

	//reset to normal draw buffers
	mGL4_3Functions.glBlendFunci(1, GL_SRC_ALPHA, GL_ONE_MINUS_SRC_ALPHA);
	mGL4_3Functions.glBlendFunci(0, GL_SRC_ALPHA, GL_ONE_MINUS_SRC_ALPHA);

	int defaultFramebuffer;

	getParamIntMeshGL(MeshGLParams::DEFAULT_FRAMEBUFFER_ID, &defaultFramebuffer);

	mGL4_3Functions.glBindFramebuffer(GL_FRAMEBUFFER,defaultFramebuffer);
	PRINT_OPENGL_ERROR( "Error reverting back to default buffer");
	//mGL4_3Functions.glDrawBuffer(GL_BACK);
	PRINT_OPENGL_ERROR( "Error setting draw buffer to GL_BACK");



	mGL4_3Functions.glBindBufferBase(GL_SHADER_STORAGE_BUFFER, 0, mSSBOs[0] );
	mGL4_3Functions.glBindBufferBase(GL_SHADER_STORAGE_BUFFER, 1, mSSBOs[1] );
	mShaderTransparencyALRender->setAttributeBuffer("vertPosition", GL_FLOAT, 0, 2, 0);
	PRINT_OPENGL_ERROR( "setAttributeBuffer" );
	mShaderTransparencyALRender->enableAttributeArray( "vertPosition");
	PRINT_OPENGL_ERROR( "enableAttributeArray" );

	mShaderTransparencyALRender->setUniformValue( "uViewPortSize", viewPort[2], viewPort[3] );
	mShaderTransparencyALRender->setUniformValue("NUM_LAYERS", numLayers);
	mShaderTransparencyALRender->setUniformValue("uOverflowHandling", overflowHandling);


	mGL4_3Functions.glActiveTexture(GL_TEXTURE0);
	mGL4_3Functions.glBindTexture(GL_TEXTURE_RECTANGLE,mTransFboTextures[0]);

	mGL4_3Functions.glActiveTexture(GL_TEXTURE1);
	mGL4_3Functions.glBindTexture(GL_TEXTURE_RECTANGLE,mTransFboTextures[1]);

	mShaderTransparencyALRender->setUniformValue( "ColorTex0", 0 );
	mShaderTransparencyALRender->setUniformValue("ColorTex1",1);

	glDrawArrays(GL_TRIANGLE_FAN, 0, mVertBufObjs[VBUFF_SCREEN_QUAD]->size()/static_cast<int>(sizeof(GLfloat)));
	PRINT_OPENGL_ERROR( "glDrawArrays(GL_TRIANGLE_FAN, 0, mVertBufObjs[VBUFF_SCREEN_QUAD]->size()/(int)sizeof(GLfloat));" );
	mShaderTransparencyALRender->release();
	//----------------------------------------------------------------------------------------------

	//CleanUp
	mGL4_3Functions.glMemoryBarrier(GL_SHADER_STORAGE_BARRIER_BIT);
	mVertBufObjs[VBUFF_SCREEN_QUAD]->release();
	glBindVertexArray(0);
	PRINT_OPENGL_ERROR( "glBindVertexArray( 0 )" );

	if(showFacesCulled) {

		glDisable(GL_CULL_FACE);
	}
	else {
		glEnable(GL_CULL_FACE);
	}

	glEnable(GL_MULTISAMPLE);
	glEnable(GL_BLEND);
	glDepthFunc(GL_LESS);

	mGL4_3Functions.glBindTexture(GL_TEXTURE_2D, 0);
	mGL4_3Functions.glActiveTexture(GL_TEXTURE0);
	mGL4_3Functions.glBindTexture(GL_TEXTURE_2D, 0);
#endif
}

void MeshGLShader::vboPaintTransparencyWAVG()
{

	const auto mShaderTransparencyGeomWOIT  = mShaderManager->getShader(ShaderManager::ShaderName::TRANSPARENCY_WOIT_GEOM);
	const auto mShaderTransparencyBlendWOIT = mShaderManager->getShader(ShaderManager::ShaderName::TRANSPARENCY_WOIT_BLEND);

	if( mShaderTransparencyGeomWOIT  == nullptr ||
	    mShaderTransparencyBlendWOIT == nullptr )
	   return;

	static int lastWidth = 0;
	static int lastHeight = 0;

	GLint viewPort[4];
	glGetIntegerv(GL_VIEWPORT, viewPort);

	if(!mTransIsInitialized)
	{
			mTransIsInitialized = 1;
			lastWidth = viewPort[2];
			lastHeight = viewPort[3];
			transparencyPrepareFBO();
	}

	if(lastWidth != viewPort[2] || lastHeight != viewPort[3])
	{
		lastWidth = viewPort[2];
		lastHeight = viewPort[3];

		transparencyDeleteFBO();
		transparencyPrepareFBO();
	}

	//draw geometry
	glDisable(GL_DEPTH_TEST);
	bool showFacesCulled;
	getParamFlagMeshGL(SHOW_FACES_CULLED,&showFacesCulled);
	if(showFacesCulled) {

		glDisable(GL_CULL_FACE);
	}
	else {
		glEnable(GL_CULL_FACE);
	}

	PglBindFramebuffer bindFramebufferFunc = reinterpret_cast<PglBindFramebuffer>(mOpenGLContext->getProcAddress("glBindFramebuffer"));
	PglDrawBuffers drawBuffersFunc = reinterpret_cast<PglDrawBuffers>(mOpenGLContext->getProcAddress("glDrawBuffers"));
	PglClearBufferfv clearBufferfvFunc = reinterpret_cast<PglClearBufferfv>(mOpenGLContext->getProcAddress("glClearBufferfv"));
	PglBlendFunci blendFunciFunc = reinterpret_cast<PglBlendFunci>(mOpenGLContext->getProcAddress("glBlendFunci"));

	bindFramebufferFunc(GL_FRAMEBUFFER, mTransFbo);
	const GLenum drawBuffers[] = {GL_COLOR_ATTACHMENT0, GL_COLOR_ATTACHMENT1};
	drawBuffersFunc(2,drawBuffers);

	float clearColorZero[4] = { 0.f, 0.f, 0.f, 0.f };
	float clearColorOne[4]  = { 1.f, 1.f, 1.f, 1.f };

	clearBufferfvFunc(GL_COLOR, 0, clearColorZero);
	clearBufferfvFunc(GL_COLOR, 1, clearColorOne);

	glEnable(GL_BLEND);
	blendFunciFunc(0, GL_ONE, GL_ONE);
	blendFunciFunc(1, GL_ZERO, GL_ONE_MINUS_SRC_COLOR);

	PglBindVertexArray glBindVertexArray = reinterpret_cast<PglBindVertexArray>(mOpenGLContext->getProcAddress( "glBindVertexArray" ));
	PglActiveTexture activeTextureFunc = reinterpret_cast<PglActiveTexture>(mOpenGLContext->getProcAddress("glActiveTexture"));

	glBindVertexArray( mVAO);

	vboPrepareVerticesStriped();

	mVertBufObjs[VBUFF_FACES]->bind();

	if(!mShaderTransparencyGeomWOIT->bind())
	{
		cerr << "[MeshGLShader::" << __FUNCTION__ << "] ERROR: binding shader program!" << endl;
	}

	//add the default shader stuff, exluding the geometry-shader stuff -> no normals rendering, no wireframes...
	//largely copy and paste from the "vboPaintFacesIndexed()" function
	//-------------------------------------------


	// Set the basics - including strided data:
	//----------------------------------
	shaderSetMeshBasicFuncVals(mShaderTransparencyGeomWOIT);


	//-------------------------------------------

	//add transparancy and ssbo stuff
	//------------------------------------

	double floatParam;
	getParamFloatMeshGL(TRANSPARENCY_UNIFORM_ALPHA, &floatParam);
	mShaderTransparencyGeomWOIT->setUniformValue( "uUniformAlpha", static_cast<float>(floatParam));

	getParamFloatMeshGL(TRANSPARENCY_ALPHA2, &floatParam);
	mShaderTransparencyGeomWOIT->setUniformValue( "uAlpha2", static_cast<float>(floatParam));

	getParamFloatMeshGL(TRANSPARENCY_GAMMA, &floatParam);
	mShaderTransparencyGeomWOIT->setUniformValue("uGamma", static_cast<float>(floatParam));

	int intParam;
	getParamIntMeshGL(TRANSPARENCY_TRANS_FUNCTION, &intParam);
	mShaderTransparencyGeomWOIT->setUniformValue("uTransparencyType", intParam);

	getParamIntMeshGL(TRANSPARENCY_SEL_LABEL, &intParam);
	mShaderTransparencyGeomWOIT->setUniformValue("uTransLabelNr", static_cast<float>(intParam));

	//------------------------------------
	//glClear(GL_COLOR_BUFFER_BIT | GL_DEPTH_BUFFER_BIT);

	//mVertBufObjs[VBUFF_FACES]->bind();
	glDrawElements( GL_TRIANGLES, mVertBufObjs[VBUFF_FACES]->size()/sizeof(GLuint), GL_UNSIGNED_INT, nullptr );
	PRINT_OPENGL_ERROR( "glDrawElements( GL_TRIANGLES, mVBOSizes[VBUFF_FACES], GL_UNSIGNED_INT, NULL );" );
	mShaderTransparencyGeomWOIT->release();


	//blend result
	glEnable(GL_CULL_FACE);
	glDepthFunc(GL_ALWAYS);
	glBlendFunc( GL_SRC_ALPHA, GL_ONE_MINUS_SRC_ALPHA );


    //blend to background

	int defaultFramebuffer;

	getParamIntMeshGL(MeshGLParams::DEFAULT_FRAMEBUFFER_ID, &defaultFramebuffer);
	bindFramebufferFunc(GL_FRAMEBUFFER,defaultFramebuffer);

	glEnable(GL_DEPTH_TEST);
	//Render Transparency Buffers
	//glEnable(GL_CULL_FACE); // we need only the front faces of the fullscreen-quad
	//glDisable(GL_DEPTH_TEST); //need to disable it to draw the screenquad
	glDepthFunc(GL_ALWAYS); //see vboPaintTransparencyKPBuffer()

	if(!mVertBufObjs[VBUFF_SCREEN_QUAD]->bind())
	{
		PRINT_OPENGL_ERROR( "glBindVertexArray( VBUFF_SCREEN_QUAD )" );
	}

	if(!mShaderTransparencyBlendWOIT->bind())
	{
		cerr << "[MeshGLShader::" << __FUNCTION__ << "] ERROR: binding shader program!" << endl;
	}

	//glClear(GL_COLOR_BUFFER_BIT | GL_DEPTH_BUFFER_BIT);

	mShaderTransparencyBlendWOIT->setAttributeBuffer("vertPosition", GL_FLOAT, 0, 2, 0);
	PRINT_OPENGL_ERROR( "setAttributeBuffer" );
	mShaderTransparencyBlendWOIT->enableAttributeArray( "vertPosition");
	PRINT_OPENGL_ERROR( "enableAttributeArray" );

	activeTextureFunc(GL_TEXTURE0);
	glBindTexture(GL_TEXTURE_RECTANGLE,mTransFboTextures[0]);

	activeTextureFunc(GL_TEXTURE1);
	glBindTexture(GL_TEXTURE_RECTANGLE,mTransFboTextures[1]);

	mShaderTransparencyBlendWOIT->setUniformValue( "ColorTex0", 0 );
	mShaderTransparencyBlendWOIT->setUniformValue("ColorTex1",1);

	glDrawArrays(GL_TRIANGLE_FAN, 0, mVertBufObjs[VBUFF_SCREEN_QUAD]->size()/static_cast<int>(sizeof(GLfloat)));
	PRINT_OPENGL_ERROR( "glDrawArrays(GL_TRIANGLE_FAN, 0, mVertBufObjs[VBUFF_SCREEN_QUAD]->size()/(int)sizeof(GLfloat));" );
	mShaderTransparencyBlendWOIT->release();

	mVertBufObjs[VBUFF_SCREEN_QUAD]->release();
	glBindVertexArray(0);
	PRINT_OPENGL_ERROR( "glBindVertexArray( 0 )" );

	glBindTexture(GL_TEXTURE_2D,0);
	activeTextureFunc(GL_TEXTURE0);
	glBindTexture(GL_TEXTURE_2D,0);

	glEnable(GL_DEPTH_TEST);

	if(showFacesCulled) {

		glDisable(GL_CULL_FACE);
	}
	glEnable(GL_BLEND);
	glDepthFunc(GL_LESS);
}

void MeshGLShader::transparencyPrepareFBO()
{
	GLint viewPort[4];
	glGetIntegerv(GL_VIEWPORT, viewPort);


	glGenTextures(2, mTransFboTextures);
	glBindTexture(GL_TEXTURE_RECTANGLE, mTransFboTextures[0]);
	glTexParameteri(GL_TEXTURE_RECTANGLE, GL_TEXTURE_WRAP_S, GL_CLAMP_TO_EDGE);
	glTexParameteri(GL_TEXTURE_RECTANGLE, GL_TEXTURE_WRAP_T, GL_CLAMP_TO_EDGE);
	glTexParameteri(GL_TEXTURE_RECTANGLE, GL_TEXTURE_MIN_FILTER, GL_NEAREST);
	glTexParameteri(GL_TEXTURE_RECTANGLE, GL_TEXTURE_MAG_FILTER, GL_NEAREST);
	glTexImage2D(GL_TEXTURE_RECTANGLE, 0, GL_RGBA16F,
				 viewPort[2], viewPort[3], 0, GL_RGBA, GL_FLOAT, nullptr);

	glBindTexture(GL_TEXTURE_RECTANGLE, mTransFboTextures[1]);
	glTexParameteri(GL_TEXTURE_RECTANGLE, GL_TEXTURE_WRAP_S, GL_CLAMP_TO_EDGE);
	glTexParameteri(GL_TEXTURE_RECTANGLE, GL_TEXTURE_WRAP_T, GL_CLAMP_TO_EDGE);
	glTexParameteri(GL_TEXTURE_RECTANGLE, GL_TEXTURE_MIN_FILTER, GL_NEAREST);
	glTexParameteri(GL_TEXTURE_RECTANGLE, GL_TEXTURE_MAG_FILTER, GL_NEAREST);
	glTexImage2D(GL_TEXTURE_RECTANGLE, 0, GL_R8,
				 viewPort[2], viewPort[3], 0, GL_RED, GL_FLOAT, nullptr);

	PglGenFramebuffers genFramebuffersFunc = reinterpret_cast<PglGenFramebuffers>(mOpenGLContext->getProcAddress("glGenFramebuffers"));
	PglBindFramebuffer bindFramebufferFunc = reinterpret_cast<PglBindFramebuffer>(mOpenGLContext->getProcAddress("glBindFramebuffer"));
	PglFramebufferTexture2D framebufferTexture2DFunc = reinterpret_cast<PglFramebufferTexture2D>(mOpenGLContext->getProcAddress("glFramebufferTexture2D"));

	genFramebuffersFunc(1, &mTransFbo);

	bindFramebufferFunc(GL_FRAMEBUFFER, mTransFbo);

	framebufferTexture2DFunc(GL_FRAMEBUFFER, GL_COLOR_ATTACHMENT0,
							 GL_TEXTURE_RECTANGLE, mTransFboTextures[0], 0);
	framebufferTexture2DFunc(GL_FRAMEBUFFER, GL_COLOR_ATTACHMENT1,
							   GL_TEXTURE_RECTANGLE, mTransFboTextures[1], 0);

	PRINT_OPENGL_ERROR( "Error initializing WeightedBlended OIT FBO" );

	int defaultFramebuffer;

	getParamIntMeshGL(MeshGLParams::DEFAULT_FRAMEBUFFER_ID, &defaultFramebuffer);

	bindFramebufferFunc(GL_FRAMEBUFFER, defaultFramebuffer);
    glBindTexture(GL_TEXTURE_2D, 0);

}

void MeshGLShader::transparencyDeleteFBO()
{
	PglBindFramebuffer bindFramebufferFunc = reinterpret_cast<PglBindFramebuffer>(mOpenGLContext->getProcAddress("glBindFramebuffer"));
	PglDeleteFramebuffers deleteFramebuffersFunc = reinterpret_cast<PglDeleteFramebuffers>(mOpenGLContext->getProcAddress("glDeleteFramebuffers"));

	int defaultFramebuffer;

	getParamIntMeshGL(MeshGLParams::DEFAULT_FRAMEBUFFER_ID, &defaultFramebuffer);

	bindFramebufferFunc(GL_FRAMEBUFFER,defaultFramebuffer);
    deleteFramebuffersFunc(1, &mTransFbo);
    glDeleteTextures(2, mTransFboTextures);

	PRINT_OPENGL_ERROR( "Error deleting WeightedBlended OIT FBO" );
}

void MeshGLShader::vboPaintPointcloud(eTexMapType rRenderColor, bool limitPoints)
{
	const auto mShaderPointcloud  = mShaderManager->getShader(ShaderManager::ShaderName::POINT_CLOUD);

	if( mShaderPointcloud  == nullptr )
	   return;

	mShaderPointcloud->bind();

	PglBindVertexArray glBindVertexArray = reinterpret_cast<PglBindVertexArray>(mOpenGLContext->getProcAddress( "glBindVertexArray" ));
	glBindVertexArray(mVAO);

	vboPrepareVerticesStriped();

	GLboolean cullFace;
	glGetBooleanv( GL_CULL_FACE, &cullFace );
	glDisable( GL_CULL_FACE );

	glDisable(GL_PROGRAM_POINT_SIZE);

	double pointSize = 1.0;
	getParamFloatMeshGL( MeshGLParams::POINTCLOUD_POINTSIZE, &pointSize);
	glPointSize(pointSize);

	//---- set uniforms ----
	shaderSetLocationBasicMatrices( mShaderPointcloud);
	// Set the basics for faces (culling/smooth)
	shaderSetLocationBasicFaces( mShaderPointcloud );

	// Set the basic lighting:
	shaderSetLocationBasicLight( mShaderPointcloud );

	// Set the basic fog:
	shaderSetLocationBasicFog( mShaderPointcloud );

	// Set the mesh plane as clipping plane:
	double clipPlane[4];
	getPlaneHNF( clipPlane );
	mShaderPointcloud->setUniformValue( "uClipPlane0", clipPlane[0], clipPlane[1], clipPlane[2], clipPlane[3] );
	// Set the COG of the selected primitve as clip plane (implictly using the camera's view direction):
	if( mPrimSelected != nullptr ) {
		Vector3D selPrimCog = mPrimSelected->getCenterOfGravity();
		mShaderPointcloud->setUniformValue( "uClipBefore", selPrimCog.getX(), selPrimCog.getY(), selPrimCog.getZ() );
	}

	// Bind the 2D texture used for colorramps and labels!
	//glBindTexture( GL_TEXTURE_2D, mTextureMaps[0] );
	//PRINT_OPENGL_ERROR( "glBindTexture( GL_TEXTURE_2D, mTextureMaps[0] )" );
	mTextureMaps[0]->bind();
	PRINT_OPENGL_ERROR( "binding mTextureMaps[0]" );
	//cout << "[MeshGLShader::" << __FUNCTION__ << "] texId: " << texId << endl;
	// Set the ID of the texture map:
	GLint currTextureSlot;
	glGetIntegerv(GL_ACTIVE_TEXTURE, &currTextureSlot);
	currTextureSlot -= GL_TEXTURE0;
	mShaderPointcloud->setUniformValue( "uLabelTexMap", currTextureSlot );
	PRINT_OPENGL_ERROR( "Shader setAttributeValue" );
	mShaderPointcloud->setUniformValue( "uFuncValTexMap", currTextureSlot );
	PRINT_OPENGL_ERROR( "Shader setAttributeValue" );


	// Set values for rendering of the labels:
	int labelShift;
	getParamIntMeshGL( MeshGLParams::COLMAP_LABEL_OFFSET, &labelShift );
	mShaderPointcloud->setUniformValue( "uLabelCountOffset", static_cast<GLfloat>(labelShift) );
	bool showLabelsMonoColor;
	getParamFlagMeshGL( MeshGLParams::SHOW_LABELS_MONO_COLOR, &showLabelsMonoColor );
	mShaderPointcloud->setUniformValue( "uLabelSameColor", showLabelsMonoColor );
	GLfloat somemColorSetting[4];
	mRenderColors->getColorSettings( MeshGLColors::COLOR_LABEL_SOLID, somemColorSetting );
	mShaderPointcloud->setUniformValue( "uLabelSingleColor", somemColorSetting[0], somemColorSetting[1], somemColorSetting[2], somemColorSetting[3] );
	mRenderColors->getColorSettings( MeshGLColors::COLOR_LABEL_BORDER, somemColorSetting );
	mShaderPointcloud->setUniformValue( "uLabelBorderColor", somemColorSetting[0], somemColorSetting[1], somemColorSetting[2], somemColorSetting[3] );
	mRenderColors->getColorSettings( MeshGLColors::COLOR_LABEL_NOT_ASSIGNED, somemColorSetting );
	mShaderPointcloud->setUniformValue( "uLabelNoColor", somemColorSetting[0], somemColorSetting[1], somemColorSetting[2], somemColorSetting[3] );
	mRenderColors->getColorSettings( MeshGLColors::COLOR_LABEL_BACKGROUND, somemColorSetting );
	mShaderPointcloud->setUniformValue( "uLabelBackgroundColor", somemColorSetting[0], somemColorSetting[1], somemColorSetting[2], somemColorSetting[3] );
	PRINT_OPENGL_ERROR( "Shader setUniformValue" );

	// Set parameters of the color mapping.
	int colMapID = GLSL_COLMAP_GRAYSCALE;
	getParamIntMeshGL( MeshGLParams::GLSL_COLMAP_CHOICE, &colMapID );
	mShaderPointcloud->setUniformValue( "uFuncValColorMap", static_cast<GLfloat>(colMapID) );
	PRINT_OPENGL_ERROR( "Shader setUniformValue" );
	// Set the colored range.
	double funcValMin;
	double funcValMax;
	getFuncValMinMaxUser( &funcValMin, &funcValMax );
	mShaderPointcloud->setUniformValue( "uFuncValMin",  static_cast<GLfloat>(funcValMin) );
	mShaderPointcloud->setUniformValue( "uFuncValMax",  static_cast<GLfloat>(funcValMax) );
	PRINT_OPENGL_ERROR( "Shader setUniformValue" );
	//cout << "[MeshGLShader::" << __FUNCTION__ << "] funcValMin: " << funcValMin << "  funcValMax: " << funcValMax << endl;
	// Inversion of the colormap
	bool funcValInvertMap = false;
	getParamFlagMeshGL( MeshGLParams::SHOW_COLMAP_INVERT, &funcValInvertMap );
	mShaderPointcloud->setUniformValue( "uFuncValInvert", static_cast<GLboolean>(funcValInvertMap) );
	PRINT_OPENGL_ERROR( "Shader setUniformValue" );
	// Repeat colormap
	bool funcValRepeat = false;
	getParamFlagMeshGL( MeshGLParams::SHOW_REPEAT_COLMAP_FUNCVAL, &funcValRepeat );
	mShaderPointcloud->setUniformValue( "uFuncValRepeat", static_cast<GLboolean>(funcValRepeat) );
	PRINT_OPENGL_ERROR( "Shader setUniformValue" );
	double funcValRepeatIntervall;
	getParamFloatMeshGL( MeshGLParams::WAVES_COLMAP_LEN, &funcValRepeatIntervall );
	mShaderPointcloud->setUniformValue( "uFuncValIntervall", static_cast<GLfloat>(funcValRepeatIntervall) );
	PRINT_OPENGL_ERROR( "Shader setUniformValue" );
	// Logarithmic color ramp
	double funcValLogGamma;
	getParamFloatMeshGL( MeshGLParams::FUNC_VALUE_LOG_GAMMA, &funcValLogGamma );
	mShaderPointcloud->setUniformValue( "uFuncValLogGamma", static_cast<GLfloat>(funcValLogGamma) );
	PRINT_OPENGL_ERROR( "Shader setUniformValue" );

	// Switch rendering mode solid/color_per_vertex/function_value/labels:
	mShaderPointcloud->setUniformValue( "uRenderColor", rRenderColor );
	GLfloat colorTmpStored[4];
	mRenderColors->getColorSettings( MeshGLColors::COLOR_MESH_SOLID, colorTmpStored );
	mShaderPointcloud->setUniformValue( "colorSolid", colorTmpStored[0], colorTmpStored[1], colorTmpStored[2], colorTmpStored[3] );
	PRINT_OPENGL_ERROR( "Shader setUniformValue" );

	// Z-shift
	mShaderPointcloud->setUniformValue( "uFaceShiftViewZ", 0.0f );
	PRINT_OPENGL_ERROR( "Shader setUniformValue" );


	double reductionFactor = 1.0;

	if(limitPoints)
	{
		double totalSize = 0.0;
		double targetSize = 200000;
		mVertBufObjs[VBUFF_VERTICES_SOLO]->bind();
		totalSize +=  mVertBufObjs[VBUFF_VERTICES_SOLO]->size() / static_cast<int>(sizeof(grVertexStripeElment));

		mVertBufObjs[VBUFF_VERTICES_STRIPED]->bind();
		totalSize += mVertBufObjs[VBUFF_VERTICES_STRIPED]->size() / static_cast<int>(sizeof(grVertexStripeElment));
		reductionFactor = std::max(totalSize / targetSize, 1.0);
	}

	mShaderPointcloud->setUniformValue("reductionFactor", static_cast<int>(reductionFactor));
	// --- set attributes ---


	shaderSetLocationBasicAttribs( mShaderPointcloud, VBUFF_VERTICES_STRIPED, static_cast<int>(sizeof(grVertexStripeElment)));
	// More Strided Data -- map buffer
	//----------------------------------
	size_t offSetLabelID = sizeof(GLfloat)*6 + sizeof(GLubyte)*4 + sizeof(GLfloat);
	mShaderPointcloud->setAttributeBuffer( "vLabelID", GL_FLOAT, static_cast<int>(offSetLabelID), 1, static_cast<int>(sizeof(grVertexStripeElment)) );
	mShaderPointcloud->enableAttributeArray( "vLabelID" );
	PRINT_OPENGL_ERROR( "Shader enableAttributeArray" );
	size_t offSetFlags = offSetLabelID + sizeof(GLfloat);
	mShaderPointcloud->setAttributeBuffer( "vFlags", GL_FLOAT, static_cast<int>(offSetFlags), 1, static_cast<int>(sizeof(grVertexStripeElment)) );
	mShaderPointcloud->enableAttributeArray( "vFlags" );
	PRINT_OPENGL_ERROR( "Shader enableAttributeArray" );

	glDrawArrays(GL_POINTS, 0, mVertBufObjs[VBUFF_VERTICES_STRIPED]->size() / static_cast<int>(sizeof(grVertexStripeElment)));

	mVertBufObjs[VBUFF_VERTICES_SOLO]->bind();
	shaderSetLocationBasicAttribs( mShaderPointcloud, VBUFF_VERTICES_SOLO, static_cast<int>(sizeof(grVertexStripeElment)));
	glDrawArrays(GL_POINTS, 0, mVertBufObjs[VBUFF_VERTICES_SOLO]->size() / static_cast<int>(sizeof(grVertexStripeElment)));

	mShaderPointcloud->release();

	if(cullFace)
	{
		glEnable(GL_CULL_FACE);
	}

	glEnable(GL_PROGRAM_POINT_SIZE);
}

//! Draws a truncated cone using an axis and two radii.
void MeshGLShader::drawTruncatedCone( Vector3D rAxisTop, Vector3D rAxisBottom, double rUpperRadius, double rLowerRadius ) {
#ifdef DEBUG_SHOW_ALL_METHOD_CALLS
	cout << "[MeshGLShader::" << __FUNCTION__ << "]" << endl;
#endif
	//MeshGL::drawTruncatedCone( axisTop, axisBottom, upperRadius, lowerRadius, slices, stacks );

	// No clipping of a cone
	glDisable( GL_CLIP_PLANE0 );
	glDisable( GL_CLIP_PLANE2 );
	PRINT_OPENGL_ERROR( "glDisable( GL_CLIP_PLANE... )" );

	const auto mShaderDatumObjects  = mShaderManager->getShader(ShaderManager::ShaderName::FUNC_VAL_COLOR);

	if( mShaderDatumObjects  == nullptr )
	   return;

	double coneHeight = ( rAxisTop - rAxisBottom ).getLength3();
	Vector3D coneAxis( 0.0, 0.0, coneHeight );                      // positive z-axis by default
	Vector3D userAxis       = rAxisTop - rAxisBottom;                 // desired rotaion axis
	Vector3D axisOfRotation = coneAxis % userAxis;                  // we will rotate around this axis...
	double   rotationAngle  = angle(userAxis, coneAxis)*180.0/M_PI; // ...by this angle

	QMatrix4x4 transMat;
	transMat.translate( (rAxisBottom.getX()+rAxisTop.getX())/2.0, (rAxisBottom.getY()+rAxisTop.getY())/2.0, (rAxisBottom.getZ()+rAxisTop.getZ())/2.0 );
	QMatrix4x4 rotMat;
	rotMat.rotate( rotationAngle, axisOfRotation.getX(), axisOfRotation.getY(), axisOfRotation.getZ() );
	QMatrix4x4 transRotMat = transMat * rotMat;

	PglBindVertexArray glBindVertexArray = reinterpret_cast<PglBindVertexArray>(mOpenGLContext->getProcAddress( "glBindVertexArray" ));
	glBindVertexArray( mVAO );
	PRINT_OPENGL_ERROR( "glBindVertexArray( mVAO )" );

	// Lets be shady :)
	if( !mShaderDatumObjects->bind() ) {
		cerr << "[MeshGLShader::" << __FUNCTION__ << "] ERROR: binding shader program!" << endl;
	}

	// Would be nice to have: http://en.wikipedia.org/wiki/Order-independent_transparency#cite_note-lfb-6
	//-----------------------------------------------------------------------------------------------------------------------------------------------------
	// CONE/CYLINDER Set the basics:
	shaderSetLocationBasicMatrices( mShaderDatumObjects );
	shaderSetLocationBasicAttribs( mShaderDatumObjects, VBUFF_CYLINDER, static_cast<int>(sizeof(grVertexElmentBasic)) );

	mShaderDatumObjects->setUniformValue( "backCulling", false );
	//mShaderDatumObjects->setUniformValue( "colorSolidBack", QColor( 255, 0, 0, 64 ) );
	// Switch rendering mode solid/color_per_vertex/function_value/labels:
	mShaderDatumObjects->setUniformValue( "uRenderColor", TEXMAP_VERT_RGB );

	mShaderDatumObjects->setUniformValue( "uFuncValMin",  static_cast<GLfloat>(-0.5) );
	mShaderDatumObjects->setUniformValue( "uFuncValMax",  static_cast<GLfloat>(+0.5) );
	PRINT_OPENGL_ERROR( "Shader setUniformValue" );
	mShaderDatumObjects->setUniformValue( "funcValIsoLineParams.mIsoLinesShow",  static_cast<GLboolean>(true)           );
	mShaderDatumObjects->setUniformValue( "funcValIsoLineParams.mIsoDist",       static_cast<GLfloat>(2.0/coneHeight) );
	mShaderDatumObjects->setUniformValue( "funcValIsoLineParams.mIsoOffset",     static_cast<GLfloat>(0.0f)             );
	mShaderDatumObjects->setUniformValue( "funcValIsoLineParams.mIsoPixelWidth", static_cast<GLfloat>(1.0f)             );
	mShaderDatumObjects->setUniformValue( "uIsoSolidFlag",                       static_cast<GLboolean>(true)           );
	PRINT_OPENGL_ERROR( "SHADER operations!" );

	// Scale - SET
	mShaderDatumObjects->setUniformValue( "uScaleHeight",       static_cast<GLfloat>(coneHeight)        );
	mShaderDatumObjects->setUniformValue( "uScaleRadialBottom", static_cast<GLfloat>(rLowerRadius*2.0) );
	mShaderDatumObjects->setUniformValue( "uScaleRadialTop",    static_cast<GLfloat>(rUpperRadius*2.0) );
	PRINT_OPENGL_ERROR( "SHADER operations!" );
	// Translation and Rotation - SET
	mShaderDatumObjects->setUniformValue( "uModelViewExtra", transRotMat );
	PRINT_OPENGL_ERROR( "SHADER operations!" );

	GLsizei triangleCount = mVertBufObjs[VBUFF_CYLINDER]->size()/sizeof(grVertexElmentBasic);
	shaderSetLocationBasicMatrices( mShaderDatumObjects );
	shaderSetLocationBasicAttribs( mShaderDatumObjects, VBUFF_CYLINDER, static_cast<int>(sizeof(grVertexElmentBasic)) );

	//set Label and Flag attributes
	size_t offSetLabelID = sizeof(GLfloat)*6 + sizeof(GLubyte)*4 + sizeof(GLfloat);
	mShaderDatumObjects->setAttributeBuffer( "vLabelID", GL_FLOAT, static_cast<int>(offSetLabelID), 1, static_cast<int>(sizeof(grVertexStripeElment)) );
	mShaderDatumObjects->enableAttributeArray( "vLabelID" );
	PRINT_OPENGL_ERROR( "Shader enableAttributeArray" );
	size_t offSetFlags = offSetLabelID + sizeof(GLfloat);
	mShaderDatumObjects->setAttributeBuffer( "vFlags", GL_FLOAT, static_cast<int>(offSetFlags), 1, static_cast<int>(sizeof(grVertexStripeElment)) );
	mShaderDatumObjects->enableAttributeArray( "vFlags" );
	PRINT_OPENGL_ERROR( "Shader enableAttributeArray" );

	glDrawArrays( GL_TRIANGLES, 0, triangleCount );
	PRINT_OPENGL_ERROR( "glDrawArrays( ... );" );


	// Scale - set BACK TO DEFAULTS
	mShaderDatumObjects->setUniformValue( "uScaleHeight",       static_cast<GLfloat>(1.0f) );
	mShaderDatumObjects->setUniformValue( "uScaleRadialBottom", static_cast<GLfloat>(1.0f) );
	mShaderDatumObjects->setUniformValue( "uScaleRadialTop",    static_cast<GLfloat>(1.0f) );
	PRINT_OPENGL_ERROR( "SHADER operations!" );
	transRotMat.setToIdentity();
	// Translation and Rotation - set to DEFAULTS
	mShaderDatumObjects->setUniformValue( "uModelViewExtra", transRotMat );
	PRINT_OPENGL_ERROR( "SHADER operations!" );


	// End of being shady
	mShaderDatumObjects->release();
	PRINT_OPENGL_ERROR( "mShaderPolyLines->release()" );

	glBindVertexArray( 0 );
	PRINT_OPENGL_ERROR( "glBindVertexArray( 0 )" );
}<|MERGE_RESOLUTION|>--- conflicted
+++ resolved
@@ -557,74 +557,6 @@
 }
 
 //==============================================================================================================================================================
-
-<<<<<<< HEAD
-//! Adds shaders from source and links them.
-//! In case of an error a message is shown and
-//! @returns false in case of an error. true otherwise.
-bool MeshGLShader::shaderLink( QOpenGLShaderProgram** rShaderProgram, //!< Pointer to the shader program.
-							   const QString& rVertSrc,                      //!< Name of the source file for the vertex shader.
-							   const QString& rGeomSrc,                      //!< Name of the source file for the vertex shader. Optional - for none use "".
-							   const QString& rFragSrc,                      //!< Name of the source file for the vertex shader.
-							   const QString& rName                          //!< Name of the shader for error messages and warnings.
-							  ) {
-
-        //! \todo uncomment error messages
-
-	if( (*rShaderProgram) != nullptr ) {
-                //SHOW_MSGBOX_CRIT( QString( "GLSL Error (" + rName + ")" ), "Shader program (" + rName + ") already exists!" );
-		cerr << "[MeshGLShader::" << __FUNCTION__ << "] ERROR: shader program (" << rName.toStdString() << ") already exists!" << endl;
-		return false;
-	}
-
-	(*rShaderProgram) = new QOpenGLShaderProgram();
-	// Vertex shader:
-	if( !(*rShaderProgram)->addShaderFromSourceFile( QOpenGLShader::Vertex, rVertSrc ) ) {
-		QString linkMsgs = (*rShaderProgram)->log();
-		linkMsgs = linkMsgs.left( linkMsgs.indexOf( "***" ) );
-		cerr << "[MeshGLShader::" << __FUNCTION__ << "] ERROR: compiling shader program (" << rName.toStdString() << "/vert): " << linkMsgs.toStdString() << endl;
-                //SHOW_MSGBOX_CRIT( QString( "GLSL Error (" + rName + "/vert)" ), linkMsgs );
-		return false;
-	}
-	// Geometry shader is optional:
-	if( rGeomSrc.length() > 0 ) {
-		if( !(*rShaderProgram)->addShaderFromSourceFile( QOpenGLShader::Geometry, rGeomSrc ) ) {
-			QString linkMsgs = (*rShaderProgram)->log();
-			linkMsgs = linkMsgs.left( linkMsgs.indexOf( "***" ) );
-			cerr << "[MeshGLShader::" << __FUNCTION__ << "] ERROR: compiling shader program (" << rName.toStdString() << "/geom): " << linkMsgs.toStdString() << endl;
-			SHOW_MSGBOX_CRIT( QString( "GLSL Error (" + rName + "/geom)" ), linkMsgs );
-			return false;
-		}
-	}
-	// Fragment shader:
-	if( !(*rShaderProgram)->addShaderFromSourceFile( QOpenGLShader::Fragment, rFragSrc ) ) {
-		QString linkMsgs = (*rShaderProgram)->log();
-		linkMsgs = linkMsgs.left( linkMsgs.indexOf( "***" ) );
-		cerr << "[MeshGLShader::" << __FUNCTION__ << "] ERROR: compiling shader program (" << rName.toStdString() << "/frag): " << linkMsgs.toStdString() << endl;
-                //SHOW_MSGBOX_CRIT( QString( "GLSL Error (" + rName + "/frag)" ), linkMsgs );
-		return false;
-	}
-
-	// LINK Shader
-	//-------------------------
-	if( !(*rShaderProgram)->link() ) {
-		QString linkMsgs = (*rShaderProgram)->log();
-		linkMsgs = linkMsgs.left( linkMsgs.indexOf( "***" ) );
-		cerr << "[MeshGLShader::" << __FUNCTION__ << "] ERROR: linking shader program (" << rName.toStdString() << "): " << linkMsgs.toStdString() << endl;
-                //SHOW_MSGBOX_CRIT( QString( "GLSL Error" ), linkMsgs );
-		return false;
-	} else {
-		cout << "[MeshGLShader::" << __FUNCTION__ << "] Linking shader program (" << rName.toStdString() << ") successfull." << endl;
-	}
-
-
-	return true;
-}
-
-//--------------------------------------------------------------------------------------------------------------------------------------------------------------
-
-=======
->>>>>>> c16145fa
 //! Set a shader's basic uniforms: the modelview and the projection matrix.
 void MeshGLShader::shaderSetLocationBasicMatrices( QOpenGLShaderProgram* rShaderProgram ) {
 #ifdef DEBUG_SHOW_ALL_METHOD_CALLS
