//
// GigaMesh - The GigaMesh Software Framework is a modular software for display,
// editing and visualization of 3D-data typically acquired with structured light or
// structure from motion.
// Copyright (C) 2009-2020 Hubert Mara
//
// This file is part of GigaMesh.
//
// GigaMesh is free software: you can redistribute it and/or modify
// it under the terms of the GNU General Public License as published by
// the Free Software Foundation, either version 3 of the License, or
// (at your option) any later version.
//
// GigaMesh is distributed in the hope that it will be useful,
// but WITHOUT ANY WARRANTY; without even the implied warranty of
// MERCHANTABILITY or FITNESS FOR A PARTICULAR PURPOSE.  See the
// GNU General Public License for more details.
//
// You should have received a copy of the GNU General Public License
// along with GigaMesh.  If not, see <http://www.gnu.org/licenses/>.
//

#include "meshwidget.h"

#include "meshGL/glmacros.h"

// generic Qt includes:
#include <QFileDialog>
#include <QQuaternion>

// Qt includes:
#include "QGMDialogEnterText.h"
#include "QGMDialogSliderHD.h"
#include "QGMDialogRuler.h"

#include <filesystem>
#include <cctype>
#include <cmath>
#include <limits>

#include "svg/SvgIncludes.h"
#include "normalSphereSelection/NormalSphereSelectionDialog.h"

#include "DialogFindTextures.h"

//#include <iostream>
//#include <typeinfo> // see: http://www.cplusplus.com/reference/std/typeinfo/type_info/

// #define DEBUG_SHOW_ALL_METHOD_CALLS

#include <GigaMesh/logging/Logging.h>

using namespace std;

// Vertex Array Object related -- see initializeGL()
// ----------------------------------------------------
using PglGenVertexArrays = void (*)(GLsizei, GLuint *);
using PglBindVertexArray = void (*)(GLuint);

// Sets default values - to be used by all contructors!
// ----------------------------------------------------
#define MESHWIDGETINITDEFAULTS       \
	mMeshVisual( nullptr ),         \
	mFrameCount( 0 ),            \
	mVAO( _NOT_A_NUMBER_UINT_ )

//! Constructor.
MeshWidget::MeshWidget( const QGLFormat &format, QWidget *parent )
    : QGLWidget( format, parent ), MESHWIDGETINITDEFAULTS {
#ifdef DEBUG_SHOW_ALL_METHOD_CALLS
	cout << "[MeshWidget::" << __FUNCTION__ << "]" << endl;
#endif
	// now we can use the keyboard to navigate:
	setFocusPolicy( Qt::StrongFocus );
	setAutoFillBackground( false );
	setAutoBufferSwap( false ); // to preven flickering in ::paintEvent when QPainter.end is called!
	// Store pointer to the main window.
	mMainWindow = static_cast<QGMMainWindow*>(parent);

	//needed for selection
	setMouseTracking(true);

	if( parent != nullptr ) {
		resize( parent->geometry().size() );
	}

	//! \todo adapt to new signal-slot concept.
	// Parameters: Flags -----------------------------------------------------------------------------------------------------------------------------------
	QObject::connect( mMainWindow, SIGNAL(sShowFlagMeshWidget(MeshWidgetParams::eParamFlag,bool)),   \
	                  this,  SLOT(setParamFlagMeshWidget(MeshWidgetParams::eParamFlag,bool))        );

	// Parameters: Integer FROM MainWindow  ----------------------------------------------------------------------------------------------------------------
	QObject::connect( mMainWindow, SIGNAL(sShowParamIntMeshWidget(MeshWidgetParams::eParamInt)),     \
	                  this,  SLOT(setParamIntegerMeshWidget(MeshWidgetParams::eParamInt))           );
	QObject::connect( mMainWindow, SIGNAL(sShowParamIntMeshWidget(MeshWidgetParams::eParamInt,int)),  \
	                  this,  SLOT(setParamIntegerMeshWidget(MeshWidgetParams::eParamInt,int))        );
	// Parameters: Integer TO MainWindow  ------------------------------------------------------------------------------------------------------------------
	QObject::connect( this,        &MeshWidget::sParamIntegerMeshWidget, \
	                  mMainWindow, &QGMMainWindow::updateWidgetShowInteger );
	// -----------------------------------------------------------------------------------------------------------------------------------------------------

	// Parameters: Floating point  -------------------------------------------------------------------------------------------------------------------------
	QObject::connect( mMainWindow, SIGNAL(sShowParamFloatMeshWidget(MeshWidgetParams::eParamFlt,double,double)), \
	                  this,  SLOT(setParamFloatMeshWidget(MeshWidgetParams::eParamFlt,double,double)) );
	QObject::connect( mMainWindow, SIGNAL(sShowParamFloatMeshWidget(MeshWidgetParams::eParamFlt)), \
	                  this,  SLOT(setParamFloatMeshWidget(MeshWidgetParams::eParamFlt)) );

	// Dynamic menu -- report changes of flags to the menus ------------------------------------------------------------------------------------------------
	QObject::connect( this,       SIGNAL(sParamFlagMeshWidget(MeshWidgetParams::eParamFlag,bool)),  \
	                  mMainWindow, SLOT(updateWidgetShowFlag(MeshWidgetParams::eParamFlag,bool))     );
	QObject::connect( this,       SIGNAL(sParamIntegerMeshWidget(MeshWidgetParams::eParamInt,int)),  \
	                  mMainWindow, SLOT(updateWidgetShowInteger(MeshWidgetParams::eParamInt,int))     );

	// View Port Information -------------------------------------------------------------------------------------------------------------------------------
	QObject::connect( this,       SIGNAL(sViewPortInfo(MeshWidgetParams::eViewPortInfo,QString)), \
	                  mMainWindow, SIGNAL(sViewPortInfo(MeshWidgetParams::eViewPortInfo,QString)) );

	// File menu ------------------------------------------------------------------------------------------------------
	QObject::connect( mMainWindow, SIGNAL(sFileOpen(QString)),             this, SLOT(fileOpen(QString))              );
	QObject::connect( mMainWindow, SIGNAL(sFileReload()),                  this, SLOT(reloadFile())                   );
	//.
	QObject::connect( mMainWindow, SIGNAL(saveStillImages360HLR()),        this, SLOT(saveStillImages360HLR())        );
	QObject::connect( mMainWindow, SIGNAL(saveStillImages360VUp()),        this, SLOT(saveStillImages360VUp())        );
	QObject::connect( mMainWindow, SIGNAL(saveStillImages360PrimN()),      this, SLOT(saveStillImages360PrimN())      );
	QObject::connect( mMainWindow, SIGNAL(saveStillImages360PlaneN()),     this, SLOT(saveStillImages360PlaneN())     );
	//.
	QObject::connect( mMainWindow, SIGNAL(sphericalImagesLight()),         this, SLOT(sphericalImagesLight())         );
	QObject::connect( mMainWindow, SIGNAL(sphericalImages()),              this, SLOT(sphericalImages())              );
	QObject::connect( mMainWindow, SIGNAL(sphericalImagesStateNr()),       this, SLOT(sphericalImagesStateNr())       );
	//.
	QObject::connect( mMainWindow, SIGNAL(unloadMesh()),                   this, SLOT(unloadMesh())                   );

	// ---------------------------------------------------------------------------------------------------------------
	QObject::connect( this,       SIGNAL(sStatusMessage(QString)),        mMainWindow, SLOT(setStatusBarMessage(QString)) );
	// ---------------------------------------------------------------------------------------------------------------

	// View menu ------------------------------------------------------------------------------------------------------
	QObject::connect( mMainWindow, SIGNAL(showViewMatrix()),               this, SLOT(showViewMatrix())               );
	QObject::connect( mMainWindow, SIGNAL(setViewMatrix()),                this, SLOT(setViewMatrix())                );
	QObject::connect( mMainWindow, &QGMMainWindow::sSetViewAxisUp,         this, &MeshWidget::setViewAxisUp           );
	//.
	QObject::connect( mMainWindow, SIGNAL(screenshotSVG()),                this, SLOT(screenshotSVG())                );
	QObject::connect( mMainWindow, SIGNAL(screenshotRuler()),              this, SLOT(screenshotRuler())              );

    QObject::connect( mMainWindow, SIGNAL(screenshotDirectory()),          this, SLOT(screenshotDirectory())          );
    QObject::connect( mMainWindow, SIGNAL(generateLatexFile()),            this, SLOT(generateLatexFile())            );
    QObject::connect( mMainWindow, SIGNAL(generateLatexCatalog()),         this, SLOT(generateLatexCatalog())         );
	//.
	QObject::connect( mMainWindow, SIGNAL(rotYaw()),                       this, SLOT(rotYaw())                       );
	QObject::connect( mMainWindow, SIGNAL(rotRoll()),                      this, SLOT(rotRoll())                      );
	QObject::connect( mMainWindow, SIGNAL(rotPitch()),                     this, SLOT(rotPitch())                     );
	QObject::connect( mMainWindow, SIGNAL(rotOrthoPlane()),                this, SLOT(rotOrthoPlane())                );
	//.
	QObject::connect( mMainWindow, SIGNAL(sDefaultViewLight()),            this, SLOT(defaultViewLight())             );
	QObject::connect( mMainWindow, SIGNAL(sDefaultViewLightZoom()),        this, SLOT(defaultViewLightZoom())         );
	//.
	QObject::connect( mMainWindow, SIGNAL(sSelPrimViewReference()),        this, SLOT(selPrimViewReference())         );

	// Settings menu --------------------------------------------------------------------------------------------------
	QObject::connect( mMainWindow, &QGMMainWindow::selectColorBackground,  this, &MeshWidget::selectColorBackground  );
	// ----------------------------------------------------------------------------------------------------------------

	// Select menu ----------------------------------------------------------------------------------------------------
	QObject::connect( mMainWindow, &QGMMainWindow::setPlaneHNFByView,      this, &MeshWidget::setPlaneHNFByView      );
	QObject::connect( mMainWindow, &QGMMainWindow::sOpenNormalSphereSelectionDialogVertices, [this]() {openNormalSphereSelectionDialog(false); });
	QObject::connect( mMainWindow, &QGMMainWindow::sOpenNormalSphereSelectionDialogFaces, [this]() {openNormalSphereSelectionDialog(true); });
	// ----------------------------------------------------------------------------------------------------------------

	// Function calls --------------------------------------------------------------------------------------------------
	QObject::connect( mMainWindow, &QGMMainWindow::sCallFunctionMeshWidget, this, &MeshWidget::callFunctionMeshWidget );
	// ----------------------------------------------------------------------------------------------------------------

	// User guidance - SIDEBAR -----------------------------------------------------------------------------------------
	QObject::connect( this, &MeshWidget::sGuideIDSelection, mMainWindow, &QGMMainWindow::sGuideIDSelection );
	QObject::connect( this, &MeshWidget::sGuideIDCommon,    mMainWindow, &QGMMainWindow::sGuideIDCommon    );
	// ----------------------------------------------------------------------------------------------------------------

	cout << "[MeshWidget] ... done." << endl;

	//! \bug Emitting inside constructor has no effect
	emit sStatusMessage( "No Mesh loaded." );

	// Information about libraries:
	//------------------------------------------------------------------------------------------------------------------------------------------------------
#ifdef LIBTIFF
	cout << "[MeshWidget] compiled with " << TIFFLIB_VERSION_STR << endl;
#else
	cerr << "[MeshWidget] compiled without libtiff." << endl;
#endif
}

//! Desctructor
MeshWidget::~MeshWidget() {
	//makeCurrent();
	cout << "[MeshWidget::" << __FUNCTION__ << "] Destructor called." << endl;
	//! .) removes shaders for rendering the background.
	
	for(QOpenGLTexture*& textureMap : mTextureMaps)
	{
		if(textureMap != nullptr)
		{
			textureMap->destroy();
			delete textureMap;
		}
	}
	
	delete mShaderGridOrtho;
	delete mShaderGridPolarLines;
	delete mShaderGridPolarCircles;
	delete mShaderGridHighLightCenter;
	delete mShaderImage;
	//doneCurrent();
}

//! Returns the resolution of back-plane of the viewport in dots per centimeter.
//! Attention: Calling this function makes only sense, when in orthographic mode!
//! @returns false in case of an error. true otherwise.
bool MeshWidget::getViewPortResolution(
                double& rRealWidth,
                double& rRealHeight
) {
#ifdef DEBUG_SHOW_ALL_METHOD_CALLS
	cout << __PRETTY_FUNCTION__ << endl;
#endif
	// DEPRECATED
	//-------------------------------------------------------------------------------------------------
	// However, the result differs by a few percent between gluUnProject amd the shader inspired method.
	//GLint    viewport[4];
	//GLdouble modelview[16];
	//GLdouble projection[16];
	//GLfloat  winZ = 1.0 - FLT_EPSILON;
	//GLdouble posX1, posY1, posZ1;
	//GLdouble posX2, posY2, posZ2;
	//GLdouble posX3, posY3, posZ3;
	//.
	//glGetDoublev( GL_MODELVIEW_MATRIX, modelview );
	//glGetDoublev( GL_PROJECTION_MATRIX, projection );
	//glGetIntegerv( GL_VIEWPORT, viewport );
	//gluUnProject( 0,             0, winZ, modelview, projection, viewport, &posX1, &posY1, &posZ1 );
	//gluUnProject( 0, viewport[3]-1, winZ, modelview, projection, viewport, &posX2, &posY2, &posZ2 );
	//gluUnProject( viewport[2]-1, 0, winZ, modelview, projection, viewport, &posX3, &posY3, &posZ3 );
	//Vector3D viewPortWideSide( posX3-posX1, posY3-posY1, posZ3-posZ1, 0.0 );
	//Vector3D viewPortHighSide( posX2-posX1, posY2-posY1, posZ2-posZ1, 0.0 );
	//*rRealWidth  = viewPortWideSide.getLength3();
	//*rRealHeight = viewPortHighSide.getLength3();
	//.
	//cout << "[MeshWidget::" << __FUNCTION__ << "] realWidth:  " << *rRealWidth  << endl;
	//cout << "[MeshWidget::" << __FUNCTION__ << "] realHeight: " << *rRealHeight << endl;
	//-------------------------------------------------------------------------------------------------
	
	float projInv[16];
	invert( mMatProjection.constData(), projInv );
	Matrix4D projMatInv( projInv );

	Vector3D vecTopLeft( -1.0, -1.0, -1.0, 1.0 );
	Vector3D vecBottomRight( +1.0, +1.0, -1.0, 1.0 );

	vecTopLeft.set( projMatInv * vecTopLeft );
	vecBottomRight.set( projMatInv * vecBottomRight );
	vecTopLeft.normalizeW();
	vecBottomRight.normalizeW();

	Vector3D vecDiag = vecTopLeft-vecBottomRight;
	rRealWidth  = fabs( vecDiag.getX() );
	rRealHeight = fabs( vecDiag.getY() );
	//cout << "[MeshWidget::" << __FUNCTION__ << "] diff realWidth:  " << *rRealWidth  << endl;
	//cout << "[MeshWidget::" << __FUNCTION__ << "] diff realHeight: " << *rRealHeight << endl;

	return( true );
}

//! Returns the pixel size in world coordinates.
//! For perspective projection the back-plane is used.
//! @returns false in case of an error. true otherwise.
bool MeshWidget::getViewPortPixelWorldSize(
                double& rPixelWidth,
                double& rPixelHeight
) {
#ifdef DEBUG_SHOW_ALL_METHOD_CALLS
	cout << __PRETTY_FUNCTION__ << endl;
#endif
	// DEPRECATED
	//-------------------------------------------------------------------------------------------------
	//GLint    viewport[4];
	//GLdouble modelview[16];
	//GLdouble projection[16];
	//GLfloat  winZ = 1.0 - FLT_EPSILON;
	//GLdouble posX1, posY1, posZ1;
	//GLdouble posX2, posY2, posZ2;
	//GLdouble posX3, posY3, posZ3;
	//.
	//glGetDoublev( GL_MODELVIEW_MATRIX, modelview );
	//glGetDoublev( GL_PROJECTION_MATRIX, projection );
	//glGetIntegerv( GL_VIEWPORT, viewport );
	//gluUnProject( 0,           0, winZ, modelview, projection, viewport, &posX1, &posY1, &posZ1 );
	//gluUnProject( 0, viewport[3], winZ, modelview, projection, viewport, &posX2, &posY2, &posZ2 );
	//gluUnProject( viewport[2], 0, winZ, modelview, projection, viewport, &posX3, &posY3, &posZ3 );
	//Vector3D viewPortWideSide( posX3-posX1, posY3-posY1, posZ3-posZ1, 0.0 );
	//Vector3D viewPortHighSide( posX2-posX1, posY2-posY1, posZ2-posZ1, 0.0 );
	//(*pixelWidth)  = viewPortWideSide.getLength3() / width();
	//(*pixelHeight) = viewPortHighSide.getLength3() / height();
	//-------------------------------------------------------------------------------------------------
	
	double realWidth;
	double realHeight;
	if( !getViewPortResolution( realWidth, realHeight ) ) {
		cerr << "[MeshWidget::" << __FUNCTION__ << "] ERROR: getViewPortResolution failed!" << endl;
		return( false );
	}

	rPixelWidth  = realWidth/width();
	rPixelHeight = realHeight/height();
	return( true );
}

//! Returns the DPI of the viewport
//! @param rDPI return value of the DPI.
//! @returns false in case of an error
bool MeshWidget::getViewPortDPI(double& rDPI)
{
	double pixelWidth;
	double pixelHeight;
	if(!getViewPortPixelWorldSize(pixelWidth, pixelHeight))
		return false;

	rDPI = 25.4/pixelWidth;
	return true;
}

//! Returns the dots per meter of the viewport
//! @param rDPM return value of the DPM
//! @returns false in case of an error
bool MeshWidget::getViewPortDPM(double& rDPM)
{
	double pixelWidth;
	double pixelHeight;
	if(!getViewPortPixelWorldSize(pixelWidth, pixelHeight))
		return false;

	rDPM = 1000.0/pixelWidth;
	return true;
}

//! Set flag controlling the display of Primitives, etc.
//! @returns true when the flag was changed. false otherwise.
bool MeshWidget::setParamFlagMeshWidget( MeshWidgetParams::eParamFlag rFlagNr, bool rState ) {
#ifdef DEBUG_SHOW_ALL_METHOD_CALLS
	cout << __PRETTY_FUNCTION__ << endl;
#endif
	//cout << "[MeshWidget::" << __FUNCTION__ << "] " << rFlagNr << " : " << rState << endl;
	if( !MeshWidgetParams::setParamFlagMeshWidget( rFlagNr, rState ) ) {
		return false;
	}
	if( rFlagNr == ORTHO_MODE ) {
		// Print resolution (in ortho mode):
		if( rState ) {
			double dpi;
			if( getViewPortDPI( dpi ) ) {
				emit sViewPortInfo( VPINFO_DPI, QString::number( dpi, 'f', 2 ) );
			} else {
				emit sViewPortInfo( VPINFO_DPI, QString( "err" ) );
			}
		} else {
			emit sViewPortInfo( VPINFO_DPI, QString( "n.a." ) );
		}
	}
	return paramFlagChanged( rFlagNr );
}

//! Inverts the given flag controlling the display of Primitives, etc.
//! @returns false in case of an error, true otherwise.
bool MeshWidget::toggleShowFlag( MeshWidgetParams::eParamFlag rFlagNr ) {
#ifdef DEBUG_SHOW_ALL_METHOD_CALLS
	cout << __PRETTY_FUNCTION__ << endl;
#endif
	if( !MeshWidgetParams::toggleShowFlag( rFlagNr ) ) {
		return false;
	}
	return paramFlagChanged( rFlagNr );
}

//! Let the user set integer values controlling the display of Primitives, etc.
//! @returns true when the string was changed. false otherwise.
bool MeshWidget::setParamIntegerMeshWidget( MeshWidgetParams::eParamInt rParam ) {
	cout << __PRETTY_FUNCTION__ << endl;
#ifdef DEBUG_SHOW_ALL_METHOD_CALLS
	cout << __PRETTY_FUNCTION__ << endl;
#endif
	switch( rParam ) {
		case VIDEO_FRAME_WIDTH: {
			int paramWidth;
			int paramHeight;
			getParamIntegerMeshWidget( VIDEO_FRAME_WIDTH,  &paramWidth  );
			getParamIntegerMeshWidget( VIDEO_FRAME_HEIGHT, &paramHeight );
			QGMDialogEnterText dlgEnterTxt;
			dlgEnterTxt.setWindowTitle( tr( "Edit scene size (width height):" ) );
			dlgEnterTxt.setText( QString( "%1 %2" ).arg( paramWidth ).arg( paramHeight ) );
			if( dlgEnterTxt.exec() == QDialog::Rejected ) {
				cerr << "[MeshWidget::" << __FUNCTION__ << "] ERROR: user cancel!" << endl;
				return false;
			}
			vector<long> paramValues;
			if( !dlgEnterTxt.getText( paramValues ) ) {
				cerr << "[MeshWidget::" << __FUNCTION__ << "] ERROR: bad input (1)!" << endl;
				return false;
			}
			if( paramValues.size() != 2 ) {
				cerr << "[MeshWidget::" << __FUNCTION__ << "] ERROR: bad input (2)!" << endl;
				return false;
			}
			MeshWidget::setParamFlagMeshWidget( MeshWidgetParams::VIDEO_FRAME_FIXED, false );
			MeshWidget::setParamIntegerMeshWidget( VIDEO_FRAME_WIDTH,  paramValues[0] );
			MeshWidget::setParamIntegerMeshWidget( VIDEO_FRAME_HEIGHT, paramValues[1] );
			MeshWidget::setParamFlagMeshWidget( MeshWidgetParams::VIDEO_FRAME_FIXED, true );
			return true;
		    }
		default: {
			// Ask for the single integer parameter
			int paramValue;
			getParamIntegerMeshWidget( rParam, &paramValue );
			QGMDialogEnterText dlgEnterTxt;
			dlgEnterTxt.setWindowTitle( tr( "Edit parameter") + QString(" (%1):" ).arg( rParam ) );
			dlgEnterTxt.setInt( paramValue );
			if( dlgEnterTxt.exec() == QDialog::Rejected ) {
				cerr << "[MeshWidget::" << __FUNCTION__ << "] ERROR: user cancel!" << endl;
				return false;
			}
			if( !dlgEnterTxt.getText( &paramValue ) ) {
				cerr << "[MeshWidget::" << __FUNCTION__ << "] ERROR: bad input!" << endl;
				return false;
			}
			return MeshWidget::setParamIntegerMeshWidget( rParam, paramValue );
			}
	}
	LOG::debug() << "[MeshWidget::" << __FUNCTION__ << "] ERROR: undefined!\n";
	return false;
}

//! Let the user set floating point parameter values controlling the display of Primitives, etc.
//! @returns true when the string was changed. false otherwise i.e. user cancel.
bool MeshWidget::setParamFloatMeshWidget( MeshWidgetParams::eParamFlt rParamID, double rMinValue, double rMaxValue ) {
	double currValue;
	if( !getParamFloatMeshWidget( rParamID, &currValue ) ) {
		cerr << "[MeshWidget::" << __FUNCTION__ << "] ERROR: Could not get the current value for '" << rParamID << "'!" << endl;
		return false;
	}
	// Handle exception i.e. log
	if( rParamID ==  MeshWidgetParams::MATERIAL_SHININESS ) {
		currValue = log(currValue+1.0);
	}
	QGMDialogSliderHD dlgSlider;
	dlgSlider.setIdx( rParamID );
	dlgSlider.setMin( rMinValue );
	dlgSlider.setMax( rMaxValue );
	dlgSlider.setPos( currValue );
	dlgSlider.setWindowTitle( tr( "Floating point parameter") + QString(" %1 [%1,%2]" ).arg( rParamID ).arg( rMinValue ).arg( rMaxValue ) );
	//dlgSlider.suppressPreview();
	QObject::connect( &dlgSlider, &QGMDialogSliderHD::valuePreviewIdFloat, this, &MeshWidget::setParamFloatMeshWidgetSlider );
	if( dlgSlider.exec() == QDialog::Rejected ) {
		return false;
	}
	double newValue;
	if( !dlgSlider.getValue( &newValue ) ) {
		cerr << "[MeshWidget::" << __FUNCTION__ << "] ERROR: Could not get the new value for '" << rParamID << "'!" << endl;
		return false;
	}
	bool retVal = setParamFloatMeshWidget( rParamID, newValue );
	return retVal;
}

//! Let the user set floating point parameter values controlling the display of Primitives, etc.
//! @returns true when the string was changed. false otherwise i.e. user cancel.
bool MeshWidget::setParamFloatMeshWidget( MeshWidgetParams::eParamFlt rParamID ) {
	double currValue;
	if( !getParamFloatMeshWidget( rParamID, &currValue ) ) {
		cerr << "[MeshWidget::" << __FUNCTION__ << "] ERROR: Could not get the current value for '" << rParamID << "'!" << endl;
		return false;
	}
	// Handle exception i.e. log
	if( rParamID ==  MeshWidgetParams::MATERIAL_SHININESS ) {
		currValue = log(currValue+1.0);
	}
	QGMDialogEnterText dlgEnterText;
	dlgEnterText.setID( rParamID );
	dlgEnterText.setDouble( currValue );
	dlgEnterText.setWindowTitle( tr( "Floating point parameter") + QString(" %1" ).arg( rParamID ) );
	//dlgSlider.suppressPreview();
	//QObject::connect( &dlgSlider, SIGNAL(valuePreview(int,double)),  this, SLOT(setParamFloatMeshWidget(int,double)) );
	if( dlgEnterText.exec() == QDialog::Rejected ) {
		return false;
	}
	double newValue;
	if( !dlgEnterText.getText( &newValue ) ) {
		cerr << "[MeshWidget::" << __FUNCTION__ << "] ERROR: Could not get the new value for '" << rParamID << "'!" << endl;
		return false;
	}
	bool retVal = setParamFloatMeshWidget( rParamID, newValue );
	return retVal;
}

//! Set integer values controlling the display of Primitives, etc.
//! @returns true when the string was changed. false otherwise.
bool MeshWidget::setParamIntegerMeshWidget( MeshWidgetParams::eParamInt rParam, int rValue ) {
#ifdef DEBUG_SHOW_ALL_METHOD_CALLS
	cout << "[MeshWidget::" << __FUNCTION__ << "]" << endl;
#endif
	if( !MeshWidgetParams::setParamIntegerMeshWidget( rParam, rValue ) ) {
		return false;
	}
	if( rParam == MOUSE_MODE ) {
		switch( rValue ) {

		}
	}
	switch( rParam ) {
		case STATE_NUMBER:
			//! \todo implent check for parameters.
			break;
		case MOUSE_MODE:
			if( rValue == MeshWidgetParams::MOUSE_MODE_MOVE_PLANE ||
			    rValue == MeshWidgetParams::MOUSE_MODE_MOVE_PLANE_AXIS ||
			    rValue == MeshWidgetParams::MOUSE_MODE_ROTATE_PLANE_AXIS) {
				emit sParamFlagMesh( MeshGLParams::SHOW_MESH_PLANE_TEMP, true );
			} else {
				emit sParamFlagMesh( MeshGLParams::SHOW_MESH_PLANE_TEMP, false );
			}
			break;
		case SELECTION_MODE:
			switch( static_cast<MeshWidgetParams::eSelectionModes>(rValue) ) {
				case MeshWidgetParams::SELECTION_MODE_NONE:
					emit sGuideIDSelection( MeshWidgetParams::GUIDE_SELECT_NONE );
				break;
				case MeshWidgetParams::SELECTION_MODE_VERTEX:
					emit sGuideIDSelection( MeshWidgetParams::GUIDE_SELECT_SELPRIM_VERTEX );
				break;
				case MeshWidgetParams::SELECTION_MODE_FACE:
					emit sGuideIDSelection( MeshWidgetParams::GUIDE_SELECT_SELPRIM_FACE );
				break;
				case MeshWidgetParams::SELECTION_MODE_VERTICES:
					emit sGuideIDSelection( MeshWidgetParams::GUIDE_SELECT_SELMVERTS );
				break;
				case MeshWidgetParams::SELECTION_MODE_VERTICES_LASSO:
					emit sGuideIDSelection( MeshWidgetParams::GUIDE_SELECT_SELMVERTS_LASSO );
				break;
				case MeshWidgetParams::SELECTION_MODE_MULTI_FACES:
					emit sGuideIDSelection( MeshWidgetParams::GUIDE_SELECT_SELMFACES );
				break;
				case MeshWidgetParams::SELECTION_MODE_PLANE_3FP: {
					int posID;
					mMeshVisual->getPlanePosToSet( &posID ); // This will emit a signal for the user guide on the sidebar
					mMeshVisual->setParamFlagMeshGL( MeshGLParams::SHOW_MESH_PLANE, true ); // Show the mesh plane.
				} break;
				case MeshWidgetParams::SELECTION_MODE_CONE:
					mMeshVisual->getConeStatus(); // This will emit a signal for the user guide on the sidebar
				break;
				case MeshWidgetParams::SELECTION_MODE_SPHERE:
					mMeshVisual->getSpherePointIdx(); // This will emit a signal for the user guide on the sidebar
				break;
				case MeshWidgetParams::SELECTION_MODE_POSITIONS:
					emit sGuideIDSelection( MeshWidgetParams::GUIDE_SELECT_POSITIONS );
				break;
				default:
					// do nothing
					cerr << "[MeshWidget::" << __FUNCTION__ << "] SELECTION_MODE unknown paramNr: " << rParam << " val: " << rValue << endl;
				break;
			}
			break;
		case HISTOGRAM_TYPE:
			break;
		default:
			// Do nothing.
			//cerr << "[MeshWidget::" << __FUNCTION__ << "] unknown paramNr: " << rParam << " val: " << rValue << endl;
			break;
	}
	emit sParamIntegerMeshWidget( rParam, rValue );

	setView();
	update();
	return true;
}

//! Only to be used for dialogSlider+Preview:
//! Set floating point value controlling the display of Primitives, etc.
//! @returns true when the string was changed. false otherwise.
bool MeshWidget::setParamFloatMeshWidgetSlider( int rParamID, double rValue ) {
	return MeshWidget::setParamFloatMeshWidget( static_cast<MeshWidgetParams::eParamFlt>(rParamID), rValue );
}


//! New style function call by signal.
//! @returns false in case of an error. True otherwise.
bool MeshWidget::callFunctionMeshWidget( MeshWidgetParams::eFunctionCall rFunctionID, bool rFlagOptional ) {
#ifdef DEBUG_SHOW_ALL_METHOD_CALLS
	cout << "[MeshWidget::" << __FUNCTION__ << "] ID: " << rFunctionID << endl;
#endif
	bool retVal = true;

	switch( rFunctionID ) {
		case EXPORT_POLYLINES_INTERSECT_PLANE:
			retVal &= exportPlaneIntersectPolyLinesSVG();
			break;
		case SCREENSHOT_CURRENT_VIEW_SINGLE:
			retVal &= screenshotSingle();
			break;
		case SCREENSHOT_CURRENT_VIEW_SINGLE_PDF:
			retVal &= screenshotPDFUser();
			break;
		case SCREENSHOT_VIEWS_IMAGES:
			screenshotViews(); //! \todo change to boolean and add 'retVal &= '
			break;
		case SCREENSHOT_VIEWS_PDF:
			retVal &= screenshotViewsPDFUser();
			break;
		case SCREENSHOT_VIEWS_PDF_DIRECTORY:
			retVal &= screenshotViewsPDFDirectory();
			break;
		case SCREENSHOT_VIEWS_PNG_DIRECTORY:
			retVal &= screenshotViewsPNGDirectory();
			break;
		case EDIT_SET_CONEAXIS_CENTRALPIXEL:
			retVal &= userSetConeAxisCentralPixel();
			break;
		case SET_CURRENT_VIEW_TO_DEFAULT:
			retVal &= currentViewToDefault();
			break;
		case SET_ORTHO_DPI:
			retVal &= orthoSetDPI();
			break;
		case SET_RENDER_DEFAULT:
			retVal &= setParamFlagMeshWidget(  LIGHT_ENABLED,               true                       ); // Turn on the light
			retVal &= setParamFloatMeshWidget( MATERIAL_SHININESS,          MATERIAL_SHININESS_DEFAULT ); // Default
			retVal &= setParamFloatMeshWidget( MATERIAL_SPECULAR,           MATERIAL_SPECULAR_DEFAULT  ); // Default
			retVal &= setParamFloatMeshWidget( LIGHT_FIXED_CAM_INTENSITY,   1.000                      ); // Default
			retVal &= setParamFloatMeshWidget( LIGHT_FIXED_WORLD_INTENSITY, 1.000                      ); // Default
			retVal &= setParamFloatMeshWidget( AMBIENT_LIGHT,               AMBIENT_LIGHT_DEFAULT      ); // Default
			break;
		case SET_RENDER_MATTED:
			retVal &= setParamFlagMeshWidget(  LIGHT_ENABLED,               true                       ); // Turn on the light
			retVal &= setParamFloatMeshWidget( MATERIAL_SHININESS,          MATERIAL_SHININESS_DEFAULT );
			retVal &= setParamFloatMeshWidget( MATERIAL_SPECULAR,           0.0                        ); // Turn specular off
			retVal &= setParamFloatMeshWidget( LIGHT_FIXED_CAM_INTENSITY,   1.33                       ); // +33% Brightness
			retVal &= setParamFloatMeshWidget( LIGHT_FIXED_WORLD_INTENSITY, 1.33                       ); // +33% Brightness
			retVal &= setParamFloatMeshWidget( AMBIENT_LIGHT,               0.025                      ); // lower ambient than default
			break;
		case SET_RENDER_METALLIC:
			retVal &= setParamFlagMeshWidget(  LIGHT_ENABLED,               true                       ); // Turn on the light
			retVal &= setParamFloatMeshWidget( MATERIAL_SHININESS,          2.42991                    );
			retVal &= setParamFloatMeshWidget( MATERIAL_SPECULAR,           0.4                        );
			retVal &= setParamFloatMeshWidget( LIGHT_FIXED_CAM_INTENSITY,   1.25                       ); // +25% Brightness
			retVal &= setParamFloatMeshWidget( LIGHT_FIXED_WORLD_INTENSITY, 1.33                       ); // +25% Brightness
			retVal &= setParamFloatMeshWidget( AMBIENT_LIGHT,               AMBIENT_LIGHT_DEFAULT      );
			break;
		case SET_RENDER_LIGHT_SHADING:
			retVal &= setParamFlagMeshWidget(  LIGHT_ENABLED,               true                       ); // Turn on the light
			retVal &= setParamFloatMeshWidget( MATERIAL_SHININESS,          MATERIAL_SHININESS_DEFAULT );
			retVal &= setParamFloatMeshWidget( MATERIAL_SPECULAR,           0.0                        ); // Turn specular off
			retVal &= setParamFloatMeshWidget( LIGHT_FIXED_CAM_INTENSITY,   0.45                       ); // Dimmed
			retVal &= setParamFloatMeshWidget( LIGHT_FIXED_WORLD_INTENSITY, 0.45                       ); // Dimmed
			retVal &= setParamFloatMeshWidget( AMBIENT_LIGHT,               0.65                       ); // Strong ambient
			break;
		case SET_RENDER_FLAT_AND_EDGES:
			mMeshVisual->setParamFlagMeshGL( MeshGLParams::SHOW_SMOOTH, not( rFlagOptional ) );
			mMeshVisual->setParamFlagMeshGL( MeshGLParams::SHOW_FACES_EDGES, rFlagOptional );
			break;
		case SET_GRID_NONE: {
			bool gridRect, gridPolLin, gridPolCirc;
			retVal &= getParamFlagMeshWidget( SHOW_GRID_RECTANGULAR,   &gridRect    );
			retVal &= getParamFlagMeshWidget( SHOW_GRID_POLAR_LINES,   &gridPolLin  );
			retVal &= getParamFlagMeshWidget( SHOW_GRID_POLAR_CIRCLES, &gridPolCirc );
			if( gridRect | gridPolLin | gridPolCirc ) {
				// Turn off whatever grid is active.
				retVal &= setParamFlagMeshWidget( SHOW_GRID_RECTANGULAR,   false );
				retVal &= setParamFlagMeshWidget( SHOW_GRID_POLAR_LINES,   false );
				retVal &= setParamFlagMeshWidget( SHOW_GRID_POLAR_CIRCLES, false );
			} else {
				// When there is no grid active toggle to rectangular grid.
				retVal &= setParamFlagMeshWidget( SHOW_GRID_RECTANGULAR,   true  );
				retVal &= setParamFlagMeshWidget( SHOW_GRID_POLAR_LINES,   false );
				retVal &= setParamFlagMeshWidget( SHOW_GRID_POLAR_CIRCLES, false );
			}
			} break;
		case SET_GRID_RASTER:
			retVal &= setParamFlagMeshWidget( SHOW_GRID_RECTANGULAR,   true  );
			retVal &= setParamFlagMeshWidget( SHOW_GRID_POLAR_LINES,   false );
			retVal &= setParamFlagMeshWidget( SHOW_GRID_POLAR_CIRCLES, false );
			break;
		case SET_GRID_POLAR:
			retVal &= setParamFlagMeshWidget( SHOW_GRID_RECTANGULAR,   false );
			retVal &= setParamFlagMeshWidget( SHOW_GRID_POLAR_LINES,   true  );
			retVal &= setParamFlagMeshWidget( SHOW_GRID_POLAR_CIRCLES, true  );
			break;
		default:
			cerr << "[MeshWidget::" << __FUNCTION__ << "] Function Call Id: " << rFunctionID << endl;
			retVal = false;
	}

	return retVal;
}


//! Set floating point value controlling the display of Primitives, etc.
//! @returns true when the string was changed. false otherwise.
bool MeshWidget::setParamFloatMeshWidget( MeshWidgetParams::eParamFlt rParamID, double rValue ) {
#ifdef DEBUG_SHOW_ALL_METHOD_CALLS
	cout << "[MeshWidget::" << __FUNCTION__ << "]" << endl;
#endif
	bool redrawScene = false;
	// 1. set and check parameter
	if( !MeshWidgetParams::setParamFloatMeshWidget( rParamID, rValue ) ) {
		return false;
	}
	// 2. adapt
	switch( rParamID ) {
		case GRID_SHIFT_DEPTH:
		case ORTHO_ZOOM: {
			double dpi;
			if( getViewPortDPI(dpi) ) {
				emit sViewPortInfo( VPINFO_DPI, QString::number( dpi, 'f', 2 ) );
			} else {
				emit sViewPortInfo( VPINFO_DPI, QString( "err" ) );
			}
			redrawScene = true;
			} break;
		case ORTHO_SHIFT_HORI:
		case ORTHO_SHIFT_VERT:
		case FOV_ANGLE:
		case AMBIENT_LIGHT:
		case MATERIAL_SPECULAR:
            redrawScene = true;
			break;
		case LIGHT_FIXED_WORLD_ANGLE_PHI:
		case LIGHT_FIXED_WORLD_ANGLE_THETA:
			// Show direction of the light fixed to the object position:
			emit sViewPortInfo( VPINFO_LIGHT_WORLD, QString::number( mParamFlt[LIGHT_FIXED_WORLD_ANGLE_THETA], 'f', 1 ) + " / " + 
			                                        QString::number( mParamFlt[LIGHT_FIXED_WORLD_ANGLE_PHI], 'f', 1 ) );
			redrawScene = true;
			break;
		case LIGHT_FIXED_CAM_INTENSITY:
            redrawScene = true;
			break;
		case LIGHT_FIXED_CAM_ANGLE_PHI:
		case LIGHT_FIXED_CAM_ANGLE_THETA:
			// Show direction of the light fixed to the camera position:
			emit sViewPortInfo( VPINFO_LIGHT_CAM, QString::number( mParamFlt[LIGHT_FIXED_CAM_ANGLE_THETA], 'f', 1 ) + " / " + 
			                                      QString::number( mParamFlt[LIGHT_FIXED_CAM_ANGLE_PHI], 'f', 1 ) );
			redrawScene = true;
			break;
		case LIGHT_FIXED_WORLD_INTENSITY:
		case MATERIAL_SHININESS:
			// updateGL requrired.
			redrawScene = true;
			break;
		default:
			// Do nothing
			break;
	}
	// 3. optional: draw OpenGL scene with new parameters, when the parameter influences the visualization
	if( redrawScene ) {
		setView();
		update();
	}
	return true;
}

//! Set strings controlling the display of Primitives, etc.
//! @returns true when the string was changed. false otherwise.
bool MeshWidget::setParamStringMeshWidget( const MeshWidgetParams::eParamStr rParamID, const string& rString ) {
	//cout << "[MeshWidget::" << __FUNCTION__ << "] " << showFlagNr << " : " << setState << endl;
#ifdef DEBUG_SHOW_ALL_METHOD_CALLS
	cout << "[MeshWidget::" << __FUNCTION__ << "]" << endl;
#endif
	if( !MeshWidgetParams::setParamStringMeshWidget( rParamID, rString ) ) {
		return false;
	}
	setView();
	update();
	return true;
}

//! Handles signals, when flags were changed.
//! @returns false in case of an error, true otherwise.
bool MeshWidget::paramFlagChanged( const eParamFlag rFlagNr ) {
#ifdef DEBUG_SHOW_ALL_METHOD_CALLS
	cout << "[MeshWidget::" << __FUNCTION__ << "]" << endl;
#endif
	bool flagState;
	if( !getParamFlagMeshWidget( rFlagNr, &flagState ) ) {
		return false;
	}
	emit sParamFlagMeshWidget( rFlagNr, flagState );
	switch( rFlagNr ) {
		case SHOW_FOG:
			break;
		case LIGHT_ENABLED:
			if( flagState ) {
				emit sStatusMessage( "Light On." );
			} else {
				emit sStatusMessage( "Light Off." );
			}
			break;
		case LIGHT_FIXED_CAM:
			break;
		case LIGHT_FIXED_WORLD:
			break;
		case LIGHT_AMBIENT:
			if( flagState ) {
				emit sStatusMessage( "Ambient light ON." );
			} else {
				emit sStatusMessage( "Ambient light OFF." );
			}
			break;
		case SHOW_HISTOGRAM:
		case SHOW_HISTOGRAM_LOG:
			break;
		default:
			// Do nothing.
			break;
	}
	setView();
	update();
	return true;
}

// --- SLOTS -----------------------------------------------------------------------

//! Removes the actual Mesh from the memory and loads a new Mesh from a given file.
bool MeshWidget::fileOpen( const QString& fileName ) {
#ifdef DEBUG_SHOW_ALL_METHOD_CALLS
	cout << "[MeshWidget::" << __FUNCTION__ << "]" << endl;
#endif

	//check if child dialogs exist an close them
	foreach (QObject* obj, this->children()) {
		if(obj->isWidgetType())
		{
			QWidget* widget = static_cast<QWidget*>(obj);
			widget->close();
		}
	}



	//emit statusMessage( "Loading Mesh from " + fileName );
	if( mMeshVisual != nullptr ) {
		// remove mesh, when one is present:
		delete mMeshVisual;
		mMeshVisual = nullptr;
	}

	bool readOk;

	mMeshVisual = new MeshQt( fileName, readOk,
							  mMatModelView.constData(), mMatProjection.constData(),
							  static_cast<MeshWidgetParams*>(this), static_cast<MeshGLColors*>(this),
							  mMainWindow, context()
	                         );

	if( not( readOk ) ) {
		if( mMeshVisual != nullptr ) {
			delete mMeshVisual;
			mMeshVisual = nullptr;
		}
		return false;
	}

	QObject::connect( this,        SIGNAL(sParamFlagMesh(MeshGLParams::eParamFlag,bool)), mMeshVisual, SLOT(setParamFlagMeshGL(MeshGLParams::eParamFlag,bool)) );
	QObject::connect( this,        SIGNAL(sSelectPoly(std::vector<QPoint>&)),                  mMeshVisual, SLOT(selectPoly(std::vector<QPoint>&))                       );
	QObject::connect( mMeshVisual, SIGNAL(updateGL()),                                    this,        SLOT(update())                                          );
	// Interaction -----------------------------------------------------------------------------------------------------------------------------------------
	QObject::connect( this,        SIGNAL(sApplyTransfromToPlane(Matrix4D)), mMeshVisual, SLOT(applyTransfromToPlane(Matrix4D)) );
	QObject::connect( mMeshVisual, &MeshQt::sDefaultViewLight,               this,        &MeshWidget::defaultViewLight         );
	QObject::connect( mMeshVisual, &MeshQt::sDefaultViewLightZoom,           this,        &MeshWidget::defaultViewLightZoom     );
	// -----------------------------------------------------------------------------------------------------------------------------------------------------

	// cheks mesh for problems and fix them
	checkMeshSanity();

	// Guess some initial distance for fog:
	double bboxLength = mMeshVisual->getBoundingBoxRadius() * 2.0;

	setParamFloatMeshWidget( FOG_LINEAR_START, bboxLength  * 0.75);
	setParamFloatMeshWidget( FOG_LINEAR_END,   bboxLength  * 1.75);

	// Setup the dynamic menu by emitting flags:
	cout << "[MeshWidget::" << __FUNCTION__ << "] Sending initial signals with flags and parameters ..." << endl;
	for( int i=MeshWidgetParams::PARAMS_FLAG_UNDEFINED; i<MeshWidgetParams::PARAMS_FLAG_COUNT; i++ ) {
		bool paramFlag;
		getParamFlagMeshWidget( static_cast<MeshWidgetParams::eParamFlag>(i), &paramFlag );
		emit sParamFlagMeshWidget( static_cast<MeshWidgetParams::eParamFlag>(i), paramFlag );
	}
	for( int i=MeshWidgetParams::PARAMS_INT_UNDEFINED; i<MeshWidgetParams::PARAMS_INT_COUNT; i++ ) {
		int paramValueInt;
		getParamIntegerMeshWidget( static_cast<MeshWidgetParams::eParamInt>(i), &paramValueInt );
		emit sParamIntegerMeshWidget( static_cast<MeshWidgetParams::eParamInt>(i), paramValueInt );
	}
	for( int i=MeshWidgetParams::PARAMS_FLT_UNDEFINED; i<MeshWidgetParams::PARAMS_FLT_COUNT; i++ ) {
		double paramValueFloat;
		getParamFloatMeshWidget( static_cast<MeshWidgetParams::eParamFlt>(i), &paramValueFloat );
		//! \todo add: emit sParamFloatMeshWidget( (MeshWidgetParams::eParamFlt)i, paramValueFloat );
	}
	// Initial update of the sidebar
	// Show direction of the light fixed to the object position:
	emit sViewPortInfo( VPINFO_LIGHT_WORLD, QString::number( mParamFlt[LIGHT_FIXED_WORLD_ANGLE_THETA], 'f', 1 ) + " / " +
	                                        QString::number( mParamFlt[LIGHT_FIXED_WORLD_ANGLE_PHI], 'f', 1 ) );
	// Show direction of the light fixed to the camera position:
	emit sViewPortInfo( VPINFO_LIGHT_CAM, QString::number( mParamFlt[LIGHT_FIXED_CAM_ANGLE_THETA], 'f', 1 ) + " / " +
	                                      QString::number( mParamFlt[LIGHT_FIXED_CAM_ANGLE_PHI], 'f', 1 ) );
	// Go to default selection - toggle otherwise signals won't be sendt:
	setParamIntegerMeshWidget( MeshWidgetParams::SELECTION_MODE, MeshWidgetParams::SELECTION_MODE_NONE );
	setParamIntegerMeshWidget( MeshWidgetParams::SELECTION_MODE, MeshWidgetParams::SELECTION_MODE_VERTEX );

	// Update OpenGL context to default view
	qglClearColor( Qt::white );
	defaultViewLightZoom();

	//should be valid for QGLContext and QGL* classes. If upgraded to QOpenGLContext, then use context()->defaultFramebufferObject() instead of 0
	mMeshVisual->setParamIntMeshGL(MeshGLParams::DEFAULT_FRAMEBUFFER_ID, 0);

	// Initialize Pin size depending on the bounding box diagonal
	Vector3D boundingbox;
	mMeshVisual->getBoundingBoxSize( boundingbox );
	double boundIngBoxDiag = sqrt( pow( boundingbox.getX(), 2.0 ) + pow( boundingbox.getY(), 2.0 ) +
	                               pow( boundingbox.getZ(), 2.0 ) );
	mMeshVisual->setParamFloatMeshGL( MeshGLParams::PIN_SIZE,
	                                  boundIngBoxDiag / 75.0 );  //75.0 magick number, seems to work well for a good pinSize

	cout << "[MeshWidget::" << __FUNCTION__ << "] Done." << endl;

	emit loadedMeshIsTextured( mMeshVisual->getModelMetaDataRef().hasTextureCoordinates() && mMeshVisual->getModelMetaDataRef().hasTextureFiles() );

	return( true );
}

//! Reloads the current file from disk.
bool MeshWidget::reloadFile() {
	if( mMeshVisual == nullptr ) {
		return false;
	}
	bool userReload;
	bool userCancel;
	SHOW_QUESTION( tr("Reload file"), tr("Do you really want to reload this file?"), userReload, userCancel );
	if( ( userCancel ) || not( userReload ) ) {
		return false;
	}
	auto fileName = mMeshVisual->getFullName();
    return fileOpen( QString::fromStdWString( fileName.wstring() ) );
}

//! Ask to turn off settings, which usually are hindering the rendering of image stacks,
//! @returns false, when the user selected cancel.
bool MeshWidget::saveStillImagesSettings() {
	//! .) Ask for OrthoGrid (if on)
	bool orthoMode;
	getParamFlagMeshWidget( ORTHO_MODE, &orthoMode );
	if( orthoMode ) {
		bool showGridRect;
		bool showGridPolarLines;
		bool showGridPolarCircles;
		getParamFlagMeshWidget( SHOW_GRID_RECTANGULAR, &showGridRect );
		getParamFlagMeshWidget( SHOW_GRID_POLAR_LINES, &showGridPolarLines );
		getParamFlagMeshWidget( SHOW_GRID_POLAR_CIRCLES, &showGridPolarCircles );
		if( showGridRect | showGridPolarLines | showGridPolarCircles ) {
			bool orthoGridOff;
			bool userCancel;
			SHOW_QUESTION( tr("Rectangular/Polar Grid"), tr("Do you want to turn off the grid?") + QString("<br /><br />") + tr("Recommended: YES"), orthoGridOff, userCancel );
			if( userCancel ) {
				return false;
			}
			if( orthoGridOff ) {
				setParamFlagMeshWidget( SHOW_GRID_RECTANGULAR, false );
				setParamFlagMeshWidget( SHOW_GRID_POLAR_LINES, false );
				setParamFlagMeshWidget( SHOW_GRID_POLAR_CIRCLES, false );
			}
		}
	}
	//! .) Ask for Cropping (if on)
	bool cropScreenshots;
	getParamFlagMeshWidget( CROP_SCREENSHOTS, &cropScreenshots );
	if( cropScreenshots ) {
		bool croppingOff;
		bool userCancel;
		SHOW_QUESTION( tr("Cropping of screenshots"), tr("Do you want to turn off cropping?")+ QString("<br /><br />") + tr("Recommended: YES"), croppingOff, userCancel );
		if( userCancel ) {
			return false;
		}
		if( croppingOff ) {
			setParamFlagMeshWidget( CROP_SCREENSHOTS, false );
		}
	}
	return true;
}

//! Screenshots for a video - 360° rotation about a given center and a given normal.
void MeshWidget::saveStillImages360( Vector3D rotCenter, Vector3D rotAxis ) {
#ifdef DEBUG_SHOW_ALL_METHOD_CALLS
	cout << "[MeshWidget::" << __FUNCTION__ << "]" << endl;
#endif

    QString filePath = QString::fromStdWString( mMeshVisual->getFileLocation().wstring() );
	QString savePath = QFileDialog::getExistingDirectory(mMainWindow, tr( "Folder for image stack" ),
													 filePath);

	if(savePath.length() == 0)
	{
		std::cout << "[MeshWidget::" << __FUNCTION__ << "] user abort\n";
		return;
	}

	if(savePath[savePath.length() - 1] != '/')
		savePath.push_back('/');

	if( !saveStillImagesSettings() ) {
		return;
	}

	//! .) Ask for tiled rendering
	bool useTiled;
	bool userCancel;
	SHOW_QUESTION( tr("Tiled rendering"), tr("Do you want to use tiled rendering?") + QString("<br /><br />") + tr("Typically: NO"), useTiled, userCancel );
	if( userCancel ) {
		return;
	}

	//! .) Estimate angles using VIDEO_SLOW_STARTSTOP, VIDEO_FRAMES_PER_SEC and VIDEO_DURATION
	float* stepAngles;
	int    stepAnglesNr;
	saveStillImages360Angles( &stepAngles, &stepAnglesNr );
	//! .) Save sequence of still images
	for( int i=0; i<stepAnglesNr; i++ ) {
		rotArbitAxis( rotCenter, rotAxis, stepAngles[i]*180.0/M_PI );

		QString fileName = QString("%1gigamesh_still_image_%2.tiff").arg(savePath).arg(i,5,10,QChar('0'));
		double realWidth, realHeigth;
		screenshotSingle( fileName, useTiled, realWidth, realHeigth );
	}
	delete[] stepAngles;
}

//! Screenshots for a video - 360° horizonal rotation from left to right.
//! Typical for pottery videos.
//!
//! Hint: ffmpeg -i gigamesh_still_image_%05d.tiff -s 720x576 -b 4000k test.mpg
void MeshWidget::saveStillImages360HLR() {
#ifdef DEBUG_SHOW_ALL_METHOD_CALLS
	cout << "[MeshWidget::" << __FUNCTION__ << "]" << endl;
#endif
	saveStillImages360( mCenterView, mCameraUp );
}

//! Screenshots for a video - 360° vertical rotation upwards.
//! Typical for cuneiform tablet videos.
void MeshWidget::saveStillImages360VUp() {
#ifdef DEBUG_SHOW_ALL_METHOD_CALLS
	cout << "[MeshWidget::" << __FUNCTION__ << "]" << endl;
#endif
	Vector3D cameraPitchAxis( mMatModelView(0,0), mMatModelView(0,1), mMatModelView(0,2), 0.0 );
	saveStillImages360( mCenterView, cameraPitchAxis );
}

//! Screenshots for a video - 360° vertical rotation about
//! the normal of a selected primitive.
void MeshWidget::saveStillImages360PrimN() {
#ifdef DEBUG_SHOW_ALL_METHOD_CALLS
	cout << "[MeshWidget::" << __FUNCTION__ << "]" << endl;
#endif
	Primitive* primSel = mMeshVisual->getPrimitiveSelected();
	if( primSel == nullptr ) {
		cerr << "[MeshWidget::" << __FUNCTION__ << "] No primitive selected!" << endl;
		return;
	}
	Vector3D primNormal = primSel->getNormal( true );
	saveStillImages360( mCenterView, primNormal );
}

//! Screenshots for a video - 360° vertical rotation about
//! the plane of the mesh.
void MeshWidget::saveStillImages360PlaneN() {
#ifdef DEBUG_SHOW_ALL_METHOD_CALLS
	cout << "[MeshWidget::" << __FUNCTION__ << "]" << endl;
#endif
	Vector3D planeHNF;
	if( !mMeshVisual->Mesh::getPlaneHNF( &planeHNF ) ) {
		cerr << "[MeshWidget::" << __FUNCTION__ << "] No plane selected!" << endl;
		return;
	}
	planeHNF.setH( 0.0 );
	planeHNF.normalize3();
	saveStillImages360( mCenterView, planeHNF );
}

//! Estimates the parameter (angle in radiant) for a 360° camera movement.
//! stepAnglesNr is typically equal to the number of still images computed.
void MeshWidget::saveStillImages360Angles( float** stepAngles, int* stepAnglesNr ) {
#ifdef DEBUG_SHOW_ALL_METHOD_CALLS
	cout << "[MeshWidget::" << __FUNCTION__ << "]" << endl;
#endif
	double videoDuration;
	double videoFPS;
	double videoSlowStartStop;
	getParamFloatMeshWidget( VIDEO_DURATION, &videoDuration );
	getParamFloatMeshWidget( VIDEO_FRAMES_PER_SEC, &videoFPS );
	getParamFloatMeshWidget( VIDEO_SLOW_STARTSTOP, &videoSlowStartStop );
	(*stepAnglesNr) = floor( videoDuration * videoFPS );
	(*stepAngles)   = new float[(*stepAnglesNr)];
	int    nrImagesStartStop = floor( videoSlowStartStop * videoFPS );
	float  angleCurvIntegral = 0.0f;
	float  gaussVal = 1.0f;
	// Compute the slow start and stop angles:
	for( int i=0; i<nrImagesStartStop; i++ ) {
		gaussVal = 1.0 - exp( -( ( pow( 3.0*static_cast<float>(i)/static_cast<float>(nrImagesStartStop), 2 ) ) / 2.0 ) );
		(*stepAngles)[i] = gaussVal;
		(*stepAngles)[(*stepAnglesNr)-i-1] = gaussVal;
		angleCurvIntegral += 2.0 * gaussVal;
	}
	// Constant angle velocity:
	for( int i=nrImagesStartStop; i<(*stepAnglesNr)-nrImagesStartStop; i++ ) {
		(*stepAngles)[i]   = gaussVal;
		angleCurvIntegral += gaussVal;
	}
	// Normalization to 2*pi (360°)
	for( int i=0; i<(*stepAnglesNr); i++ ) {
		(*stepAngles)[i] *= 2.0 * M_PI / angleCurvIntegral;
		//cout << (*stepAngles)[i]*180.0/M_PI << endl;
	}
}

//! Compute spherical images with moving light (instead of moving the object).
//! (1) Ask for the filename
void MeshWidget::sphericalImagesLight() {
	if( mMeshVisual == nullptr ) {
		return;
	}
	string fileNamePattern;
	getParamStringMeshWidget( FILENAME_EXPORT_VR, &fileNamePattern );
    QString filePath = QString::fromStdWString( mMeshVisual->getFileLocation().wstring() );
	QString fileName = QFileDialog::getSaveFileName( mMainWindow, tr( "Save as - Using a pattern for spherical images" ), \
	                                                 filePath + QString( fileNamePattern.c_str() ), \
													 tr( "Image (*.png *.tiff *.tif)" ),
	                                                 nullptr, 
	                                                 QFileDialog::DontUseNativeDialog  ); // Native dialog won't show patterns anymore on recent versions of Qt+Linux.
	if( fileName == nullptr ) {
		return;
	}
	sphericalImagesLight( fileName );
}

//! Compute spherical images with moving light (instead of moving the object).
//! (2) - ask about tiled rendering.
void MeshWidget::sphericalImagesLight( const QString& rFileName ) {
	bool userCancel;
	bool useTiled;
	SHOW_QUESTION( tr("Tiled rendering"), tr("Do you want to use tiled rendering?") + QString("<br /><br />") + tr("Typically: NO"), useTiled, userCancel );
	if( userCancel ) {
		return;
	}
	// Execute:
	sphericalImagesLight( rFileName, useTiled );
}

//! Compute spherical images with moving light (instead of moving the object).
//! (3) - execute.
//!
//! String for Object2VR: 'gigamesh_still_image_'+ fill(row,5,'0') + '_' +fill(column,5,'0')+ '.tiff'
void MeshWidget::sphericalImagesLight( const QString& rFileName, const bool rUseTiled ) {
#ifdef DEBUG_SHOW_ALL_METHOD_CALLS
	cout << "[MeshWidget::" << __FUNCTION__ << "]" << endl;
#endif
	if( !saveStillImagesSettings() ) {
		return;
	}

	cout << "[MeshWidget::" << __FUNCTION__ << "] Pattern string for Object2VR: '" << rFileName.toStdString() << "'" << endl;
	int stateNr;
	getParamIntegerMeshWidget( STATE_NUMBER, &stateNr );

	// Store original light position:
	double phiOri;
	double thetaOri;
	double stepLight;
	getParamFloatMeshWidget( LIGHT_FIXED_CAM_ANGLE_PHI, &phiOri );
	getParamFloatMeshWidget( LIGHT_FIXED_CAM_ANGLE_THETA, &thetaOri );
	getParamFloatMeshWidget( LIGHT_STEPPING, &stepLight );

	char buffer[255];
	int  colIdx = 0;
	int  rowIdx = 0;
	unsigned int imageCount = 0;

	for( float i=-0.5; i<+0.5; i+=stepLight ) {
		colIdx = 0;
		double dx = sin( i * M_PI );
		for( float j=+0.5; j>-0.5; j-=stepLight ) {
			sprintf( buffer, rFileName.toStdString().c_str(), colIdx, rowIdx, stateNr );
			double dy = sin( j * M_PI );
			double dz = sqrt( 1 - dx*dx - dy*dy );
			Vector3D dirVec( dx, dy, dz );
			setParamFloatMeshWidget( LIGHT_FIXED_CAM_ANGLE_PHI,   dirVec.getSphPhiDeg()   );
			setParamFloatMeshWidget( LIGHT_FIXED_CAM_ANGLE_THETA, dirVec.getSphThetaDeg() );
			setView();
			repaint();
			double realWidth, realHeigth;
			screenshotSingle( buffer, rUseTiled, realWidth, realHeigth );
			imageCount++;
			colIdx++;
		}
		rowIdx++;
	}

	// Restore original light position:
	setParamFloatMeshWidget( LIGHT_FIXED_CAM_ANGLE_PHI,     phiOri );
	setParamFloatMeshWidget( LIGHT_FIXED_CAM_ANGLE_THETA, thetaOri );
	setView();
	repaint();

	//! String for Object2VR: 'gigamesh_still_image_'+ fill(column,5,'0') + '_' +fill(row,5,'0')+ '.png'
	// Information for the user
	int dirFileNameSplitPos = rFileName.lastIndexOf( QDir::separator() );
	QString fileNameWithoutPath = rFileName;
	QString pathFromFileName;
	if( dirFileNameSplitPos > 0 ) {
		fileNameWithoutPath = rFileName.mid( dirFileNameSplitPos+1 );
		pathFromFileName    = rFileName.left( dirFileNameSplitPos );
	}
	QString obj2vrPattern = "'" + fileNameWithoutPath + "'";
	obj2vrPattern.replace( QString( "%05i_%05i_%02i" ), QString( "'+fill(column,5,'0')+'_'+fill(row,5,'0')+'_'+fill(state,2,'0')+'" ) );
	SHOW_MSGBOX_INFO( tr("Spherical image stack saved"),
					  QString( "<table>" ) +
					  QString( "<tr><td>") + tr("Images:")  + QString("</td><td align='right'> %1 / %2</td></tr>" ).arg( imageCount ).arg( colIdx*rowIdx ) +
					  QString( "<tr><td>") + tr("Columns:") + QString("</td><td align='right'> %1</td></tr>" ).arg( colIdx ) +
					  QString( "<tr><td>") + tr("Rows:")    + QString("</td><td align='right'> %1</td></tr>" ).arg( rowIdx ) +
					  QString( "<tr><td>") + tr("State:")   + QString("</td><td align='right'> %1</td></tr>" ).arg( stateNr ) +
					  QString( "<tr><td>") + tr("Path:")    + QString("</td><td align='right'> %1</td></tr>" ).arg( pathFromFileName ) +
					  QString( "<tr><td>") + tr("Pattern:") + QString("</td><td align='right'> %1</td></tr>" ).arg( fileNameWithoutPath ) +
					  QString( "<tr><td><b>") + tr("Pattern&nbsp;(O2VR):") + QString("</b></td><td align='right'><b><nobr>%1</nobr></b></td></tr>" ).arg( obj2vrPattern ) +
					  QString( "</table>" )
	                );
	// Copy the pattern directly to the clipboard:
	QClipboard *clipboard = QApplication::clipboard();
	clipboard->setText( obj2vrPattern );
	cout << "[MeshWidget::" << __FUNCTION__ << "] Pattern string for Object2VR: " << obj2vrPattern.toStdString() << endl;
	emit sStatusMessage( "Spherical image stack was saved to: " + rFileName );
}

//! Compute spherical images (moving the object).
//! (1) Ask for the filename
void MeshWidget::sphericalImages() {
	if( mMeshVisual == nullptr ) {
		return;
	}
	string fileNamePattern;
	getParamStringMeshWidget( FILENAME_EXPORT_VR, &fileNamePattern );
    QString filePath = QString::fromStdWString( mMeshVisual->getFileLocation().wstring());
	QString fileName = QFileDialog::getSaveFileName( mMainWindow, tr( "Save as - Using a pattern for spherical images" ), \
	                                                 filePath + QString( fileNamePattern.c_str() ), \
													 tr( "Image (*.png *.tiff *.tif)" ),
	                                                 nullptr, 
	                                                 QFileDialog::DontUseNativeDialog  ); // Native dialog won't show patterns anymore on recent versions of Qt+Linux.
	if( fileName == nullptr ) {
		return;
	}
	sphericalImages( fileName );
}

//! Compute spherical images (moving the object).
//! (2) - ask about tiled rendering.
void MeshWidget::sphericalImages( const QString& rFileName ) {
	bool userCancel;
	bool useTiled;
	SHOW_QUESTION( tr("Tiled rendering"), tr("Do you want to use tiled rendering?)") + QString("<br /><br />") + tr("Typically: NO"), useTiled, userCancel );
	if( userCancel ) {
		return;
	}
	// Execute:
	sphericalImages(rFileName,  useTiled );
}

//! Compute spherical images (moving the object).
//! (3) - execute.
void MeshWidget::sphericalImages( const QString& rFileName, const bool rUseTiled ) {
#ifdef DEBUG_SHOW_ALL_METHOD_CALLS
	cout << "[MeshWidget::" << __FUNCTION__ << "]" << endl;
#endif
	if( !saveStillImagesSettings() ) {
		return;
	}

	// Store the initial view setup.
	Vector3D cameraUpInit     = mCameraUp;
	Vector3D cameraCenterInit = mCameraCenter;

	// Store flag for cropping and turn cropping off as we require images of the same size!
	bool cropFlagTmp = mParamFlag[CROP_SCREENSHOTS];
	setParamFlagMeshWidget( CROP_SCREENSHOTS, false );

	string fileNamePattern = rFileName.toStdString();
	cout << "[MeshWidget::sphericalImages] Pattern string for Object2VR: '" << fileNamePattern << "'" << endl;
	int stateNr;
	getParamIntegerMeshWidget( STATE_NUMBER, &stateNr );

	char buffer[255];
	int  colIdx = 0;
	int  rowIdx = 0;
	unsigned int imageCount = 0;

	QString  axisUsed;
	Vector3D axisRotFirst;
	if( mParamFlag[SPHERICAL_VERTICAL] ) {
		axisUsed = "Vertical";
		axisRotFirst = Vector3D( mMatModelView(0,0), mMatModelView(0,1), mMatModelView(0,2), 0.0 ); // camPitch
	} else {
		axisUsed = "Horizontol";
		axisRotFirst = Vector3D( mMatModelView(1,0), mMatModelView(1,1), mMatModelView(1,2), 0.0 ); // camUp
	}



	for(int angleFirstAxis = -180; angleFirstAxis < 180;
	        angleFirstAxis += std::ceil(mParamFlt[SPHERICAL_STEPPING]) ) {
		mCameraUp     = cameraUpInit;
		mCameraCenter = cameraCenterInit;
		setView();
		repaint();
		rotArbitAxis( mCenterView, axisRotFirst, angleFirstAxis );
		Vector3D cameraUpSecond     = mCameraUp;
		Vector3D cameraCenterSecond = mCameraCenter;
		Vector3D axisRotSecond;
		if( mParamFlag[SPHERICAL_VERTICAL] ) {
			axisRotSecond = Vector3D( mMatModelView(1,0), mMatModelView(1,1), mMatModelView(1,2), 0.0 ); // camUp
		} else {
			axisRotSecond = Vector3D( mMatModelView(0,0), mMatModelView(0,1), mMatModelView(0,2), 0.0 ); // camPitch
		}
		colIdx = 0;
		for( size_t angleSecondAxis = 0; angleSecondAxis < 180;
		        angleSecondAxis += std::ceil(mParamFlt[SPHERICAL_STEPPING]) ) {
			mCameraUp     = cameraUpSecond;
			mCameraCenter = cameraCenterSecond;
			setView();
			repaint();
			rotArbitAxis( mCenterView, axisRotSecond, angleSecondAxis );
			sprintf( buffer, fileNamePattern.c_str(), colIdx, rowIdx, stateNr );
			double realWidth, realHeigth;
			screenshotSingle( buffer, rUseTiled, realWidth, realHeigth );
			imageCount++;
			colIdx++;
		}
		rowIdx++;
	}
	mCameraUp     = cameraUpInit;
	mCameraCenter = cameraCenterInit;
	setView();
	repaint();

	// Reset flag for cropping
	setParamFlagMeshWidget( CROP_SCREENSHOTS, cropFlagTmp );

	//! String for Object2VR: 'gigamesh_still_image_'+ fill(column,5,'0') + '_' +fill(row,5,'0')+ '.png'
	// Information for the user
	int dirFileNameSplitPos = rFileName.lastIndexOf( QDir::separator() );
	QString fileNameWithoutPath = rFileName;
	QString pathFromFileName;
	if( dirFileNameSplitPos > 0 ) {
		fileNameWithoutPath = rFileName.mid( dirFileNameSplitPos+1 );
		pathFromFileName    = rFileName.left( dirFileNameSplitPos );
	}
	QString obj2vrPattern = "'" + fileNameWithoutPath + "'";
	obj2vrPattern.replace( QString( "%05i_%05i_%02i" ), QString( "'+fill(column,5,'0')+'_'+fill(row,5,'0')+'_'+fill(state,2,'0')+'" ) );
	SHOW_MSGBOX_INFO( tr("Spherical image stack saved"),
					  QString( "<table>" ) +
					  QString( "<tr><td>") + tr("Images:")  + QString("</td><td align='right'> %1 / %2</td></tr>" ).arg( imageCount ).arg( colIdx*rowIdx ) +
					  QString( "<tr><td>") + tr("Axis:")    + QString("</td><td align='right'> %1</td></tr>" ).arg( axisUsed ) +
					  QString( "<tr><td>") + tr("Columns:") + QString("</td><td align='right'> %1</td></tr>" ).arg( colIdx ) +
					  QString( "<tr><td>") + tr("Rows:")    + QString("</td><td align='right'> %1</td></tr>" ).arg( rowIdx ) +
					  QString( "<tr><td>") + tr("State:")   + QString("</td><td align='right'> %1</td></tr>" ).arg( stateNr ) +
					  QString( "<tr><td>") + tr("Path:")    + QString("</td><td align='right'> %1</td></tr>" ).arg( pathFromFileName ) +
					  QString( "<tr><td>") + tr("Pattern:") + QString("</td><td align='right'> %1</td></tr>" ).arg( fileNameWithoutPath ) +
					  QString( "<tr><td><b>") + tr("Pattern&nbsp;(O2VR):") + QString("</b></td><td align='right'><b><nobr>%1</nobr></b></td></tr>" ).arg( obj2vrPattern ) +
					  QString( "</table>" )
	                );
	// Copy the pattern directly to the clipboard:
	QClipboard *clipboard = QApplication::clipboard();
	clipboard->setText( obj2vrPattern );
	cout << "[MeshWidget::" << __FUNCTION__ << "] Pattern string for Object2VR: " << obj2vrPattern.toStdString() << endl;
	emit sStatusMessage( "Spherical image stack was saved to: " + rFileName );
}

//! Show dialog to enter the state number.
bool MeshWidget::sphericalImagesStateNr() {
#ifdef DEBUG_SHOW_ALL_METHOD_CALLS
	cout << "[MeshWidget::" << __FUNCTION__ << "]" << endl;
#endif
	int stateNr;
	getParamIntegerMeshWidget( STATE_NUMBER, &stateNr );
	QGMDialogEnterText dlgEnterText;
	dlgEnterText.setWindowTitle( tr("Enter state number (integer)") );
	dlgEnterText.setID( STATE_NUMBER );
	dlgEnterText.setInt( stateNr );
	//QObject::connect( &dlgEnterText, SIGNAL(textEntered(int,int)), this, SLOT(setParamIntegerMeshWidget(int,int)) );
	if( dlgEnterText.exec() == QDialog::Rejected ) {
		return false;
	}
	if( !dlgEnterText.getText( &stateNr ) ) {
		return false;
	}
	return setParamIntegerMeshWidget( STATE_NUMBER, stateNr );
}

//! Remove Mesh from memory.
void MeshWidget::unloadMesh() {
#ifdef DEBUG_SHOW_ALL_METHOD_CALLS
	cout << "[MeshWidget::" << __FUNCTION__ << "]" << endl;
#endif
	if( mMeshVisual != nullptr ) {
		// remove mesh, when one is present:
		delete mMeshVisual;
		mMeshVisual = nullptr;
		qglClearColor( Qt::gray );
		setView();
		update();
	}
}

// Select menu -----------------------------------------------------------------------------------------

//! Initializes the OpenGL scene like background, etc.
void MeshWidget::initializeGL() {
#ifdef DEBUG_SHOW_ALL_METHOD_CALLS
	cout << "[MeshWidget::" << __FUNCTION__ << "] " << endl;
#endif
	cout << "[MeshWidget::" << __FUNCTION__ << "] -----------------------------------------------------------" << endl;
	cout << "[MeshWidget::" << __FUNCTION__ << "] Widget OpenGl: " << format().majorVersion() << "." << format().minorVersion() << endl;
	cout << "[MeshWidget::" << __FUNCTION__ << "] Context valid: " << context()->isValid() << endl;
	cout << "[MeshWidget::" << __FUNCTION__ << "] Really used OpenGl: " << context()->format().majorVersion() << "." << context()->format().minorVersion() << endl;
	cout << "[MeshWidget::" << __FUNCTION__ << "] OpenGl information: VENDOR:       " << reinterpret_cast<const char*>(glGetString( GL_VENDOR )) << endl;
	cout << "[MeshWidget::" << __FUNCTION__ << "]                     RENDERDER:    " << reinterpret_cast<const char*>(glGetString( GL_RENDERER )) << endl;
	cout << "[MeshWidget::" << __FUNCTION__ << "]                     VERSION:      " << reinterpret_cast<const char*>(glGetString( GL_VERSION )) << endl;
	cout << "[MeshWidget::" << __FUNCTION__ << "]                     GLSL VERSION: " << reinterpret_cast<const char*>(glGetString( GL_SHADING_LANGUAGE_VERSION )) << endl;
	cout << "[MeshWidget::" << __FUNCTION__ << "] -----------------------------------------------------------" << endl;

	QGLFormat glFormat = QGLWidget::format();
	if( !glFormat.sampleBuffers() ) {
		cerr << "[MeshWidget::" << __FUNCTION__ << "] ERROR: Could not enable sample buffers!" << endl;
	}

	//setFormat( QGLFormat( QGL::DoubleBuffer | QGL::DepthBuffer ) ); // was in fileOpen and caused a addtional calls to initializeGL - maybe not necessary at all.
	qglClearColor( Qt::white );
	PRINT_OPENGL_ERROR( "qglClearColor( Qt::white )" );

	//! \todo Source revision for OpenGL initaliation.
	glEnable( GL_DEPTH_TEST );
	PRINT_OPENGL_ERROR( "glEnable( GL_DEPTH_TEST )" );

	// Face culling:
	glEnable( GL_CULL_FACE );
	PRINT_OPENGL_ERROR( "glEnable( GL_CULL_FACE )" );
	glCullFace( GL_BACK ); // GL_FRONT or GL_BACK (default)
	PRINT_OPENGL_ERROR( "glCullFace( GL_BACK )" );
	glFrontFace( GL_CCW ); // GL_CW or GL_CCW (default)
	PRINT_OPENGL_ERROR( "glFrontFace( GL_CCW )" );

	//glHint( GL_POINT_SMOOTH_HINT, GL_NICEST ); // Invalid enum in windows. Anyway, this is deprecated.
	//PRINT_OPENGL_ERROR( "glHint( GL_POINT_SMOOTH_HINT, GL_NICEST )" );
	//glHint( GL_LINE_SMOOTH_HINT, GL_NICEST );
	//glHint( GL_POLYGON_SMOOTH_HINT, GL_NICEST );
	//glEnable( GL_POINT_SMOOTH );  // <- removed from coreprofile
	//glEnable( GL_LINE_SMOOTH );
	//glEnable( GL_POLYGON_SMOOTH );
	// http://nehe.gamedev.net/data/lessons/lesson.asp?lesson=46
	glEnable( GL_MULTISAMPLE );
	PRINT_OPENGL_ERROR( "glEnable( GL_MULTISAMPLE )" );

	glPolygonMode( GL_FRONT_AND_BACK, GL_FILL );
	PRINT_OPENGL_ERROR( "glPolygonMode( GL_FRONT_AND_BACK, GL_FILL )" );

	// switch for polygon-offset to avoid the Z-Conflict <- deprecated
	//glEnable( GL_POLYGON_OFFSET_FILL );  // for all filled polygons
	//PRINT_OPENGL_ERROR( "glEnable( GL_POLYGON_OFFSET_.... )" );
	//glEnable( GL_POLYGON_OFFSET_LINE );  // for all line objects
	//PRINT_OPENGL_ERROR( "glEnable( GL_POLYGON_OFFSET_.... )" );
	//glEnable( GL_POLYGON_OFFSET_POINT ); // for all line objects
	//PRINT_OPENGL_ERROR( "glEnable( GL_POLYGON_OFFSET_.... )" );

	glClearDepth( 1.0f );                                // Depth Buffer Setup
	PRINT_OPENGL_ERROR( "glClearDepth( 1.0f )" );
	glDepthFunc( GL_LEQUAL );                            // The Type Of Depth Test To Do
	PRINT_OPENGL_ERROR( "glDepthFunc( GL_LEQUAL )" );
	// glHint( GL_PERSPECTIVE_CORRECTION_HINT, GL_NICEST ); // Really Nice Perspective Calculations <- removed from coreprofile
#ifdef DEAD_CORE_PROFILE
	glMatrixMode( GL_PROJECTION );                       // Select The Projection Matrix
	glLoadIdentity();                                    // Reset The Projection Matrix
	glMatrixMode( GL_MODELVIEW );                        // Select The Modelview Matrix
	glLoadIdentity();                                    // Reset The Modelview Matrix
	PRINT_OPENGL_ERROR( "some matrix error" );
#endif
	// Set zoom, when GigaMesh was executed with a given file.
	setViewInitialZoom();
}

//! Prepare VAO shaders as this can not be done in MeshWidget::initializeGL.
//! To be working for Windows release and debug version,
//! the initialization of the VAOs seemingly requires its own method (reason unknown).
void MeshWidget::initializeVAO() {
	//======================================================================================================================================================
	// Prepare VAO for the background shader
	// glGenVertexArrays causes GigaMesh to crash, when it is placed in initializeGL in the windows release version.
	PglGenVertexArrays glGenVertexArrays = reinterpret_cast<PglGenVertexArrays>(context()->getProcAddress( "glGenVertexArrays" ));
	PRINT_OPENGL_ERROR( "getProcAddress( glGenVertexArrays )" );
	if( glGenVertexArrays == nullptr ) {
		cerr << "[MeshWidget::" << __FUNCTION__ << "] ERROR: getProcAddress falied for glGenVertexArrays!" << endl;
	} else {
		glGenVertexArrays( 1, &mVAO );
		PRINT_OPENGL_ERROR( "glGenVertexArrays( 1, &mVAO )" );
		cout << "[MeshWidget::" << __FUNCTION__ << "] glGenVertexArrays --- mVAO = " << mVAO << endl;
	}
}

//! Prepare VBOs and shaders as this can not be done in MeshWidget::initializeGL.
void MeshWidget::initializeShaders() {
	//======================================================================================================================================================
	// Prepare VBOs for the background shader
	PglBindVertexArray glBindVertexArray = reinterpret_cast<PglBindVertexArray>(context()->getProcAddress( "glBindVertexArray" ));
	PRINT_OPENGL_ERROR( "getProcAddress( glBindVertexArray )" );
	if( glBindVertexArray == nullptr ) {
		cerr << "[MeshWidget::" << __FUNCTION__ << "] ERROR: getProcAddress falied for glBindVertexArray!" << endl;
	} else {
		glBindVertexArray( mVAO );
		PRINT_OPENGL_ERROR( "glBindVertexArray( mVAO )" );
	}

	GLfloat backVertices[] = { -1.0, -1.0,
				   +1.0, -1.0,
				   +1.0, +1.0,
				   -1.0, +1.0
				 };

	// Vertex data: one quadtriangle
	mVertBufObjs[VBO_BACKGROUND_VERTICES].create();
	mVertBufObjs[VBO_BACKGROUND_VERTICES].setUsagePattern( QOpenGLBuffer::StaticDraw );
	if( !mVertBufObjs[VBO_BACKGROUND_VERTICES].bind() ) {
		cerr << "[MeshWidget::" << __FUNCTION__ << "] ERROR: Could not bind vertex buffer VBO_BACKGROUND_VERTICES to the context!" << endl;
	}
	mVertBufObjs[VBO_BACKGROUND_VERTICES].allocate( backVertices, 4 * 2 * sizeof( GLfloat ) );
	mVertBufObjs[VBO_BACKGROUND_VERTICES].release();

	// CREATE new shader for rendering a quadriangle in the background to display a rectangular grid
	//------------------------------------------------------------------------------------------------------------------------------------------------------
	initializeShader( QString( ":/GMShaders/meshwidget_background_grid" ),          &mShaderGridOrtho        );
	initializeShader( QString( ":/GMShaders/meshwidget_background_polar_lines" ),   &mShaderGridPolarLines   );
	initializeShader( QString( ":/GMShaders/meshwidget_background_polar_circles" ), &mShaderGridPolarCircles );
	initializeShader( QString( ":/GMShaders/meshwidget_background_highlight_center" ),  &mShaderGridHighLightCenter );
	initializeShader( QString( ":/GMShaders/meshwidget_image2d" ),                  &mShaderImage            );

	//======================================================================================================================================================
	// LOAD texture maps
	//------------------------------------------------------------------------------------------------------------------------------------------------------
	for(QOpenGLTexture*& textureMap : mTextureMaps) {
		textureMap = nullptr;
	}
	initializeTextureMap( TEXMAP_GIGAMESH_LOGO,   ":/GMGeneric/GigaMesh_Logo.png" );
	initializeTextureMap( TEXMAP_KEYBOARD_LAYOUT, ":/GMGeneric/keyboard_layout/keyboard_move_camera.png" );

	glBindVertexArray( 0 );
	PRINT_OPENGL_ERROR( "glBindVertexArray( 0 )" );
}

//! Initalize raster images as texture maps using a file name.
bool MeshWidget::initializeTextureMap( eTextureMaps rTextureMap, const QString& rFileName ) {
	QImage texImage;
	if( !texImage.load( rFileName ) ) {
		cerr << "[MeshWidget::" << __FUNCTION__ << "} ERROR: Could not load texture map '" << rFileName.toStdString() << "'!" << endl;
		return false;
	}

	return initializeTextureMap( rTextureMap, &texImage );
}

//! Initalize raster images as texture maps using a given QImage.
bool MeshWidget::initializeTextureMap( eTextureMaps rTextureMap, QImage *rImage ) {
//	QImage texMapGL = QGLWidget::convertToGLFormat( rImage );
//	// Make sure the image is prepared:
//	if( texMapGL.isNull() ) {
//		cerr << "[MeshWidget::" << __FUNCTION__ << "} ERROR: Could not convert texture map for OpenGL!" << endl;
//		return false;
//	}
	if( mTextureMaps[rTextureMap] != nullptr ) {
		mTextureMaps[rTextureMap]->destroy();
		delete mTextureMaps[rTextureMap];
	}
	mTextureMaps[rTextureMap] = new QOpenGLTexture( rImage->mirrored() );
	mTextureMaps[rTextureMap]->setMinificationFilter(  QOpenGLTexture::Nearest ); // NEAREST is IMPORTANT - hard lesson learned: MipMapInterpolation will result in colors mixed from neighbouring color ramps!
	mTextureMaps[rTextureMap]->setMagnificationFilter( QOpenGLTexture::Nearest ); // NEAREST is IMPORTANT - hard lesson learned: MipMapInterpolation will result in colors mixed from neighbouring color ramps!
	return true;
}

//! Shader for the background: link and set locations.
void MeshWidget::initializeShader( const QString& rFileName, QOpenGLShaderProgram** rShaderProgram ) {
	(*rShaderProgram) = new QOpenGLShaderProgram();
	(*rShaderProgram)->addShaderFromSourceFile( QOpenGLShader::Vertex,   rFileName + ".vert" );
	(*rShaderProgram)->addShaderFromSourceFile( QOpenGLShader::Fragment, rFileName + ".frag" );

	// LINK Shader
	//-------------------------
	if( !(*rShaderProgram)->link() ) {
		QString linkMsgs = (*rShaderProgram)->log();
		cerr << "[MeshWidget::" << __FUNCTION__ << "] ERROR: linking shader program (Background): " << linkMsgs.toStdString() << endl;
		linkMsgs = linkMsgs.left( linkMsgs.indexOf( "***" ) );
		SHOW_MSGBOX_CRIT( tr("GLSL Error") , linkMsgs );
	} else {
		cout << "[MeshWidget::" << __FUNCTION__ << "] Linking shader program (Background) successfull." << endl;
	}
}

// Screenshots -------------------------------------------------------------------------------------------------------------------------------------------------


QStringList MeshWidget::generateLatexCatalogPage( const QString& rFilePath, bool rUseTiled, const QList<float>& paperPropertiesf,
                                                  const QList<QStringList>& pageCombinations, const QString& suffix,
                                                  float dpiFactorf, float rDPIf, const QString& mainPath ) {

    QStringList texFiles;

    double left     = paperPropertiesf[0];
    double right    = paperPropertiesf[1];
    double top      = paperPropertiesf[2];
    double bottom       = paperPropertiesf[3];
    double paperWidth   = paperPropertiesf[4];
    double paperHeight  = paperPropertiesf[5];

    // all values are experimental (in cm)
    double tableHeight  = 2.5;
    double boxes_width  = 3.0;    // size of the free room between boxes in tex (horizontal)
    double boxes_height = 5.5;    // size of the free room between boxes in tex (vertical)

    paperHeight = paperHeight - top - bottom - tableHeight - boxes_height;
    paperWidth  = paperWidth  - left - right - boxes_width;

    //mMainWindow->load(rPath+'/'+files.at(i));
    mMainWindow->load(rFilePath);
    //mMainWindow->sFileOpen(rPath+'/'+files.at(i));
    //repaint();

    if( mMeshVisual == nullptr ) {
        return QStringList();
    }

    for(int k = 0; k < pageCombinations.size(); k++) {

        QString rColor      = pageCombinations.at(k).at(0);
        QString rTemplate   = pageCombinations.at(k).at(1);
        bool    useLight    = pageCombinations.at(k).at(2).toInt();

        // ############## screenshot ###########################

        // set the color of the objects
        if( rColor == "Solid Color" ) {
            mMeshVisual->setParamIntMeshGL( MeshGLParams::TEXMAP_CHOICE_FACES, MeshGLParams::TEXMAP_VERT_MONO );
        }
        if( rColor == "Vertex Texture" ) {
            mMeshVisual->setParamIntMeshGL( MeshGLParams::TEXMAP_CHOICE_FACES, MeshGLParams::TEXMAP_VERT_RGB );
        }
        if( rColor == "Vertex Func. Values" ) {
            mMeshVisual->setParamIntMeshGL( MeshGLParams::TEXMAP_CHOICE_FACES, MeshGLParams::TEXMAP_VERT_FUNCVAL );
        }
        if( rColor == "Vertex Labels" ) {
            mMeshVisual->setParamIntMeshGL( MeshGLParams::TEXMAP_CHOICE_FACES, MeshGLParams::TEXMAP_VERT_LABELS );
        }

        setParamFlagMeshWidget( LIGHT_ENABLED, useLight );

        setParamFlagMeshWidget( SHOW_GRID_RECTANGULAR, false );

        QString filePath = QString::fromStdWString( mMeshVisual->getFileLocation().wstring());
        string fileNamePattern;
        getParamStringMeshWidget( FILENAME_EXPORT_VIEWS, &fileNamePattern );
        // important name change !!!!
		fileNamePattern.insert( fileNamePattern.find_last_of('.'), to_string(k) + suffix.toStdString() );
		QString fileName = filePath + tr( fileNamePattern.c_str() );
		if( fileName == nullptr ) {
			return QStringList();
		}
		double mmPerPixel_Width;
		double mmPerPixel_Height;
		getViewPortPixelWorldSize( mmPerPixel_Width, mmPerPixel_Height );

		const double oldDPI = 25.4/mmPerPixel_Width;
		orthoSetDPI(25.4/mmPerPixel_Width*dpiFactorf);

		std::vector<QString> imageFileNames;
		std::vector<double> imageSizes;
        const auto filePrefix = QString::fromStdWString(mMeshVisual->getBaseName().wstring());
		screenshotViews( fileName.toLatin1(), filePrefix, rUseTiled, imageFileNames, imageSizes );

		getViewPortPixelWorldSize( mmPerPixel_Width, mmPerPixel_Height );

		QString strDPI = QString( "_%1DPI" ).arg( round( 25.4/mmPerPixel_Width ) );

		mmPerPixel_Width = ( mmPerPixel_Width + mmPerPixel_Height ) / 2.0;

        // ############## .tex ###########################

        //! .) Fetch strings and their values. (For the additional Information)
        vector<pair<string,string> > replacmentStrings;
        mMeshVisual->latexFetchFigureInfos( &replacmentStrings );

        QString tempFileName = rFilePath;

        tempFileName.truncate( tempFileName.lastIndexOf( QString('.') ) );
        tempFileName.replace(mainPath, ".");
        string temp = tempFileName.toStdString();
        tempFileName.replace(".", mainPath);

		//! .) Fetch strings and their values. (For the pictures)
		QString title = QString( mMeshVisual->getModelMetaDataRef().getModelMetaString( ModelMetaData::META_MODEL_ID ).c_str() );
		title = title.replace( QString("-"), QString("\\protect\\-") );
		title = title.replace( QString("_"), QString("\\protect\\_") );
		string titleString = title.toStdString();

		if( k==0 ) {
			replacmentStrings.emplace_back( pair<string,string>( string( "__TITLE__"  ),               titleString ) );
		} else {
			replacmentStrings.emplace_back( pair<string,string>( string( "\\section{__TITLE__}"  ),     string( "\\section*{}" ) ) );
		}

		replacmentStrings.emplace_back( pair<string,string>( string( "__01_HA_TOP__"  ),           string( temp + "_01_ha_top" +           to_string(k) + suffix.toStdString() + strDPI.toStdString() + ".png" ) ) );
		replacmentStrings.emplace_back( pair<string,string>( string( "__02_HA_LEFT__"  ),          string( temp + "_02_ha_left" +          to_string(k) + suffix.toStdString() + strDPI.toStdString() + ".png" ) ) );
		replacmentStrings.emplace_back( pair<string,string>( string( "__03_HA_FRONT__"  ),         string( temp + "_03_ha_front" +         to_string(k) + suffix.toStdString() + strDPI.toStdString() + ".png" ) ) );
		replacmentStrings.emplace_back( pair<string,string>( string( "__04_HA_RIGHT__"  ),         string( temp + "_04_ha_right" +         to_string(k) + suffix.toStdString() + strDPI.toStdString() + ".png" ) ) );
		replacmentStrings.emplace_back( pair<string,string>( string( "__05_HA_BOTTOM__"  ),        string( temp + "_05_ha_bottom" +        to_string(k) + suffix.toStdString() + strDPI.toStdString() + ".png" ) ) );
		replacmentStrings.emplace_back( pair<string,string>( string( "__06_HA_BACK_LEFT__"  ),     string( temp + "_06_ha_back_left" +     to_string(k) + suffix.toStdString() + strDPI.toStdString() + ".png" ) ) );
		replacmentStrings.emplace_back( pair<string,string>( string( "__07_HA_BACK__"  ),          string( temp + "_07_ha_back" +          to_string(k) + suffix.toStdString() + strDPI.toStdString() + ".png" ) ) );
		replacmentStrings.emplace_back( pair<string,string>( string( "__08_HA_BACK_RIGHT__"  ),    string( temp + "_08_ha_back_right" +    to_string(k) + suffix.toStdString() + strDPI.toStdString() + ".png" ) ) );



        temp = tempFileName.toStdString();

        float width = 0;
        float height = 0;
        vector<string> widthPictures;
        vector<string> heightPictures;

        if( rTemplate == "single-view" ) {
            heightPictures.push_back(       string( temp + "_03_ha_front" +         to_string(k) + suffix.toStdString() + strDPI.toStdString() + ".png" ) );
            widthPictures.push_back(        string( temp + "_03_ha_front" +         to_string(k) + suffix.toStdString() + strDPI.toStdString() + ".png" ) );
        }
        else{
            heightPictures.push_back(       string( temp + "_01_ha_top" +           to_string(k) + suffix.toStdString() + strDPI.toStdString() + ".png" ) );
            heightPictures.push_back(       string( temp + "_03_ha_front" +         to_string(k) + suffix.toStdString() + strDPI.toStdString() + ".png" ) );
            heightPictures.push_back(       string( temp + "_05_ha_bottom" +        to_string(k) + suffix.toStdString() + strDPI.toStdString() + ".png" ) );

            widthPictures.push_back(        string( temp + "_02_ha_left" +          to_string(k) + suffix.toStdString() + strDPI.toStdString() + ".png" ) );
            widthPictures.push_back(        string( temp + "_04_ha_right" +         to_string(k) + suffix.toStdString() + strDPI.toStdString() + ".png" ) );

            if( rTemplate == "vessols" ) {
                widthPictures.push_back(    string( temp + "_03_ha_front" +         to_string(k) + suffix.toStdString() + strDPI.toStdString() + ".png" ) );
                widthPictures.push_back(    string( temp + "_07_ha_back" +          to_string(k) + suffix.toStdString() + strDPI.toStdString() + ".png" ) );
            }
            else if( rTemplate == "fatcross-inv" ) {
                heightPictures.push_back(   string( temp + "_07_ha_back" +          to_string(k) + suffix.toStdString() + strDPI.toStdString() + ".png" ) );

                widthPictures.push_back(    string( temp + "_07_ha_back" +          to_string(k) + suffix.toStdString() + strDPI.toStdString() + ".png" ) );
            }
            else{
                heightPictures.push_back(   string( temp + "_07_ha_back" +          to_string(k) + suffix.toStdString() + strDPI.toStdString() + ".png" ) );

                widthPictures.push_back(    string( temp + "_03_ha_front" +         to_string(k) + suffix.toStdString() + strDPI.toStdString() + ".png" ) );
            }
        }

        QImage tempImage;
		for(const string& heightPicture : heightPictures) {
			tempImage.load( QString::fromStdString( heightPicture ) );
            height += tempImage.height();
        }
		for(const string& widthPicture : widthPictures) {
			tempImage.load( QString::fromStdString( widthPicture ) );
            width += tempImage.width();
        }

        // Height and width of the Pictures on Latex
        double mmPerPixel_Latex = 1/rDPIf*2.54*10;
        height *= mmPerPixel_Latex/10.0;    // in cm
        width  *= mmPerPixel_Latex/10.0;    // in cm

        // calculating scaling factor

        double factorHeight = paperHeight / height;
        double factorWidth  = paperWidth  / width;

        double factor = min(factorHeight, factorWidth);

        double latexToRealFactor = mmPerPixel_Width/mmPerPixel_Latex;
        factor = 1/factor;
        factor *= latexToRealFactor;

        string scaling;

        if( factor >= 1) {
            factor = ceil(factor);
            scaling = "1 : " + to_string(int(factor));
        }
        else {
            int temp = floor(1.0/factor);
            factor = 1.0/temp;
            scaling = to_string(temp) + " : 1 ";
        }

        factor /= latexToRealFactor;
        factor = 1/factor;

        QString factorString = QString::fromStdString(to_string(factor));
        factorString.replace(",", ".");

		replacmentStrings.emplace_back( pair<string,string>( string( "__FACTOR__"  ),  factorString.toStdString()  ) );
		replacmentStrings.emplace_back( pair<string,string>( string( "__SCALING__"  ), scaling ) );

        //! .) Fetch template(s).
        QFile latexTemplateFile( ":/GMGeneric/latextemplates/" + rTemplate + ".tex" );

        if( !latexTemplateFile.open( QIODevice::ReadOnly | QIODevice::Text ) ) {
            cerr << "[MeshQt::" << __FUNCTION__ << "] Error: could not open file!" << endl;
            return QStringList();
        }

        QTextStream latexTemplateFileInStream( &latexTemplateFile );
        QString fileContent;
        while( !latexTemplateFileInStream.atEnd() ) {
            fileContent += latexTemplateFileInStream.readLine() + "\r\n";
        }
        //cout << "[MeshQt::" << __FUNCTION__ << "] File: " << fileContent.toStdString() << endl;

        QString keyDataTableRow = QString() + "__OBJECT_ID__ &" + "\r\n"
								+ "$\\numprint{__BOUNDING_BOX_WIDTH__} \\times \\numprint{__BOUNDING_BOX_HEIGHT__} \\times \\numprint{__BOUNDING_BOX_THICK__}$ &" + "\r\n"
                                + "$\\numprint{__VERTEX_COUNT__}$ &" + "\r\n"
                                + "$\\numprint{__FACE_COUNT__}$ &" + "\r\n"
                                + "$\\numprint{__AREA_TOTAL__}$ &" + "\r\n"
                                + "$\\numprint{__AREA_RESOLUTION_METRIC__}$ &" + "\r\n"
                                + "$\\numprint{__VOLUME_TOTAL__}$ &" + "\r\n"
                                + "__OBJECT_MATERIAL__\\\\" + "\r\n"
                                + "\\hline" + "\r\n" + "\r\n";

        //! .) Replace place holder with values.
		for(pair<string, string>& replacmentString : replacmentStrings) {
			string placeHolder = replacmentString.first;
			string content = replacmentString.second;
			if( content.empty() ) {
                content = "0";
            }
			fileContent.replace( QString::fromStdString( placeHolder ), QString::fromStdString( content ) );
			keyDataTableRow.replace( QString::fromStdString( placeHolder ) , QString::fromStdString( content ) );
        }
        //cout << "[MeshQt::" << __FUNCTION__ << "] File: " << fileContent.toStdString() << endl;

        keyDataTableRow.replace( QString("-"), QString("\\protect\\-") );
        keyDataTableRow.replace( QString("_"), QString("\\protect\\_") );

        ofstream outfile( tempFileName.toStdString()+ to_string(k) + suffix.toStdString() + ".tex" );
        outfile << fileContent.toStdString() << endl;
        outfile.close();

        orthoSetDPI(oldDPI);



        QString texNameAndKeyTableData = QString( (tempFileName.toStdString()+ to_string(k) + suffix.toStdString() + ".tex").c_str() );
        if( k == 0 ) {
            texNameAndKeyTableData += "__KEYDATATABLE__" + keyDataTableRow;
        }
        else {
            texNameAndKeyTableData += "__KEYDATATABLE__";
        }

        texFiles.append( texNameAndKeyTableData );
    }
	return texFiles;
}

void MeshWidget::bindFramebuffer(int framebufferID)
{
	using PglBindFramebuffer = void (*)(GLenum, GLuint);
	PglBindFramebuffer bindFramebuffer = reinterpret_cast<PglBindFramebuffer>(context()->getProcAddress("glBindFramebuffer"));
	bindFramebuffer(GL_FRAMEBUFFER, framebufferID);
}

void MeshWidget::generateLatexFile() {

	cout << "Begin Latex Page" << endl;

#ifdef DEBUG_SHOW_ALL_METHOD_CALLS
	cout << "[MeshWidget::" << __FUNCTION__ << "]" << endl;
#endif

	// get the path chosen by the user
	QSettings settings;
	QString lastPath = settings.value( "lastPath" ).toString();
	QStringList fileNames = QFileDialog::getOpenFileNames( mMainWindow, tr("Select Source File(s)"), lastPath, tr("Meshes") + QString( "(*.ply *.obj)"), nullptr, QFileDialog::DontUseNativeDialog );

    if( fileNames.isEmpty() ) {
        return;
    }

    bool userCancel;

    QString suffix;
	SHOW_INPUT_DIALOG( tr("Your suffix"), tr("Enter your suffix if wished. (Example: _p1)"), "", suffix, userCancel );
    if( userCancel ) {
        return;
    }

    bool rUseTiled = true;

    QString paperProperties = "2.0, 2.0, 2.0, 2.0, 21.0, 29.7";
	SHOW_INPUT_DIALOG( tr("Your Paper Properties"), tr("Enter your properties here [in cm]. (left, right, top, bottom, paperwidth, paperheight)"), paperProperties, paperProperties, userCancel );
    if( userCancel ) {
        return;
    }
    paperProperties.remove(" ");
    QStringList paperPropertiesL = paperProperties.split(",");
    if( paperPropertiesL.size() != 6 ) {
        cerr << "[MeshQt::" << __FUNCTION__ << "] Error: Wrong number of parameters - should be 6 but is "<< paperPropertiesL.size() << "!" << endl
             << "Follow the patten: left, right, top, bottom, paperwidth, paperheight - like 2.0, 2.0, 2.0, 2.0, 21.0, 29.7" << endl;
        return;
    }
    QList<float> paperPropertiesf;
    for(int i=0; i<paperPropertiesL.size(); i++) {
        paperPropertiesf.append( paperPropertiesL[i].toFloat() );
    }

    QString dpiFactor = "1.0";
	SHOW_INPUT_DIALOG( tr("Zoom factor"), tr("Enter your zoom factor here."), dpiFactor, dpiFactor, userCancel );
    if( userCancel ) {
        return;
    }
    dpiFactor.remove(" ");
    float dpiFactorf = dpiFactor.toFloat();

    bool generateMainFile;

	SHOW_QUESTION( tr("Latex Main File"), tr("Do you want to generate a main file for those pages?"), generateMainFile, userCancel );
    if( userCancel ) {
        return;
    }

    bool additionalCombinations = true;

    QList<QStringList> pageCombinations;

    while( additionalCombinations ) {

        QStringList tempCombination;

        QStringList colorOptions;
        colorOptions.append( "Solid Color" );
        colorOptions.append( "Vertex Texture" );
        colorOptions.append( "Vertex Func. Values" );
        colorOptions.append( "Vertex Labels" );

        QString rColor;
		SHOW_DIALOG_COMBO_BOX( tr("Object Color"), tr("Which coloring do you want to use?"), colorOptions, rColor, userCancel );
        if( userCancel ) {
            return;
        }

        tempCombination.append(rColor);

        QStringList templates;
        templates.append( "fatcross" );
        templates.append( "fatcross+light" );
        templates.append( "fatcross-inv" );
        templates.append( "vessols" );
        templates.append( "single-view" );

        QString rTemplate;
		SHOW_DIALOG_COMBO_BOX( tr("Template"), tr("Which template do you want to use?"), templates, rTemplate, userCancel );
        if( userCancel ) {
            return;
        }

        tempCombination.append(rTemplate);

        bool useLight;
		SHOW_QUESTION( tr("Light"), tr("Do you want to use light?"), useLight, userCancel );
        if( userCancel ) {
            return;
        }

        QString useLightS = QString::number(useLight);
        tempCombination.append(useLightS);

        pageCombinations.append(tempCombination);

		SHOW_QUESTION( tr("Additional Pages"), tr("Do you want to include an additional (color, template, light) combination?"), additionalCombinations, userCancel );
        if( userCancel ) {
            return;
        }

    }

	QString combinationList = tr("These are your combinations:") + QString("\r\n\r\n");
	for(const QStringList& pageCombination : pageCombinations) {
		combinationList += pageCombination.at(0) + ", " + pageCombination.at(1) + ", " + pageCombination.at(2) + "\r\n";
    }

    bool userContinue;
	SHOW_QUESTION( tr("Do you want to continue?"), combinationList, userContinue, userCancel );
    if( userCancel || !userContinue ) {
        return;
    }

    // ################# generateLatexFile ###############

    QStringList texFiles;

    QString path = fileNames.at(0);
    path.truncate( fileNames.at(0).lastIndexOf( QString('/') ) );

    for( int i=0; i < fileNames.size(); i++ ) {
        texFiles.append( generateLatexCatalogPage( fileNames.at(i), rUseTiled, paperPropertiesf, pageCombinations, suffix, dpiFactorf, 72, path ) );
    }

    QFile latexKeyDataTableTemplateFile( ":/GMGeneric/latextemplates/keydata.tex" );

    if( !latexKeyDataTableTemplateFile.open( QIODevice::ReadOnly | QIODevice::Text ) ) {
        cerr << "[MeshQt::" << __FUNCTION__ << "] Error: could not open file!" << endl;
        return;
    }

    QTextStream latexKeyDataTableTemplateInStream( &latexKeyDataTableTemplateFile );
    QString latexKeyDataTableFileContent;
    while( !latexKeyDataTableTemplateInStream.atEnd() ) {
        latexKeyDataTableFileContent += latexKeyDataTableTemplateInStream.readLine() + "\r\n";
    }

    QString keyDataTexFileName = path + '/' + "keyDataTable" + suffix + ".tex";

    QString replacementStringKeyDataTable = "";

    if( generateMainFile ) {

        //! .) Fetch template(s).
        QFile latexTemplateFile( ":/GMGeneric/latextemplates/skeleton.tex" );

        if( !latexTemplateFile.open( QIODevice::ReadOnly | QIODevice::Text ) ) {
            cerr << "[MeshQt::" << __FUNCTION__ << "] Error: could not open file!" << endl;
            return;
        }

        QTextStream latexTemplateFileInStream( &latexTemplateFile );
        QString fileContent;
        while( !latexTemplateFileInStream.atEnd() ) {
            fileContent += latexTemplateFileInStream.readLine() + "\r\n";
        }

        //cout << "[MeshQt::" << __FUNCTION__ << "] File: " << fileContent.toStdString() << endl;
        //! .) Replace place holder with values.
        QString replacementString = "";        

        for( int i = 0; i < texFiles.size(); i++ ) {
            QStringList texFileComponents = texFiles[i].split( "__KEYDATATABLE__" );

            replacementString += "\\input{"+texFileComponents[0].replace( path+'/', "" )+'}' + "\r\n" + "\\newpage" + "\r\n";
            if( pageCombinations.size() % 2 == 1 && (i+1) % pageCombinations.size() == 0 ) {
                replacementString += QString() + "\r\n" + "\\thispagestyle{empty}" + "\r\n" + "\\mbox{}" + "\r\n" + "\\newpage" + "\r\n" + "\r\n";
            }

            replacementStringKeyDataTable += texFileComponents[1];
        }

        fileContent.replace( QString( "__INCLUDE__" ), replacementString );
        fileContent.replace( QString( "__KEYDATATABLE__" ), QString() + "\\input{" + "keyDataTable" + suffix + ".tex" + "}" );
        fileContent.replace( QString( "__LEFT__"    ),  "left="  + QString::number( paperPropertiesf[0] ) +"cm" );
        fileContent.replace( QString( "__RIGHT__"   ),  "right=" + QString::number( paperPropertiesf[1] ) +"cm" );
        fileContent.replace( QString( "__TOP__"     ),  "top="   + QString::number( paperPropertiesf[2] ) +"cm" );
        fileContent.replace( QString( "__BOTTOM__"  ),  "bottom="+ QString::number( paperPropertiesf[3] ) +"cm" );

        ofstream outfile( path.toStdString() + '/' + "main" + suffix.toStdString() + ".tex" );
        outfile << fileContent.toStdString() << endl;
        outfile.close();        
    }
    else {
        for( int i = 0; i < texFiles.size(); i++ ) {
            QStringList texFileComponents = texFiles[i].split( "__KEYDATATABLE__" );
            replacementStringKeyDataTable += texFileComponents[1];
        }
    }

    latexKeyDataTableFileContent.replace( QString( "__KEYDATATABLE__" ), replacementStringKeyDataTable );

    ofstream outfile2( keyDataTexFileName.toStdString() );
    outfile2 << latexKeyDataTableFileContent.toStdString() << endl;
    outfile2.close();

	SHOW_MSGBOX_INFO( tr("Finished"), tr("Your page generation has finished.") );
}


QStringList MeshWidget::generateLatexCatalog( int depth, const QString& rPath, bool rUseTiled,
                                              const QStringList& rFilters, const QList<float>& paperPropertiesf,
                                              const QList<QStringList>& pageCombinations, const QString& suffix,
                                              float dpiFactorf, const QString& mainPath ) {

    if( depth > 9 ) {
        cout << "maximum recursion depth reached: " << depth << endl;
        cout << "path: " << rPath.toStdString() << endl;
        return QStringList();
    }

    QDir directory      = QDir(rPath);
    QStringList files   = directory.entryList(rFilters);
    QFileInfoList fileInfoList = directory.entryInfoList();
    QStringList directories;

	for (const QFileInfo& fileInfo : fileInfoList) {
		if( fileInfo.isDir() && fileInfo.absolutePath().contains(rPath) && !fileInfo.isHidden() ) {
			directories.append( fileInfo.absolutePath() + '/' + fileInfo.completeBaseName() );
        }
    }

    QStringList texFiles;

    for (int i = 0; i < files.size(); i++) {
        texFiles.append( generateLatexCatalogPage( rPath+'/'+files.at(i), rUseTiled, paperPropertiesf, pageCombinations, suffix, dpiFactorf, 72.0, mainPath ) );
    }

    if( !directories.isEmpty() && depth > -1 ) {
        for (int i = 0; i < directories.size(); ++i) {
            texFiles.append( generateLatexCatalog( depth+1, directories[i], rUseTiled, rFilters, paperPropertiesf, pageCombinations, suffix, dpiFactorf, mainPath ) );
        }
    }

    return texFiles;

}


void MeshWidget::generateLatexCatalog() {

#ifdef DEBUG_SHOW_ALL_METHOD_CALLS
	cout << "[MeshWidget::" << __FUNCTION__ << "]" << endl;
#endif

	// get the path chosen by the user
	QSettings settings;
	QString lastPath = settings.value( "lastPath" ).toString();
	QString path = QFileDialog::getExistingDirectory( mMainWindow, tr( "Choose the Directory" ), lastPath );

    if( path.isEmpty() ) {
        return;
    }

    cout << "chosen path: " << path.toStdString() << endl;

    // Filter files with certain patterns (types copied from load dialog except!!! txt / TXT)
    QStringList filters;
    // filters << "*.obj" << "*.OBJ" << "*.ply" << "*.PLY" << "*.wrl" << "*.WRL" << "*.xyz" << "*.XYZ";
    filters << "*.obj" << "*.OBJ" << "*.ply" << "*.PLY";

    cout << "used filters: " << endl;
    for (int i = 0; i < filters.size(); ++i) {
        cout << filters.at(i).toStdString() << endl;
    }

    bool userCancel;

    QString suffix;
	SHOW_INPUT_DIALOG( tr("Your suffix"), tr("Enter your suffix if wished. (Example: _p1)"), "", suffix, userCancel );
    if( userCancel ) {
        return;
    }

    bool useRecursion;
	SHOW_QUESTION( tr("Recursion"), tr("Do you want to use recursion?"), useRecursion, userCancel );
    if( userCancel ) {
        return;
    }

    bool rUseTiled = true;

    QString paperProperties = "2.0, 2.0, 2.0, 2.0, 21.0, 29.7";
	SHOW_INPUT_DIALOG( tr("Your Paper Properties"), tr("Enter your properties here [in cm]. (left, right, top, bottom, paperwidth, paperheight)"), paperProperties, paperProperties, userCancel );
    if( userCancel ) {
        return;
    }
    paperProperties.remove(" ");
    QStringList paperPropertiesL = paperProperties.split(",");
    if( paperPropertiesL.size() != 6 ) {
        cerr << "[MeshQt::" << __FUNCTION__ << "] Error: Wrong number of parameters - should be 6 but is "<< paperPropertiesL.size() << "!" << endl
             << "Follow the patten: left, right, top, bottom, paperwidth, paperheight - like 2.0, 2.0, 2.0, 2.0, 21.0, 29.7" << endl;
        return;
    }
    QList<float> paperPropertiesf;
    for(int i=0; i<paperPropertiesL.size(); i++) {
        paperPropertiesf.append( paperPropertiesL[i].toFloat() );
    }

    QString dpiFactor = "1.0";
	SHOW_INPUT_DIALOG( tr("Zoom factor"), tr("Enter your zoom factor here."), dpiFactor, dpiFactor, userCancel );
    if( userCancel ) {
        return;
    }
    dpiFactor.remove(" ");
    float dpiFactorf = dpiFactor.toFloat();

    bool additionalCombinations = true;

    QList<QStringList> pageCombinations;

    while( additionalCombinations ) {

        QStringList tempCombination;

        QStringList colorOptions;
        colorOptions.append( "Solid Color" );
        colorOptions.append( "Vertex Texture" );
        colorOptions.append( "Vertex Func. Values" );
        colorOptions.append( "Vertex Labels" );

        QString rColor;
		SHOW_DIALOG_COMBO_BOX( tr("Object Color"), tr("Which coloring do you want to use?"), colorOptions, rColor, userCancel );
        if( userCancel ) {
            return;
        }

        tempCombination.append(rColor);

        QStringList templates;
        templates.append( "fatcross" );
        templates.append( "fatcross+light" );
        templates.append( "fatcross-inv" );
        templates.append( "vessols" );
        templates.append( "single-view" );

        QString rTemplate;
		SHOW_DIALOG_COMBO_BOX( tr("Template"), tr("Which template do you want to use?"), templates, rTemplate, userCancel );
        if( userCancel ) {
            return;
        }

        tempCombination.append(rTemplate);

        bool useLight;
		SHOW_QUESTION( tr("Light"), tr("Do you want to use light?"), useLight, userCancel );
        if( userCancel ) {
            return;
        }

        QString useLightS = QString::number(useLight);
        tempCombination.append(useLightS);

        pageCombinations.append(tempCombination);

		SHOW_QUESTION( tr("Additional Pages"), tr("Do you want to include an additional (color, template, light) combination?"), additionalCombinations, userCancel );
        if( userCancel ) {
            return;
        }

    }

	QString combinationList = tr("These are your combinations:") + QString("\r\n\r\n");
	for(const QStringList& pageCombination : pageCombinations) {
		combinationList += pageCombination.at(0) + ", " + pageCombination.at(1) + ", " + pageCombination.at(2) + "\r\n";
    }

    bool userContinue;
	SHOW_QUESTION( tr("Do you want to continue?"), combinationList, userContinue, userCancel );
    if( userCancel || !userContinue ) {
        return;
    }

    // ################# generateLatexFile ###############

    QStringList texFiles;

    // execution
    if( useRecursion ) {
        texFiles = generateLatexCatalog(  0, path, rUseTiled, filters, paperPropertiesf, pageCombinations, suffix, dpiFactorf, path );
    }
    else {
        texFiles = generateLatexCatalog( -1, path, rUseTiled, filters, paperPropertiesf, pageCombinations, suffix, dpiFactorf, path );
    }

    // generating the main file

    //! .) Fetch template(s).
    QFile latexTemplateFile( ":/GMGeneric/latextemplates/skeleton.tex" );

    if( !latexTemplateFile.open( QIODevice::ReadOnly | QIODevice::Text ) ) {
        cerr << "[MeshQt::" << __FUNCTION__ << "] Error: could not open file!" << endl;
        return;
    }

    QTextStream latexTemplateFileInStream( &latexTemplateFile );
    QString fileContent;
    while( !latexTemplateFileInStream.atEnd() ) {
        fileContent += latexTemplateFileInStream.readLine() + "\r\n";
    }

    QFile latexKeyDataTableTemplateFile( ":/GMGeneric/latextemplates/keydata.tex" );

    if( !latexKeyDataTableTemplateFile.open( QIODevice::ReadOnly | QIODevice::Text ) ) {
        cerr << "[MeshQt::" << __FUNCTION__ << "] Error: could not open file!" << endl;
        return;
    }

    QTextStream latexKeyDataTableTemplateInStream( &latexKeyDataTableTemplateFile );
    QString latexKeyDataTableFileContent;
    while( !latexKeyDataTableTemplateInStream.atEnd() ) {
        latexKeyDataTableFileContent += latexKeyDataTableTemplateInStream.readLine() + "\r\n";
    }

    //cout << "[MeshQt::" << __FUNCTION__ << "] File: " << fileContent.toStdString() << endl;
    //! .) Replace place holder with values.
    QString replacementString = "";
    QString replacementStringKeyDataTable = "";

    for( int i = 0; i < texFiles.size(); i++ ) {
        QStringList texFileComponents = texFiles[i].split( "__KEYDATATABLE__" );

        replacementString += "\\input{"+texFileComponents[0].replace( path+'/', "" )+'}' + "\r\n" + "\\newpage" + "\r\n";
        if( pageCombinations.size() % 2 == 1 && (i+1) % pageCombinations.size() == 0 ) {
            replacementString += QString() + "\r\n" + "\\thispagestyle{empty}" + "\r\n" + "\\mbox{}" + "\r\n" + "\\newpage" + "\r\n" + "\r\n";
        }

        replacementStringKeyDataTable += texFileComponents[1];
    }

    QString keyDataTexFileName = path + '/' + "keyDataTable" + suffix + ".tex";

    fileContent.replace( QString( "__INCLUDE__" ), replacementString );
    fileContent.replace( QString( "__KEYDATATABLE__" ), QString() + "\\input{" + "keyDataTable" + suffix + ".tex" + "}" );
    fileContent.replace( QString( "__LEFT__"    ),  "left="  + QString::number( paperPropertiesf[0] ) +"cm" );
    fileContent.replace( QString( "__RIGHT__"   ),  "right=" + QString::number( paperPropertiesf[1] ) +"cm" );
    fileContent.replace( QString( "__TOP__"     ),  "top="   + QString::number( paperPropertiesf[2] ) +"cm" );
    fileContent.replace( QString( "__BOTTOM__"  ),  "bottom="+ QString::number( paperPropertiesf[3] ) +"cm" );

    latexKeyDataTableFileContent.replace( QString( "__KEYDATATABLE__" ), replacementStringKeyDataTable );

    ofstream outfile( path.toStdString() + '/' + "main" + suffix.toStdString() + ".tex" );
    outfile << fileContent.toStdString() << endl;
    outfile.close();

    ofstream outfile2( keyDataTexFileName.toStdString() );
    outfile2 << latexKeyDataTableFileContent.toStdString() << endl;
    outfile2.close();

	SHOW_MSGBOX_INFO( tr("Finished"), tr("Your catalog generation has finished.") );
}

QStringList MeshWidget::screenshotDirectory(const bool rUseTiled, const QString& rColor, const int depth,
                                            const QString& rPath, const QStringList& rFilters,
                                            const QString& rMode, const QString& suffix) {

    if( depth > 9 ) {
        cout << "maximum recursion depth reached: " << depth << endl;
        cout << "path: " << rPath.toStdString() << endl;
        return QStringList();
    }

    QStringList pictureInformation;

    QDir directory      = QDir(rPath);
    QStringList files   = directory.entryList(rFilters);
    QFileInfoList fileInfoList = directory.entryInfoList();
    QStringList directories;

	for (const QFileInfo& fileInfo : fileInfoList) {
		if( fileInfo.isDir() && fileInfo.absolutePath().contains(rPath) && !fileInfo.isHidden() ) {
			directories.append( fileInfo.absolutePath() + '/' + fileInfo.completeBaseName() );
        }
    }

    // could be outsourced
    if( rMode == "multible views") {

        for (int i = 0; i < files.size(); ++i) {            
            mMainWindow->load(rPath+'/'+files.at(i));

            if( mMeshVisual == nullptr ) {
                return QStringList();
            }

            // set the color of the objects
            if( rColor == "Solid Color" ) {
                mMeshVisual->setParamIntMeshGL( MeshGLParams::TEXMAP_CHOICE_FACES, MeshGLParams::TEXMAP_VERT_MONO );
            }
            if( rColor == "Vertex Texture" ) {
                mMeshVisual->setParamIntMeshGL( MeshGLParams::TEXMAP_CHOICE_FACES, MeshGLParams::TEXMAP_VERT_RGB );
            }
            if( rColor == "Vertex Func. Values" ) {
                mMeshVisual->setParamIntMeshGL( MeshGLParams::TEXMAP_CHOICE_FACES, MeshGLParams::TEXMAP_VERT_FUNCVAL );
            }
            if( rColor == "Vertex Labels" ) {
                mMeshVisual->setParamIntMeshGL( MeshGLParams::TEXMAP_CHOICE_FACES, MeshGLParams::TEXMAP_VERT_LABELS );
            }

            setParamFlagMeshWidget( SHOW_GRID_RECTANGULAR, false );

            QString filePath = QString::fromStdWString( mMeshVisual->getFileLocation().wstring());
            string fileNamePattern;
            getParamStringMeshWidget( FILENAME_EXPORT_VIEWS, &fileNamePattern );
			fileNamePattern.insert( fileNamePattern.find_last_of('.'), suffix.toStdString() );
			QString fileName = filePath + QString( fileNamePattern.c_str() );
			if( fileName == nullptr ) {
				return QStringList();
			}
			double rPixelWidth;
			double rPixelHeight;
			getViewPortPixelWorldSize( rPixelWidth, rPixelHeight );
			pictureInformation.append( rPath+'/'+files.at(i) + '@' + QString::number(rPixelHeight) + '@' + QString::number(rPixelWidth) + '@' );

			std::vector<QString> imageFileNames;
			std::vector<double> imageSizes;
            const auto filePrefix = QString::fromStdWString(mMeshVisual->getBaseName().wstring());
			screenshotViews( fileName.toLatin1(), filePrefix, rUseTiled, imageFileNames, imageSizes );

            cout << "done " << (i+1) << " of " << files.size() << endl;
        }

    }

    // could be outsourced
    if ( rMode == "single view" ) {

        for (int i = 0; i < files.size(); ++i) {

			emit mMainWindow->sFileOpen(rPath+'/'+files.at(i));
            repaint();

            if( mMeshVisual == nullptr ) {
                return QStringList();
            }

            // set the color of the objects
            if( rColor == "Solid Color" ) {
                mMeshVisual->setParamIntMeshGL( MeshGLParams::TEXMAP_CHOICE_FACES, MeshGLParams::TEXMAP_VERT_MONO );
            }
            if( rColor == "Vertex Texture" ) {
                mMeshVisual->setParamIntMeshGL( MeshGLParams::TEXMAP_CHOICE_FACES, MeshGLParams::TEXMAP_VERT_RGB );
            }
            if( rColor == "Vertex Func. Values" ) {
                mMeshVisual->setParamIntMeshGL( MeshGLParams::TEXMAP_CHOICE_FACES, MeshGLParams::TEXMAP_VERT_FUNCVAL );
            }
            if( rColor == "Vertex Labels" ) {
                mMeshVisual->setParamIntMeshGL( MeshGLParams::TEXMAP_CHOICE_FACES, MeshGLParams::TEXMAP_VERT_LABELS );
            }

            setParamFlagMeshWidget( SHOW_GRID_RECTANGULAR, false );

            repaint();

            // getting rid of the datatype
            files[i].truncate( files.at(i).lastIndexOf( QString('.') ) );
            string fileNamePattern = files.at(i).toStdString();
            fileNamePattern += suffix.toStdString();
            fileNamePattern += ".png";

            // filePath should be equal to path path+'/'+files.at(i)
            QString filePath = QString::fromStdWString( mMeshVisual->getFileLocation().wstring() );

			QString fileName = filePath + QString( fileNamePattern.c_str() );

            if( fileName == nullptr ) {
                return QStringList();
            }
			double realWidth, realHeigth;
			screenshotSingle( fileName, rUseTiled, realWidth, realHeigth );

            cout << "done " << (i+1) << " of " << files.size() << endl;
        }
    }

    if( !directories.isEmpty() && depth > -1 ) {
        for (int i = 0; i < directories.size(); ++i) {
            pictureInformation.append( screenshotDirectory(rUseTiled, rColor, depth+1, directories[i], rFilters, rMode, suffix) );
        }
    }

    return pictureInformation;
}

void MeshWidget::screenshotDirectory() {
    #ifdef DEBUG_SHOW_ALL_METHOD_CALLS
        cout << "[MeshWidget::" << __FUNCTION__ << "]" << endl;
    #endif

    // get the path chosen by the user
	QString path = QFileDialog::getExistingDirectory( mMainWindow, tr( "Choose the Directory" ) );

    if( path.isEmpty() ) {
        return;
    }

    cout << "chosen path: " << path.toStdString() << endl;

    // Filter files with certain patterns (types copied from load dialog except!!! txt / TXT)
    QStringList filters;
    // filters << "*.obj" << "*.OBJ" << "*.ply" << "*.PLY" << "*.wrl" << "*.WRL" << "*.xyz" << "*.XYZ";
    filters << "*.obj" << "*.OBJ" << "*.ply" << "*.PLY";

    cout << "used filters: " << endl;
    for (int i = 0; i < filters.size(); ++i) {
        cout << filters.at(i).toStdString() << endl;
    }

    bool userCancel;

    QStringList modeOptions;
    modeOptions.append( "single view" );
    modeOptions.append( "multible views" );

    QString rMode;
	SHOW_DIALOG_COMBO_BOX( tr("Views"), tr("Which kind of views do you want to generate?"), modeOptions, rMode, userCancel );
    if( userCancel ) {
        return;
    }

    bool useRecursion;
	SHOW_QUESTION( tr("Recursion"), tr("Do you want to use recursion?"), useRecursion, userCancel );
    if( userCancel ) {
        return;
    }

    bool rUseTiled;
/*    SHOW_QUESTION( tr("Tiled rendering"), tr("Do you want to use tiled rendering?"), rUseTiled, userCancel );
    if( userCancel ) {
        return;
    }
*/
    // !!!!!!!!!!!!!!!!!!!!!!!!!!!!!!!!! tiled rendering adds _%DPI which isnt a fix pattern and therefore hard to use
    // =>
    rUseTiled = false;


    QStringList colorOptions;
    colorOptions.append( "Solid Color" );
    colorOptions.append( "Vertex Texture" );
    colorOptions.append( "Vertex Func. Values" );
    colorOptions.append( "Vertex Labels" );

    QString rColor;
	SHOW_DIALOG_COMBO_BOX( tr("Object Color"), tr("Which coloring do you want to use?"), colorOptions, rColor, userCancel );
    if( userCancel ) {
        return;
    }

    QString suffix;
	SHOW_INPUT_DIALOG( tr("Your suffix (Example: _project1)"), tr("Enter your suffix for your files here."), "", suffix, userCancel );
    if( userCancel ) {
        return;
    }

    cout << "Suffix: " << suffix.toStdString() << endl;

    // execution
    QStringList pictureInformation;

    if( useRecursion ) {
        pictureInformation = screenshotDirectory(rUseTiled, rColor, 0,  path, filters, rMode, suffix);
    }
    else {
        pictureInformation = screenshotDirectory(rUseTiled, rColor, -1, path, filters, rMode, suffix);
    }

    if( rMode == "multible views") {
        ofstream outfile( path.toStdString() + '/' + "pictureInformation" + suffix.toStdString() + ".txt" );
        for( int i = 0; i < pictureInformation.size(); i++ ) {
            outfile << pictureInformation[i].toStdString() << endl;
        }
        outfile.close();
    }

}

// --- Screenshots Side-Views as PDF ---------------------------------------------------------------------------------------------------------------------------

//! User interaction: ask for directory to parse.
//! @returns false in case of an error. True otherwise.
bool MeshWidget::screenshotViewsDirectory(
                QString&       rPathChoosen,     //!< Current directory.
                QStringList&   rCurrFiles        //!< List of files.
) {
	QString pathChoosen = QFileDialog::getExistingDirectory( mMainWindow,
															 tr( "Choose the Directory" ) );

	if( pathChoosen.isEmpty() ) { // User cancel.
		cout << "[MeshWidget::" << __FUNCTION__ << "] User canceled!" << endl;
		return( false );
	}
	cout << "[MeshWidget::" << __FUNCTION__ << "] chosen path: " << pathChoosen.toStdString() << endl;

	// Filter files with certain patterns (types copied from load dialog except!!! txt / TXT)
	QStringList filter3DFiles;
	filter3DFiles << "*.obj" << "*.OBJ" << "*.ply" << "*.PLY";

	rPathChoosen   = pathChoosen;
	rCurrFiles     = QDir( pathChoosen ).entryList( filter3DFiles );

//	// UNTESTED: Recursion for sub-directories
//	QFileInfoList fileInfoList  = QDir( pathChoosen ).entryInfoList();
//	QStringList   directories;
//	for( const QFileInfo& fileInfo : fileInfoList ) {
//		if( fileInfo.isDir() && fileInfo.absolutePath().contains(rPath) && !fileInfo.isHidden() ) {
//			directories.append( fileInfo.absolutePath() + '/' + fileInfo.completeBaseName() );
//		}
//	}

	return( true );
}

//! Render side-views as PNG and embed those within a PDF using a LaTeX template.
//!
//! User interaction: select a path to load the meshes consecutively and generate
//! a PDF for each 3D-file found.
//!
//! @returns false in case of an error or user cancel. True otherwise.
bool MeshWidget::screenshotViewsPDFDirectory() {
	QString     pathChoosen;
	QStringList currFiles;
	if( !screenshotViewsDirectory( pathChoosen, currFiles ) ) {
		return( false );
	}

	bool errorOccured = false;
	// This could be outsourced
	for( int i=0; i<currFiles.size(); ++i ) {
		// mMainWindow->load( pathChoosen+'/'+currFiles.at(i) );
		if( !fileOpen( pathChoosen+'/'+currFiles.at(i) ) ) {
			cerr << "[MeshWidget::" << __FUNCTION__ << "] ERROR: File open failed for '" << (pathChoosen+'/'+currFiles.at(i)).toStdString() << "'!" << endl;
			errorOccured = true;
			continue;
		}
		if( mMeshVisual == nullptr ) {
			cerr << "[MeshWidget::" << __FUNCTION__ << "] ERROR: No mesh loaded for '" << (pathChoosen+'/'+currFiles.at(i)).toStdString() << "'!" << endl;
			errorOccured = true;
			continue;
		}

		//! \todo add User interaction.
		//===============================================================================================================
		// Set properties - HEURISTIC for cuneiform tablets
		//===============================================================================================================
		// Set ligth and fixed resolution
		callFunctionMeshWidget( SET_RENDER_LIGHT_SHADING );
		orthoSetDPI( 600 );
		// Compute function value and choose grayscale
		double minFuncValue = -0.12910306806; // Values used for HeiCuBeDa
		double maxFuncValue = +0.48764927169; // Values used for HeiCuBeDa
		mMeshVisual->callFunctionMesh( MeshParams::FUNCVAL_FEATUREVECTOR_MAX_ELEMENT, false ); // False has NO influence.
		mMeshVisual->setParamIntMeshGL( MeshGLParams::GLSL_COLMAP_CHOICE, MeshGLParams::GLSL_COLMAP_GRAYSCALE );
		mMeshVisual->setParamFlagMeshGL( MeshGLParams::SHOW_COLMAP_INVERT, true );
		// Set fixed range for the function value for all renderings to achieve uniform coloring
		mMeshVisual->setParamIntMeshGL( MeshGLParams::FUNCVAL_CUTOFF_CHOICE, MeshGLParams::FUNCVAL_CUTOFF_MINMAX_USER );
		mMeshVisual->setParamFloatMeshGL( MeshGLParams::TEXMAP_FIXED_MIN, minFuncValue );
		mMeshVisual->setParamFloatMeshGL( MeshGLParams::TEXMAP_FIXED_MAX, maxFuncValue );
		// Turn of vertex sprite rendering
		mMeshVisual->callFunctionMeshGL( MeshGLParams::SET_SHOW_VERTICES_NONE, false ); // False has NO influence.
		mMeshVisual->setParamFlagMeshGL( MeshGLParams::SHOW_VERTICES_SELECTION, false );
		//===============================================================================================================

		// Create PDF
		QString prefixStem( string( std::filesystem::path( currFiles.at(i).toStdString() ).stem().string() ).c_str() );
		screenshotViewsPDF( pathChoosen+'/'+prefixStem+".pdf" ); // Multiple Sides
		//screenshotPDF( pathChoosen+'/'+prefixStem+".pdf", true ); // Fromt Sides
	}

	SHOW_MSGBOX_INFO( tr("Schreenshots - Views - PDF"), tr("Screenshots have been exported as PDF, LaTeX and PNG.") );

	return( !errorOccured );
}

//! Render side-views as PNGs.
//!
//! User interaction: select a path to load the meshes consecutively and generate
//! side-views for each 3D-file found.
//!
//! @returns false in case of an error or user cancel. True otherwise.
bool MeshWidget::screenshotViewsPNGDirectory() {
	QString     pathChoosen;
	QStringList currFiles;
	if( !screenshotViewsDirectory( pathChoosen, currFiles ) ) {
		return( false );
	}

	//! \todo add User interaction.
	//double printResDPI = 600.0; // HeiCuBeDa Setting
	double printResDPI = 1000.0; // ErKon3D Springer LNCS Setting

	bool errorOccured = false;
	// This could be outsourced
	for( int i=0; i<currFiles.size(); ++i ) {
		// mMainWindow->load( pathChoosen+'/'+currFiles.at(i) );
		if( !fileOpen( pathChoosen+'/'+currFiles.at(i) ) ) {
			cerr << "[MeshWidget::" << __FUNCTION__ << "] ERROR: File open failed for '" << (pathChoosen+'/'+currFiles.at(i)).toStdString() << "'!" << endl;
			errorOccured = true;
			continue;
		}
		if( mMeshVisual == nullptr ) {
			cerr << "[MeshWidget::" << __FUNCTION__ << "] ERROR: No mesh loaded for '" << (pathChoosen+'/'+currFiles.at(i)).toStdString() << "'!" << endl;
			errorOccured = true;
			continue;
		}

		//! \todo add User interaction.
		//===============================================================================================================
		// Set properties - HEURISTIC for cuneiform tablets
		//===============================================================================================================
		// Set ligth and fixed resolution
		setParamFlagMeshWidget( EXPORT_SIDE_VIEWS_SIX, false );
		setParamFlagMeshWidget( LIGHT_ENABLED, true );
		mMeshVisual->setParamIntMeshGL( MeshGLParams::TEXMAP_CHOICE_FACES, MeshGLParams::TEXMAP_VERT_MONO );
		orthoSetDPI( printResDPI );
		// Turn of vertex sprite rendering -- COPY+PASTE from BELOW!
		mMeshVisual->callFunctionMeshGL( MeshGLParams::SET_SHOW_VERTICES_NONE, false ); // False has NO influence.
		mMeshVisual->setParamFlagMeshGL( MeshGLParams::SHOW_VERTICES_SELECTION, false );

		// Create PNGs
		string fileNamePattern;
		getParamStringMeshWidget( FILENAME_EXPORT_VIEWS, &fileNamePattern );
		QString prefixStem( string( std::filesystem::path( currFiles.at(i).toStdString() ).stem().string() ).c_str() );
		bool   useTiled = true;
		std::vector<std::string> imageFiles;
		std::vector<double>      imageSizes;
		// SIDE Views
		//screenshotViews( fileNamePattern, ( pathChoosen+"/"+prefixStem+"_SolidColor" ).toStdString(),
		//                 useTiled, imageFiles, imageSizes );
		// FRONT View
		double widthReal;  // Dummy var - unused in this context.
		double heigthReal; // Dummy var - unused in this context.
		screenshotSingle( ( pathChoosen+"/"+prefixStem+"_SolidColor.png" ),
		                  useTiled, widthReal, heigthReal );

		//===============================================================================================================
		// Set properties - HEURISTIC for cuneiform tablets
		//===============================================================================================================
		// Set ligth and fixed resolution
		setParamFlagMeshWidget( EXPORT_SIDE_VIEWS_SIX, true );
		setParamFlagMeshWidget( LIGHT_ENABLED, false );
		orthoSetDPI( printResDPI );
		// Compute function value and choose grayscale
		//double minFuncValue = -0.12910306806; // Values used for HeiCuBeDa 1%
		//double maxFuncValue = +0.48764927169; // Values used for HeiCuBeDa 99%
		double minFuncValue = -0.061743971965; // Values used for ErKon3D Springer LNCS 5%
		double maxFuncValue = 0.205966176870; // Values used for ErKon3D Springer LNCS 98%
		//double maxFuncValue = +0.554183392987; // Values used for ErKon3D Springer LNCS
		mMeshVisual->callFunctionMesh( MeshParams::FUNCVAL_FEATUREVECTOR_MAX_ELEMENT, false ); // False has NO influence.
		mMeshVisual->setParamIntMeshGL( MeshGLParams::GLSL_COLMAP_CHOICE, MeshGLParams::GLSL_COLMAP_GRAYSCALE );
		mMeshVisual->setParamFlagMeshGL( MeshGLParams::SHOW_COLMAP_INVERT, true );
		// Set fixed range for the function value for all renderings to achieve uniform coloring
		mMeshVisual->setParamIntMeshGL( MeshGLParams::FUNCVAL_CUTOFF_CHOICE, MeshGLParams::FUNCVAL_CUTOFF_MINMAX_USER );
		mMeshVisual->setParamFloatMeshGL( MeshGLParams::TEXMAP_FIXED_MIN, minFuncValue );
		mMeshVisual->setParamFloatMeshGL( MeshGLParams::TEXMAP_FIXED_MAX, maxFuncValue );
		// Turn of vertex sprite rendering
		mMeshVisual->callFunctionMeshGL( MeshGLParams::SET_SHOW_VERTICES_NONE, false ); // False has NO influence.
		mMeshVisual->setParamFlagMeshGL( MeshGLParams::SHOW_VERTICES_SELECTION, false );
		//===============================================================================================================

		// Create PNGs
		// SIDE Views
		//screenshotViews( fileNamePattern, ( pathChoosen+"/"+prefixStem ).toStdString(),
		//                 useTiled, imageFiles, imageSizes );
		// FRONT View
		screenshotSingle( ( pathChoosen+"/"+prefixStem+".png" ),
		                  useTiled, widthReal, heigthReal );

		// THIS is really QUICK and DIRTY
		// Save file with function value and the created color.
		// stops because of confirmation: mMeshVisual->callFunctionMeshGL( MeshGLParams::TRANSFORM_FUNCTION_VALUES_TO_RGB, false );
//		mMeshVisual->runFunctionValueToRGBTransformation();
//		mMeshVisual->writeFile( pathChoosen+"/"+prefixStem+"_FtElMax-as_VertexColor.ply" );
	}

	SHOW_MSGBOX_INFO( tr("Schreenshots - Views - PDF"), tr("Screenshots have been exported as PDF, LaTeX and PNG.") );

	return( !errorOccured );
}

//! Render side-views as PNG and embed those within a PDF using a LaTeX template.
//!
//! User interaction: select PDF for currently presented mesh.
//! In case evince is installed the PDF will be shown.
//!
//! @returns false in case of an error. True otherwise.
bool MeshWidget::screenshotViewsPDFUser() {
	// Sanity check
	if( mMeshVisual == nullptr ) {
		return( false );
	}
    const QString filePrefix = QString::fromStdWString(mMeshVisual->getBaseName().wstring());
    const QString filePath = QString::fromStdWString( mMeshVisual->getFileLocation().wstring());
	std::cout << "[MeshWidget::" << __FUNCTION__ << "] filePath:        " << filePath.toStdString() << std::endl;
	//qDebug() << filePath + QString( fileNamePattern.c_str() );
	QString fileName = QFileDialog::getSaveFileName( mMainWindow, tr( "Save as - Using a pattern for side, top and bottom views" ), \
	                                                 filePath + "/" + filePrefix + ".pdf",
													 tr( "Document (*.pdf)" ),
	                                                 nullptr,
	                                                 QFileDialog::DontUseNativeDialog  ); // Native dialog won't show patterns anymore on recent versions of Qt+Linux.
	// User cancel
	if( fileName == nullptr ) {
		return( false );
	}

	// Execute
	if( !screenshotViewsPDF( fileName ) ) {
		std::cerr << "[MeshWidget::" << __FUNCTION__ << "] ERROR: screenshotViewsPDF( " << fileName.toStdString() << " ) failed!" << std::endl;
		return( false );
	}

	// --- Show PDF, when evince is available --------------------------------------------------------------------------------------------------------------
	std::string pdfViewerCommand;
	getParamStringMeshWidget(MeshWidgetParams::PDF_VIEWER_COMMAND, &pdfViewerCommand);
#ifdef WIN32
	fileName.replace( QString("/") , QString("\\"));
#endif
	if( !QProcess::startDetached( QString(pdfViewerCommand.c_str()) + " \"" + fileName + "\"" ) ) {
		std::cerr << "[MeshWidget::" << __FUNCTION__ << "] ERROR: Program " + pdfViewerCommand + " not found!" << std::endl;
	}
	// -----------------------------------------------------------------------------------------------------------------------------------------------------

	return( true );
}

//! Render side-views as PNG and embed those within a PDF using a LaTeX template.
//!
//! Accepts a filename to write a PDF with views for the current mesh (MeshWidget::mMeshVisual).
//!
//! @returns false in case of an error. True otherwise.
bool MeshWidget::screenshotViewsPDF( const QString& rFileName ) {
	//! Always use tiled rendering.
	bool useTiled = true;
	//! Six views only (for now)
	setParamFlagMeshWidget( EXPORT_SIDE_VIEWS_SIX, true );

	// Prepare filenames.
	string fileNamePatternTmp;
	getParamStringMeshWidget( FILENAME_EXPORT_VIEWS, &fileNamePatternTmp );
	const QString fileNamePattern = QString::fromStdString(fileNamePatternTmp);
	cout << "[MeshWidget::" << __FUNCTION__ << "] fileNamePattern: " << fileNamePatternTmp << endl;
	auto prefixPath = QString::fromStdWString(std::filesystem::path( rFileName.toStdString() ).parent_path().wstring());
	const auto prefixStem = QString::fromStdWString(std::filesystem::path( rFileName.toStdString() ).stem().wstring());
	QString filePrefixTex    = prefixPath + "/"        + prefixStem;
	QString filePrefixImg    = prefixPath + "/figs/"   + prefixStem + "_PDFpage";
	QString filePrefixImgTex = "figs/"    + prefixStem + "_PDFpage"; // Relative path to images!

	// Create "figs" subfolder, when necessary
	try {
		std::filesystem::create_directory( prefixPath.toStdWString()+L"/figs" ); // https://en.cppreference.com/w/cpp/filesystem/create_directory
	} catch ( std::exception& except ) {
		wcerr << "[MeshWidget::" << __FUNCTION__ << "] ERROR: creating '" << prefixPath.toStdWString() << "/figs'!" << endl;
		cerr << "[MeshWidget::" << __FUNCTION__ << "]        " << except.what() << endl;
		return( false );
	}

	// Render screenshots in sub-directoy "figs" and add extra tag to the prefix.
	std::vector<QString> imageFileNames;
	std::vector<double> imageSizes;
	screenshotViews( fileNamePattern, filePrefixImg,
	                 useTiled, imageFileNames, imageSizes );
	for( uint64_t i=0; i<imageFileNames.size(); i++ ) {
		wcout << "[MeshWidget::" << __FUNCTION__ << "] File written: " << imageFileNames.at( i ).toStdWString() <<
		        " Size " << imageSizes.at( i*2 ) << " x " << imageSizes.at( i*2 + 1 ) << " mm (unit assumed)." << endl;
	}
	// Compute image dimensions W: 2,3,4 H: 1,3,5,6 - but out of order => 7,1,6 and 0,1,2,3
	double allImageWidth   = imageSizes.at( 5*2 +0 ) + imageSizes.at( 1*2 +0 ) + imageSizes.at( 4*2 +0 );
	double allImageHeigth  = imageSizes.at( 0*2 +1 ) + imageSizes.at( 1*2 +1 ) + imageSizes.at( 2*2 +1 )
	                       + imageSizes.at( 3*2 +1 );
	cout << "[MeshWidget::" << __FUNCTION__ << "] allImageWidth: "  << allImageWidth << endl;
	cout << "[MeshWidget::" << __FUNCTION__ << "] allImageHeigth: " << allImageHeigth << endl;
	double scaleFactor    = 1.0;
	QString scaleFactorTex( "1:1" );

	// DIN A4: 210 x 297 | Template borders: 10 mm
	double borderWidth = 10.0 * 2.0;
	double ratioWidth  = allImageWidth  / ( 210.0 - borderWidth - 20.0 );
	double ratioHeigth = allImageHeigth / ( 297.0 - borderWidth - 45.0 ); // for table heigth
	cout << "[MeshWidget::" << __FUNCTION__ << "] ratioWidth:  " << ratioWidth  << endl;
	cout << "[MeshWidget::" << __FUNCTION__ << "] ratioHeigth: " << ratioHeigth << endl;
	double maxRatio = max( ratioWidth, ratioHeigth );
	cout << "[MeshWidget::" << __FUNCTION__ << "] maxRatio: " << maxRatio << endl;
	double log10pow = floor( log10( maxRatio ) );
	cout << "[MeshWidget::" << __FUNCTION__ << "] log10pow: " << log10pow << endl;
	scaleFactor       = 2.0/( ceil( maxRatio*2.0/pow( 10.0, log10pow ) )*pow( 10.0, log10pow ) );
	scaleFactorTex    = "1:" + QString( "%1" ).arg( 1.0/scaleFactor, 'f' ).trimmed() ;

	// Load template
	QString latexTemplateName( ":/GMLaTeX/report_single_page_template.tex" );
	QString latexTemplate;
	QFile fileLatexIn( latexTemplateName );
	if( !fileLatexIn.open( QIODevice::ReadOnly ) ) {
		cerr << "[MeshWidget::" << __FUNCTION__ << "] ERROR: Template could not be opened!" << endl;
		return( false );
	}

	latexTemplate = fileLatexIn.readAll();
	fileLatexIn.close();

	// Fetch strings with information for the table
	vector<pair<string,string>> replacmentStrings;
	mMeshVisual->latexFetchFigureInfos( &replacmentStrings );

	// Replace placeholders
	latexTemplate.replace( QRegExp( "__FIGURE_PREFIX__" ), filePrefixImgTex );
	latexTemplate.replace( QRegExp( "__SCALE_FACTOR_STRING__" ), scaleFactorTex );
	latexTemplate.replace( QRegExp( "__SCALE_FACTOR__" ), QString( "%1" ).arg( scaleFactor, 'f' ).trimmed() );
	for( pair<string, string>& replacmentString : replacmentStrings ) {
		string placeHolder = replacmentString.first;
		string content = replacmentString.second;
		latexTemplate.replace( QString( placeHolder.c_str() ), QString( content.c_str() ) );
	}
	//cout << latexTemplate.toStdString() << endl;

	// Write LaTex file
	QFile fileLatexOut( filePrefixTex + ".tex" );
	if( !fileLatexOut.open( QIODevice::WriteOnly ) ) {
		cerr << "[MeshWidget::" << __FUNCTION__ << "] ERROR: LaTeX file could not be opened!" << endl;
		return( false );
	} else {
		fileLatexOut.write( latexTemplate.toStdString().data() );
	}
	fileLatexOut.close();

	QString qPrefixPath(prefixPath);
#ifdef WIN32
	qPrefixPath.replace(QString("/"), QString("\\"));
	filePrefixTex.replace(QString("/"), QString("\\"));
#endif

	// Compile and show LaTeX file.
	if( !screenshotPDFMake( qPrefixPath, filePrefixTex ) ) {
		cerr << "[MeshWidget::" << __FUNCTION__ << "] ERROR: LaTeX file could not be compiled!" << endl;
		return( false );
	}

	return( true );
}

//! Helper function for screenshots embedded into PDF.
//!
//! @returns false in case of an error. True otherwise.
bool MeshWidget::screenshotPDFMake(
                const QString& rPrefixPath,
                const QString& rFilePrefixTex
) {
	// --- Convert to pdf, when pdflatex is available ------------------------------------------------------------------------------------------------------
	bool checkPDFLaTeXFailed = false;

	std::string pdfLatexCommand;
	getParamStringMeshWidget(MeshWidgetParams::PDF_LATEX_COMMAND, &pdfLatexCommand);

	std::cout << rPrefixPath.toStdString() << " " << rFilePrefixTex.toStdString() << std::endl;
	QProcess runPDFLaTeX;
	runPDFLaTeX.setWorkingDirectory( rPrefixPath );
	runPDFLaTeX.start( QString(pdfLatexCommand.c_str()) + " -interaction=nonstopmode \"" + rFilePrefixTex + ".tex\"" );
	if( !runPDFLaTeX.waitForFinished() ) {
		cerr << "[QGMMainWindow::" << __FUNCTION__ << "] ERROR testing PDFLaTeX had a timeout!" << endl;
		checkPDFLaTeXFailed = true;
	}
	if( runPDFLaTeX.exitStatus() != QProcess::NormalExit ) {
		cerr << "[QGMMainWindow::" << __FUNCTION__ << "] ERROR testing PDFLaTeX had no normal exit!" << endl;
		checkPDFLaTeXFailed = true;
	}
	if( runPDFLaTeX.exitCode() != 0 ) {
		cerr << "[QGMMainWindow::" << __FUNCTION__ << "] ERROR PDFLaTeX exit code: " << runPDFLaTeX.exitCode() << endl;
		QString outPDFLaTeXErr( runPDFLaTeX.readAllStandardError() );
		cerr << "[QGMMainWindow::" << __FUNCTION__ << "] PDFLaTeX error: " << outPDFLaTeXErr.toStdString().c_str() << endl;
		checkPDFLaTeXFailed = true;
	}
	QString outPDFLaTeX( runPDFLaTeX.readAllStandardOutput() );
	cout << "[QGMMainWindow::" << __FUNCTION__ << "] PDFLaTeX check: " << outPDFLaTeX.simplified().toStdString().c_str() << endl;
	if( checkPDFLaTeXFailed ) {
		SHOW_MSGBOX_WARN_TIMEOUT( tr("PDFLaTeX error"), tr("pdflatex failed to compile the PDF!"), 5000 );
		return( false );
	}
	// -----------------------------------------------------------------------------------------------------------------------------------------------------
	return( true );
}

// --- Screenshots Side-Views as PNG ---------------------------------------------------------------------------------------------------------------------------

//! Best used in orthographic mode as it genereates screenshots of the
//! side- and top-views.
void MeshWidget::screenshotViews() {
#ifdef DEBUG_SHOW_ALL_METHOD_CALLS
	cout << "[MeshWidget::" << __FUNCTION__ << "]" << endl;
#endif
	//! 1.) Ask for the filename
	if( mMeshVisual == nullptr ) {
		return;
	}
	string fileNamePattern;
	getParamStringMeshWidget( FILENAME_EXPORT_VIEWS, &fileNamePattern );
    QString filePath = QString::fromStdWString( mMeshVisual->getFileLocation().wstring());
	cout << "[MeshWidget::" << __FUNCTION__ << "] fileNamePattern: " << fileNamePattern << endl;
	cout << "[MeshWidget::" << __FUNCTION__ << "] filePath:        " << filePath.toStdString() << endl;
	//qDebug() << filePath + QString( fileNamePattern.c_str() );
	QString fileName = QFileDialog::getSaveFileName( mMainWindow, tr( "Save as - Using a pattern for side, top and bottom views" ), \
													 filePath + "/" + QString( fileNamePattern.c_str() ),
													 tr( "Image (*.png *.tiff *.tif)" ),
	                                                 nullptr, 
	                                                 QFileDialog::DontUseNativeDialog  ); // Native dialog won't show patterns anymore on recent versions of Qt+Linux.

	if( fileName.size() == 0 ) {
		cout << "[MeshWidget::" << __FUNCTION__ << "] No filename given." << endl;
		return;
	}
	screenshotViews( fileName );
}

//! Best used in orthographic mode as it genereates screenshots of the
//! side- and top-views.
void MeshWidget::screenshotViews( const QString& rFileName ) {
#ifdef DEBUG_SHOW_ALL_METHOD_CALLS
	cout << "[MeshWidget::" << __FUNCTION__ << "]" << endl;
#endif
	//! 2.) Ask for tiled rendering
	bool useTiled = false;
	{
		bool userCancel;
		SHOW_QUESTION( tr("Tiled rendering"),
					   tr("Do you want to use tiled rendering?"),
		               useTiled, userCancel );
		if( userCancel ) {
			return;
		}
	}

	//! 3.) Ask for histogram(s), when activated
	bool histogramShown = false;
	bool histogramScenceShown = false;
	getParamFlagMeshWidget( SHOW_HISTOGRAM, &histogramShown );
	getParamFlagMeshWidget( SHOW_HISTOGRAM_SCENE, &histogramScenceShown );
	if( histogramShown || histogramScenceShown ) {
		bool userCancel;
		bool discardHistograms = true;
		SHOW_QUESTION( tr("Histogram(s) shown"),
					   tr("Do you want to discard the histogram(s) for the screenshot?<br /><br />Recommended: YES"),
		               discardHistograms, userCancel );
		if( userCancel ) {
			return;
		}
		if( discardHistograms ) {
			setParamFlagMeshWidget( SHOW_HISTOGRAM, false );
			setParamFlagMeshWidget( SHOW_HISTOGRAM_SCENE, false );
		}
	}

	//! 4.) Execute
	std::vector<QString> imageFileNames;
	std::vector<double> imageSizes;
    auto filePrefix = QString::fromStdWString(mMeshVisual->getBaseName().wstring());
	screenshotViews( rFileName.toLatin1().data(), filePrefix, useTiled, imageFileNames, imageSizes );
	for( uint64_t i=0; i<imageFileNames.size(); i++ ) {
		wcout << "[MeshWidget::" << __FUNCTION__ << "] File written: " << imageFileNames.at( i ).toStdWString() <<
		        " Size " << imageSizes.at( i*2 ) << " x " << imageSizes.at( i*2 + 1 ) << " mm (unit assumed)." << endl;
	}
}

//! Writes 6 screenshots/views - either by horizontal or vertial rotation.
void MeshWidget::screenshotViews( const QString&               rFilePattern,   //!< File pattern.
                                  const QString&               rFilePrefix,    //!< File name (prefix).
                                  const bool                  rUseTiled,      //!< Toggle tiled rendering.
                                  std::vector<QString>&       rImageFiles,    //!< Name of the written image files.
                                  std::vector<double>&        rImageSizes     //!< Size of the image in world coordinates (mm, assumed).
) {
#ifdef DEBUG_SHOW_ALL_METHOD_CALLS
	cout << "[MeshWidget::" << __FUNCTION__ << "]" << endl;
#endif
	// Number of views
	bool sixViews = true;
	getParamFlagMeshWidget( EXPORT_SIDE_VIEWS_SIX, &sixViews );
	// Orientation of the axis
	bool rotationAboutVertical;
	getParamFlagMeshWidget( SPHERICAL_VERTICAL, &rotationAboutVertical );

	//char buffer[512]; // For preparation of the rFileName using a pattern
	QString buffer;
	double realWidth  = _NOT_A_NUMBER_DBL_; // Width in world coordinates e.g. millimeter.
	double realHeigth = _NOT_A_NUMBER_DBL_; // Heigth in world coordinates.

	// Rotate about the vertical axis - ceramic style
	//===================================================
	if( rotationAboutVertical ) {
		// View 2: Front
		//sprintf( buffer, rFilePattern.c_str(), rFilePrefix.c_str(), 2, "va_front" );
		buffer = rFilePattern.arg(rFilePrefix).arg(2,2,10,QChar('0')).arg("va_front");
		if( screenshotSingle( buffer, rUseTiled, realWidth, realHeigth ) ) {
			rImageFiles.push_back( buffer );
			rImageSizes.push_back( realWidth );
			rImageSizes.push_back( realHeigth );
		}

		// View 3: Side
		rotYaw( -90.0 );
		//sprintf( buffer, rFilePattern.c_str(), rFilePrefix.c_str(), 3, "va_side" );
		buffer = rFilePattern.arg(rFilePrefix).arg(3,2,10,QChar('0')).arg("va_side");
		if( screenshotSingle( buffer, rUseTiled, realWidth, realHeigth ) ) {
			rImageFiles.push_back( buffer );
			rImageSizes.push_back( realWidth );
			rImageSizes.push_back( realHeigth );
		}

		// View 4: Back
		rotYaw( -90.0 );
		//sprintf( buffer, rFilePattern.c_str(), rFilePrefix.c_str(), 4, "va_back" );
		buffer = rFilePattern.arg(rFilePrefix).arg(4,2,10,QChar('0')).arg("va_back");
		if( screenshotSingle( buffer, rUseTiled, realWidth, realHeigth ) ) {
			rImageFiles.push_back( buffer );
			rImageSizes.push_back( realWidth );
			rImageSizes.push_back( realHeigth );
		}

		// View 5: Side
		rotYaw( -90.0 );
		//sprintf( buffer, rFilePattern.c_str(), rFilePrefix.c_str(), 5, "va_side" );
		buffer = rFilePattern.arg(rFilePrefix).arg(5,2,10,QChar('0')).arg("va_side");
		if( screenshotSingle( buffer, rUseTiled, realWidth, realHeigth ) ) {
			rImageFiles.push_back( buffer );
			rImageSizes.push_back( realWidth );
			rImageSizes.push_back( realHeigth );
		}

		// Move back to front
		rotYaw( -90.0 );

		// View 1: Top
		rotPitch( -90.0 );
		//sprintf( buffer, rFilePattern.c_str(), rFilePrefix.c_str(), 1, "va_top" );
		buffer = rFilePattern.arg(rFilePrefix).arg(1,2,10,QChar('0')).arg("va_top");
		if( screenshotSingle( buffer, rUseTiled, realWidth, realHeigth ) ) {
			rImageFiles.push_back( buffer );
			rImageSizes.push_back( realWidth );
			rImageSizes.push_back( realHeigth );
		}

		// View 6: Bottom
		rotPitch( +180.0 );
		//sprintf( buffer, rFilePattern.c_str(), rFilePrefix.c_str(), 6, "va_bottom" );
		buffer = rFilePattern.arg(rFilePrefix).arg(6,2,10,QChar('0')).arg("va_bottom");
		if( screenshotSingle( buffer, rUseTiled, realWidth, realHeigth ) ) {
			rImageFiles.push_back( buffer );
			rImageSizes.push_back( realWidth );
			rImageSizes.push_back( realHeigth );
		}

		// Rotate back down 90° => initial view
		rotPitch( -90.0 );

		emit sStatusMessage( "Side- and top-views saved using vertical rotation." );
		return;
	}

	// Rotate about the horizontal axis - cuneiform style
	//===================================================
	// ... and rotate up 90° ...
	// View 1: Top
	rotPitch( -90.0 );
	//sprintf( buffer, rFilePattern.c_str(), rFilePrefix.c_str(), 1, "ha_top" );
	buffer = rFilePattern.arg(rFilePrefix).arg(1,2,10,QChar('0')).arg("ha_top");
	if( screenshotSingle( buffer, rUseTiled, realWidth, realHeigth ) ) {
		rImageFiles.push_back( buffer );
		rImageSizes.push_back( realWidth );
		rImageSizes.push_back( realHeigth );
	}

	// View 3: Front
	rotPitch( +90.0 );
	//sprintf( buffer, rFilePattern.c_str(), rFilePrefix.c_str(), 3, "ha_front" );
	buffer = rFilePattern.arg(rFilePrefix).arg(3,2,10,QChar('0')).arg("ha_front");
	if( screenshotSingle( buffer, rUseTiled, realWidth, realHeigth ) ) {
		rImageFiles.push_back( buffer );
		rImageSizes.push_back( realWidth );
		rImageSizes.push_back( realHeigth );
	}

	// View 5: Bottom
	rotPitch( +90.0 );
	//sprintf( buffer, rFilePattern.c_str(), rFilePrefix.c_str(), 5, "ha_bottom" );
	buffer = rFilePattern.arg(rFilePrefix).arg(5,2,10,QChar('0')).arg("ha_bottom");
	if( screenshotSingle( buffer, rUseTiled, realWidth, realHeigth ) ) {
		rImageFiles.push_back( buffer );
		rImageSizes.push_back( realWidth );
		rImageSizes.push_back( realHeigth );
	}

	// View 6: Back
	rotPitch( +90.0 );
	//sprintf( buffer, rFilePattern.c_str(), rFilePrefix.c_str(), 6, "ha_back" );
	buffer = rFilePattern.arg(rFilePrefix).arg(6,2,10,QChar('0')).arg("ha_back");
	if( screenshotSingle( buffer, rUseTiled, realWidth, realHeigth ) ) {
		rImageFiles.push_back( buffer );
		rImageSizes.push_back( realWidth );
		rImageSizes.push_back( realHeigth );
	}

	// View 7: Backleft
	rotYaw( -90.0 );
	if( !sixViews ) { // Extra views - typically only usefull for cuneiform tablets rendered with light
		//sprintf( buffer, rFilePattern.c_str(), rFilePrefix.c_str(), 7, "ha_back_left" );
		buffer = rFilePattern.arg(rFilePrefix).arg(7,2,10,QChar('0')).arg("ha_back_left");
		if( screenshotSingle( buffer, rUseTiled, realWidth, realHeigth ) ) {
			rImageFiles.push_back( buffer );
			rImageSizes.push_back( realWidth );
			rImageSizes.push_back( realHeigth );
		}
	}

	// View 8: Backright
	rotYaw( +180.0 );
	if( !sixViews ) { // Extra views - typically only usefull for cuneiform tablets rendered with light
		//sprintf( buffer, rFilePattern.c_str(), rFilePrefix.c_str(), 8, "ha_back_right" );
		buffer = rFilePattern.arg(rFilePrefix).arg(8,2,10,QChar('0')).arg("ha_back_right");
		if( screenshotSingle( buffer, rUseTiled, realWidth, realHeigth ) ) {
			rImageFiles.push_back( buffer );
			rImageSizes.push_back( realWidth );
			rImageSizes.push_back( realHeigth );
		}
	}

	// Rotate to initial view:
	rotYaw( -90.0 );
	rotPitch( +180.0 );

	// View 4: Right
	rotYaw( +90.0 );
	//sprintf( buffer, rFilePattern.c_str(), rFilePrefix.c_str(), 4, "ha_right" );
	buffer = rFilePattern.arg(rFilePrefix).arg(4,2,10,QChar('0')).arg("ha_right");
	if( screenshotSingle( buffer, rUseTiled, realWidth, realHeigth ) ) {
		rImageFiles.push_back( buffer );
		rImageSizes.push_back( realWidth );
		rImageSizes.push_back( realHeigth );
	}

	// View 2: Left
	rotYaw( -180.0 );
	//sprintf( buffer, rFilePattern.c_str(), rFilePrefix.c_str(), 2, "ha_left" );
	buffer = rFilePattern.arg(rFilePrefix).arg(2,2,10,QChar('0')).arg("ha_left");
	if( screenshotSingle( buffer, rUseTiled, realWidth, realHeigth ) ) {
		rImageFiles.push_back( buffer );
		rImageSizes.push_back( realWidth );
		rImageSizes.push_back( realHeigth );
	}

	// Rotate to initial view:
	rotYaw( +90.0 );

	emit sStatusMessage( "Side- and top-views using horizontal rotation were saved." );
}


//! Copies the Framebuffer to an RGB array, which can be stored as an Image.
//!
//! Part 1 of 3: ask for filename
bool MeshWidget::screenshotSingle() {
#ifdef DEBUG_SHOW_ALL_METHOD_CALLS
	cout << "[MeshWidget::" << __FUNCTION__ << "]" << endl;
#endif
	// Sanity check
	if( mMeshVisual == nullptr ) {
		return false;
	}

    QString filePath    = QString::fromStdWString( mMeshVisual->getFileLocation().wstring());
    QString fileSuggest = QString::fromStdWString( mMeshVisual->getBaseName().wstring() ) + ".png";

	QStringList filters;
	filters << tr("Image (*.png *.tiff *.tif)");

	QFileDialog dialog( mMainWindow );
	dialog.setWindowTitle( tr("Save screenshot as:") );
	dialog.setOptions( QFileDialog::DontUseNativeDialog ); // without there is no suggested filename - at least using Ubuntu.
	dialog.setFileMode( QFileDialog::AnyFile );
	dialog.setAcceptMode( QFileDialog::AcceptSave );
	dialog.setDirectory( filePath );
	dialog.selectFile( fileSuggest );
	dialog.setNameFilters( filters );
	if( dialog.exec() != QDialog::Accepted ) {
		return( false ); // User cancel
	}
	QStringList fileNames = dialog.selectedFiles();
	if( fileNames.at( 0 ).length() == 0 ) { // Sanity
		return( false );
	}

	return screenshotSingle( fileNames.at( 0 ) );
}

//! Copies the Framebuffer to an RGB array, which can be stored as an Image.
//!
//! Part 2 of 3: Ask for tiled rendering and histogram(s)
bool MeshWidget::screenshotSingle( const QString& rFileName ) {
#ifdef DEBUG_SHOW_ALL_METHOD_CALLS
	cout << "[MeshWidget::" << __FUNCTION__ << "]" << endl;
#endif
	//! .) Ask for tiled rendering
	bool useTiled = false;
	{
		bool userCancel;
		SHOW_QUESTION( tr("Tiled rendering"), tr("Do you want to use tiled rendering?"), useTiled, userCancel );
		if( userCancel ) {
			return( false );
		}
	}

	//! .) Ask for histogram(s), when activated
	bool histogramShown = false;
	bool histogramScenceShown = false;
	getParamFlagMeshWidget( SHOW_HISTOGRAM, &histogramShown );
	getParamFlagMeshWidget( SHOW_HISTOGRAM_SCENE, &histogramScenceShown );
	if( histogramShown || histogramScenceShown ) {
		bool userCancel;
		bool discardHistograms = true;
		SHOW_QUESTION( tr("Histogram(s) shown"),
					   tr("Do you want to discard the histogram(s) for the screenshot?") + QString("<br /><br />") + tr("Recommended: YES"),
		               discardHistograms, userCancel );
		if( userCancel ) {
			return( false );
		}
		if( discardHistograms ) {
			setParamFlagMeshWidget( SHOW_HISTOGRAM, false );
			setParamFlagMeshWidget( SHOW_HISTOGRAM_SCENE, false );
		}
	}

	//! .) Execute
	double realWidth, realHeigth;
	return( screenshotSingle( rFileName, useTiled, realWidth, realHeigth ) );
}

//! Copies the Framebuffer to an RGB array, which can be stored as an Image.
//!
//! Part 3 of 3: determine file type, fetch and write.
bool MeshWidget::screenshotSingle( const QString&   rFileName,   //!< Filename to write.
                                   bool             rUseTiled,   //!< Tiled rendering.
                                   double&          rWidthReal,  //!< Return value: width in real world coordinates - only in orthographic projection. NaN otherwise.
                                   double&          rHeigthReal  //!< Return value: heigth in real world coordinates - only in orthographic projection. NaN otherwise.
) {
#ifdef DEBUG_SHOW_ALL_METHOD_CALLS
	cout << "[MeshWidget::" << __FUNCTION__ << "]" << endl;
#endif
	//! Deactives options for tiled rendering: grid center, histograms and keyboard layout.
	if( rUseTiled ) {
		setParamFlagMeshWidget( SHOW_KEYBOARD_CAMERA,      false );
		setParamFlagMeshWidget( SHOW_HISTOGRAM,            false );
		setParamFlagMeshWidget( SHOW_HISTOGRAM_SCENE,      false );
		setParamFlagMeshWidget( SHOW_GRID_HIGHLIGHTCENTER, false );
	}

	// Reset return value
	rWidthReal  = _NOT_A_NUMBER_DBL_;
	rHeigthReal = _NOT_A_NUMBER_DBL_;

	QString fileExtension = QFileInfo(rFileName).completeSuffix().toLower();

	if( fileExtension.isEmpty() ) {
		cerr << "[MeshWidget::" << __FUNCTION__ << "] ERROR: No extension/type for file '" << rFileName.toStdString() << "' specified!" << endl;
		return( false );
	}

	cout << "[MeshWidget::" << __FUNCTION__ << "] extension: " << fileExtension.toStdString() << endl;

	bool ret = false;

	{
		OffscreenBuffer offscreenBuffer(context());
		int defaultFramebuffer;
		mMeshVisual->getParamIntMeshGL(MeshGLParams::DEFAULT_FRAMEBUFFER_ID, &defaultFramebuffer);
		mMeshVisual->setParamIntMeshGL(MeshGLParams::DEFAULT_FRAMEBUFFER_ID, offscreenBuffer.getFboID());
		repaint();


		if( ( fileExtension == "tif" ) || ( fileExtension == "tiff" ) ) {
			if( rUseTiled ) {
				//! \todo add tiled rendering of TIFFs
				cerr << "[MeshWidget::" << __FUNCTION__ << "] ERROR: tiled rendering not implemented for TIFF!"<< endl;
			} else {
				ret = screenshotTIFF( rFileName, &offscreenBuffer );
			}
		}

		else if( fileExtension == "png" ) {
			if( rUseTiled ) {
				int shaderChoice;
				mMeshVisual->getParamIntMeshGL( MeshGLParams::SHADER_CHOICE, &shaderChoice );
				bool drawNPR = ( MeshGLParams::SHADER_NPR==shaderChoice );
				if( !drawNPR ) {
					ret = screenshotTiledPNG( rFileName, rWidthReal, rHeigthReal, &offscreenBuffer, 1 );
				} else {
					double borderSize;
					mMeshVisual->getParamFloatMeshGL( MeshGLParams::NPR_OUTLINE_WIDTH, &borderSize );
					ret = screenshotTiledPNG( rFileName, rWidthReal, rHeigthReal, &offscreenBuffer, static_cast<int>(borderSize) );
				}
			} else {
				ret = screenshotPNG( rFileName, rWidthReal, rHeigthReal, &offscreenBuffer );
			}
		}

		bindFramebuffer(defaultFramebuffer);

		mMeshVisual->setParamIntMeshGL(MeshGLParams::DEFAULT_FRAMEBUFFER_ID, defaultFramebuffer);
		repaint();
	}
	if(!ret)
		cerr << "[MeshIO::" << __FUNCTION__ << "] Unknown extension/type '" << fileExtension.toStdString() << "' specified!" << endl;
	return( ret );
}


//! Render current view as PNG and embed it within a PDF using a LaTeX template.
//!
//! User interaction: select PDF for currently presented mesh.
//! In case evince is installed the PDF will be shown.
//!
//! @returns false in case of an error. True otherwise.
bool MeshWidget::screenshotPDFUser() {
	// Sanity check
	if( mMeshVisual == nullptr ) {
		return( false );
	}
    QString filePrefix = QString::fromStdWString(mMeshVisual->getBaseName().wstring());
    QString filePath = QString::fromStdWString( mMeshVisual->getFileLocation().wstring() );
	std::cout << "[MeshWidget::" << __FUNCTION__ << "] filePath:        " << filePath.toStdString() << std::endl;
	//qDebug() << filePath + QString( fileNamePattern.c_str() );
	QString fileName = QFileDialog::getSaveFileName( mMainWindow, tr( "Save as - Using a pattern for side, top and bottom views" ), \
	                                                 filePath + "/" + filePrefix + ".pdf",
													 tr( "Document (*.pdf)" ),
	                                                 nullptr,
	                                                 QFileDialog::DontUseNativeDialog  ); // Native dialog won't show patterns anymore on recent versions of Qt+Linux.
	// User cancel
	if( fileName == nullptr ) {
		return( false );
	}

	// Ask for tiled rendering
	bool useTiled = false;
	{
		bool userCancel;
		SHOW_QUESTION( tr("Tiled rendering"), tr("Do you want to use tiled rendering?") + QString("\n\n") + tr("Recommended: YES"), useTiled, userCancel );
		if( userCancel ) {
			return( false );
		}
	}

	// Execute
	if( !screenshotPDF( fileName, useTiled ) ) {
		std::cerr << "[MeshWidget::" << __FUNCTION__ << "] ERROR: screenshotPDF(...) failed!" << std::endl;
		return( false );
	}

	// --- Show PDF, when evince is available --------------------------------------------------------------------------------------------------------------

	std::string pdfViewerCommand;
	getParamStringMeshWidget(MeshWidgetParams::PDF_VIEWER_COMMAND, &pdfViewerCommand);

#ifdef WIN32
	fileName.replace( QString("/") , QString("\\"));
#endif

	if( !QProcess::startDetached( QString(pdfViewerCommand.c_str()) + " \"" + fileName + "\"") ) {
		std::cerr << "[MeshWidget::" << __FUNCTION__ << "] ERROR: Program " + pdfViewerCommand + " not found!" << std::endl;
	}
	// -----------------------------------------------------------------------------------------------------------------------------------------------------

	return( true );
}

//! Render current view as PNG and embed it within a PDF using a LaTeX template.
//!
//! Accepts a filename to write a PDF with views for the current mesh (MeshWidget::mMeshVisual).
//!
//! @returns false in case of an error. True otherwise.
bool MeshWidget::screenshotPDF( const QString& rFileName, const bool rUseTiled ) {
	// Prepare filename.
	string prefixPath = std::filesystem::path( rFileName.toStdString() ).parent_path().string();
	string prefixStem = std::filesystem::path( rFileName.toStdString() ).stem().string();
	QString filePrefixTex = QString( prefixPath.c_str() ) + "/" + QString( prefixStem.c_str() );

	// Render screenshots.
	double widthReal;
	double heigthReal;
	screenshotSingle( filePrefixTex+".png", rUseTiled, widthReal, heigthReal );
	cout << "[MeshWidget::" << __FUNCTION__ << "] allImageWidth: "  << widthReal << endl;
	cout << "[MeshWidget::" << __FUNCTION__ << "] allImageHeigth: " << heigthReal << endl;
	double scaleFactor    = 1.0;
	QString scaleFactorTex( "1:1" );

	// DIN A4: 210 x 297 | Template borders: 10 mm
	double borderWidth = 10.0 * 2.0;
	double ratioWidth  = widthReal  / ( 210.0 - borderWidth - 20.0 );
	double ratioHeigth = heigthReal / ( 297.0 - borderWidth - 45.0 ); // for table heigth
	cout << "[MeshWidget::" << __FUNCTION__ << "] ratioWidth:  " << ratioWidth  << endl;
	cout << "[MeshWidget::" << __FUNCTION__ << "] ratioHeigth: " << ratioHeigth << endl;
	double maxRatio = max( ratioWidth, ratioHeigth );
	cout << "[MeshWidget::" << __FUNCTION__ << "] maxRatio: " << maxRatio << endl;
	double log10pow = floor( log10( maxRatio ) );
	cout << "[MeshWidget::" << __FUNCTION__ << "] log10pow: " << log10pow << endl;
	scaleFactor       = 2.0/( ceil( maxRatio*2.0/pow( 10.0, log10pow ) )*pow( 10.0, log10pow ) );
	scaleFactorTex    = "1:" + QString( "%1" ).arg( 1.0/scaleFactor, 'f' ).trimmed() ;

	// Load template
	QString latexTemplateName( ":/GMLaTeX/report_single_page_single_view_template.tex" );
	QString latexTemplate;
	QFile fileLatexIn( latexTemplateName );
	if( !fileLatexIn.open( QIODevice::ReadOnly ) ) {
		cerr << "[MeshWidget::" << __FUNCTION__ << "] ERROR: Template could not be opened!" << endl;
		return( false );
	} else {
		latexTemplate = fileLatexIn.readAll();
	}
	fileLatexIn.close();

	// Fetch strings with information for the table
	vector<pair<string,string>> replacmentStrings;
	mMeshVisual->latexFetchFigureInfos( &replacmentStrings );

	// Replace placeholders
	latexTemplate.replace( QRegExp( "__FIGURE_IMAGE_FILE__" ), "\""+QString( prefixStem.c_str() )+"\".png" );
	latexTemplate.replace( QRegExp( "__SCALE_FACTOR_STRING__" ), scaleFactorTex );
	latexTemplate.replace( QRegExp( "__SCALE_FACTOR__" ), QString( "%1" ).arg( scaleFactor, 'f' ).trimmed() );
	for( pair<string, string>& replacmentString : replacmentStrings ) {
		string placeHolder = replacmentString.first;
		string content = replacmentString.second;
		latexTemplate.replace( QString( placeHolder.c_str() ), QString( content.c_str() ) );
	}
	//cout << latexTemplate.toStdString() << endl;

	// Write LaTex file
	QFile fileLatexOut( filePrefixTex + ".tex" );
	if( !fileLatexOut.open( QIODevice::WriteOnly ) ) {
		cerr << "[MeshWidget::" << __FUNCTION__ << "] ERROR: LaTeX file could not be opened!" << endl;
		return( false );
	}

	fileLatexOut.write( latexTemplate.toStdString().data() );
	fileLatexOut.close();

	// Compile and show LaTeX file.

	QString qPrefixPath(prefixPath.c_str());
#ifdef WIN32
	qPrefixPath.replace(QString("/"), QString("\\"));
	filePrefixTex.replace(QString("/"), QString("\\"));
#endif

	if( !screenshotPDFMake( qPrefixPath , filePrefixTex ) ) {
		cerr << "[MeshWidget::" << __FUNCTION__ << "] ERROR: LaTeX file could not be compiled!" << endl;
		return( false );
	}

	return( true );
}

// Fetch screenshots -------------------------------------------------------------------------------------------

bool MeshWidget::prepareTile( uint64_t    rTilesX,  //!< in: number of tiles in X direction
                          uint64_t    rTilesY,  //!< in: number of tiles in Y direction
	                      unsigned char** rImRGBA,  //!< out: array to store the final image
                          uint64_t*   rImWidth, //!< out: framebuffer width
                          uint64_t*   rImHeight, //!< out: framebuffer height
                          uint64_t    rBorderSize
    ) {
	//! Prepares and RGBA array to fetch rTilesX by rTilesY tiles from the frame and z-buffer.
#ifdef DEBUG_SHOW_ALL_METHOD_CALLS
	cout << "[MeshWidget::" << __FUNCTION__ << "]" << endl;
#endif
	GLint viewport[4];
	glGetIntegerv( GL_VIEWPORT, viewport );
	(*rImWidth)  = viewport[2] - 2*rBorderSize;
	(*rImHeight) = viewport[3] - 2*rBorderSize;
	cout << "[MeshWidget::" << __FUNCTION__ << "] Size: " << rTilesX << "*" << rTilesY << "*" << (*rImWidth) << "*" << 4 << "*" << (*rImHeight) << endl;
	cout << "[MeshWidget::" << __FUNCTION__ << "] Size: " << rTilesX*rTilesY*(*rImWidth)*4*(*rImHeight) << endl;
	(*rImRGBA) = new unsigned char[rTilesX*rTilesY*(*rImWidth)*4*(*rImHeight)];
	return true;
}

//! Fetch image data (RGBA) from the frame and z-buffer.
//! As this method is called in a loop we need to pre-allocate imArrayGL and pixelZBuffer,
//! because allocating and deleting with an loop will cause an exception.
bool MeshWidget::fetchFrameAndZBufferTile( unsigned int rTilesX,    //!< Number of tiles - horizontally
                                           unsigned int rTilesY,    //!< Number of tiles - vertically
                                           unsigned int rTX,        //!< Current vertical tile position
                                           unsigned int rTY,        //!< Current horizontal tile position
                                           unsigned char* rImRGBA,  //!< Array for the full image
                                           uint64_t rImWidth,  //!< Widht of the frame buffer
                                           uint64_t rImHeight, //!< Height of the frame buffer
                                           GLubyte*    rImArrayGL,  //!< Array to fetch the framebuffer - has to be pre-allocated and of size rImWidth*3*rImWidth
										   float*   rPixelZBuffer,   //!< Array to fetch the z.buffer - has to be pre-allocated and of size rImWidth*rImWidth,
										   OffscreenBuffer* offscreenBuffer, //!< Offscreenbuffer to fetch the render-result from
                                           long       rBorderSize
	) {
#ifdef DEBUG_SHOW_ALL_METHOD_CALLS
	cout << "[MeshWidget::" << __FUNCTION__ << "]" << endl;
#endif
	// Checks:
	if( rTX >= rTilesX ) {
		return false;
	}
	if( rTY >= rTilesY ) {
		return false;
	}

	unsigned char* colorData = nullptr;
	offscreenBuffer->getColorTextureRegion(colorData, rImWidth, rImHeight, rBorderSize, rBorderSize);

	float* depthData = nullptr;
	offscreenBuffer->getDepthTextureRegion(depthData, rImWidth, rImHeight, rBorderSize, rBorderSize);

	/*
	glReadPixels( rBorderSize, rBorderSize, rImWidth, rImHeight, GL_DEPTH_COMPONENT, GL_FLOAT, rPixelZBuffer );
	glPixelStorei( GL_PACK_ALIGNMENT, 1 );
	glReadPixels( rBorderSize, rBorderSize, rImWidth, rImHeight, GL_RGB, GL_UNSIGNED_BYTE, rImArrayGL );
	*/

	uint64_t tileOffsetX = rImWidth*4*static_cast<uint64_t>(rTX);
	uint64_t tileOffsetY = rImWidth*4*rImHeight*static_cast<uint64_t>(rTilesX)*rTY;
	for( unsigned int iy=0; iy<rImHeight; iy++ ) {
		for( unsigned int ix=0; ix<rImWidth; ix++ ) {
			uint64_t posInTile = tileOffsetX+tileOffsetY+(ix+iy*rImWidth*rTilesX)*4;
			rImRGBA[posInTile]   = colorData[(rImWidth-1-ix)*3+  (iy)*rImWidth*3];
			rImRGBA[posInTile+1] = colorData[(rImWidth-1-ix)*3+1+(iy)*rImWidth*3];
			rImRGBA[posInTile+2] = colorData[(rImWidth-1-ix)*3+2+(iy)*rImWidth*3];
			if( depthData[(rImWidth-1-ix)+(iy)*rImWidth] < 1.0f ) {
				rImRGBA[posInTile+3] = 255;
			} else {
				// Use white color together with full transparency
				rImRGBA[posInTile]   = 255; //! \todo fetch background color used by the widget
				rImRGBA[posInTile+1] = 255;
				rImRGBA[posInTile+2] = 255;
				rImRGBA[posInTile+3] =   0;
			}
		}
	}

	delete[] depthData;
	delete[] colorData;
	return true;
}

//! Fetch image data (RGBA) from the frame and z-buffer.
//!
//! Typically used for PNGs, which support transparency.
//!
//! Optional flag: crop using the z-buffer.
bool MeshWidget::fetchFrameAndZBuffer(
                unsigned char*&   rImRGBA,          //!< Image as RGBA byte array (return value)
                uint64_t&    rImWidth,         //!< Image heigth (return value)
                uint64_t&    rImHeight,        //!< Image width (return value)
				bool              rCropUsingZBuffer, //!< Crop image using the z-buffer
				OffscreenBuffer*  offscreenBuffer	//!< Offscreenbuffer to fetch the render-result from
) {
#ifdef DEBUG_SHOW_ALL_METHOD_CALLS
	cout << "[MeshWidget::" << __FUNCTION__ << "]" << endl;
#endif
	//rImWidth  = width();
	//rImHeight = height();


	//GLubyte* imArrayGL  = new GLubyte[rImWidth*3*rImHeight];
	//float* pixelZBuffer = new float[rImWidth*rImHeight];


	//glReadPixels( 0, 0, static_cast<GLsizei>(rImWidth), static_cast<GLsizei>(rImHeight), GL_DEPTH_COMPONENT, GL_FLOAT, pixelZBuffer );
	// OpenGL's default 4 byte pack alignment would leave extra bytes at the
	// end of each image row so that each full row contained a number of bytes
	// divisible by 4.  Ie, an RGB row with 3 pixels and 8-bit components would
	// be laid out like "RGBRGBRGBxxx" where the last three "xxx" bytes exist
	// just to pad the row out to 12 bytes (12 is divisible by 4). To make sure
	// the rows are packed as tight as possible (no row padding), set the pack
	// alignment to 1.
	//glPixelStorei( GL_PACK_ALIGNMENT, 1 );
	//glReadPixels( 0, 0, static_cast<GLsizei>(rImWidth), static_cast<GLsizei>(rImHeight), GL_RGB, GL_UNSIGNED_BYTE, imArrayGL );
	unsigned char* imArrayGL;
	float* pixelZBuffer;

	int colWidth, colHeight;

	imArrayGL = offscreenBuffer->getColorTexture(colWidth, colHeight);
	pixelZBuffer = offscreenBuffer->getDepthTexture(colWidth, colHeight);
	rImWidth = colWidth;
	rImHeight = colHeight;
	rImRGBA   = new unsigned char[rImWidth*4*rImHeight];


	// Set the crop size to the image size. Otherwise the values are invalid, when there is nothing to crop.
	uint64_t xMin = 0;
	uint64_t xMax = rImWidth-1;
	uint64_t yMin = 0;
	uint64_t yMax = rImHeight-1;

	for( uint64_t iy=0; iy<rImHeight; iy++ ) {
		for( uint64_t ix=0; ix<rImWidth; ix++ ) {
			rImRGBA[(ix+iy*rImWidth)*4]   = imArrayGL[ix*3+  (rImHeight-1-iy)*rImWidth*3];
			rImRGBA[(ix+iy*rImWidth)*4+1] = imArrayGL[ix*3+1+(rImHeight-1-iy)*rImWidth*3];
			rImRGBA[(ix+iy*rImWidth)*4+2] = imArrayGL[ix*3+2+(rImHeight-1-iy)*rImWidth*3];
			if( pixelZBuffer[ix+(rImHeight-1-iy)*rImWidth] < 1.0f ) {
				rImRGBA[(ix+iy*rImWidth)*4+3] = 255;
				if( ix < xMin ) {
					xMin = ix;
				}
				if( ix > xMax ) {
					xMax = ix;
				}
				if( iy < yMin ) {
					yMin = iy;
				}
				if( iy > yMax ) {
					yMax = iy;
				}
			} else {
				// Use white color together with full transparency
				rImRGBA[(ix+iy*rImWidth)*4]   = 255; //! \todo fetch background color used by the widget
				rImRGBA[(ix+iy*rImWidth)*4+1] = 255;
				rImRGBA[(ix+iy*rImWidth)*4+2] = 255;
				rImRGBA[(ix+iy*rImWidth)*4+3] =   0;
			}
		}
	}
	if( rCropUsingZBuffer ) {
		cout << "[MeshWidget::" << __FUNCTION__ << "] Crop x: " << xMin << " - " << xMax << endl;
		cout << "[MeshWidget::" << __FUNCTION__ << "] Crop y: " << yMin << " - " << yMax << endl;
		uint64_t imWidthCrop  = xMax - xMin + 1;
		uint64_t imHeightCrop = yMax - yMin + 1;
		unsigned char* imArrayCrop  = new unsigned char[imWidthCrop*4*imHeightCrop];
		for( uint64_t iy=0; iy<imHeightCrop; iy++ ) {
			for( uint64_t ix=0; ix<imWidthCrop; ix++ ) {
				imArrayCrop[(ix+iy*imWidthCrop)*4]   = rImRGBA[(ix+xMin)*4+  ((iy+yMin))*rImWidth*4];
				imArrayCrop[(ix+iy*imWidthCrop)*4+1] = rImRGBA[(ix+xMin)*4+1+((iy+yMin))*rImWidth*4];
				imArrayCrop[(ix+iy*imWidthCrop)*4+2] = rImRGBA[(ix+xMin)*4+2+((iy+yMin))*rImWidth*4];
				imArrayCrop[(ix+iy*imWidthCrop)*4+3] = rImRGBA[(ix+xMin)*4+3+((iy+yMin))*rImWidth*4];
			}
		}
		delete[] ( rImRGBA );
		rImRGBA   = imArrayCrop;
		rImWidth  = imWidthCrop;
		rImHeight = imHeightCrop;
	}

	return( true );
}

//! Fetch image data (RGB) from the frame.
//!
//! Typically used for TIFFs, which do not support any transparency.
//!
//! Optional flag: crop using the z-buffer.
bool MeshWidget::fetchFrameBuffer(
                unsigned char** rImArray,
                int* rImWidth,
                int* rImHeight,
				bool rCropUsingZBuffer,
				OffscreenBuffer* offscreenBuffer
) {
#ifdef DEBUG_SHOW_ALL_METHOD_CALLS
	cout << "[MeshWidget::" << __FUNCTION__ << "]" << endl;
#endif
	/*
	(*rImWidth)  = width();
	(*rImHeight) = height();
	(*rImArray)  = new unsigned char[(*rImWidth)*3*(*rImHeight)];

	GLubyte* imArrayGL = new GLubyte[(*rImWidth)*3*(*rImHeight)];

	// Set the crop size to the image size. Otherwise the values are invalid, when there is nothing to crop.
	int xMin = 0;
	int xMax = (*rImWidth)-1;
	int yMin = 0;
	int yMax = (*rImHeight)-1;

	float* pixelZBuffer = nullptr;
	if( rCropUsingZBuffer ) {
		pixelZBuffer = new float[(*rImWidth)*(*rImHeight)];
		glReadPixels( 0, 0, (*rImWidth), (*rImHeight), GL_DEPTH_COMPONENT, GL_FLOAT, pixelZBuffer );
	}
	// OpenGL's default 4 byte pack alignment would leave extra bytes at the
	// end of each image row so that each full row contained a number of bytes
	// divisible by 4.  Ie, an RGB row with 3 pixels and 8-bit components would
	// be laid out like "RGBRGBRGBxxx" where the last three "xxx" bytes exist
	// just to pad the row out to 12 bytes (12 is divisible by 4). To make sure
	// the rows are packed as tight as possible (no row padding), set the pack
	// alignment to 1.
	glPixelStorei( GL_PACK_ALIGNMENT, 1 );
	glReadPixels( 0, 0, (*rImWidth), (*rImHeight), GL_RGB, GL_UNSIGNED_BYTE, imArrayGL );
	*/

	unsigned char* imArrayGL;
	int w;
	int h;
	imArrayGL = offscreenBuffer->getColorTexture(w, h);
	float* pixelZBuffer = nullptr;

	*rImWidth = w;
	*rImHeight = h;
	*rImArray = new unsigned char[w*h*3];
	// Set the crop size to the image size. Otherwise the values are invalid, when there is nothing to crop.
	int xMin = 0;
	int xMax = (*rImWidth)-1;
	int yMin = 0;
	int yMax = (*rImHeight)-1;

	if(rCropUsingZBuffer)
	{
		pixelZBuffer = offscreenBuffer->getDepthTexture(w, h);
	}

	for( int iy=0; iy<(*rImHeight); iy++ ) {
		for( int ix=0; ix<(*rImWidth); ix++ ) {
			(*rImArray)[(ix+iy*(*rImWidth))*3]   = imArrayGL[ix*3+  ((*rImHeight)-1-iy)*(*rImWidth)*3];
			(*rImArray)[(ix+iy*(*rImWidth))*3+1] = imArrayGL[ix*3+1+((*rImHeight)-1-iy)*(*rImWidth)*3];
			(*rImArray)[(ix+iy*(*rImWidth))*3+2] = imArrayGL[ix*3+2+((*rImHeight)-1-iy)*(*rImWidth)*3];
			if( ( pixelZBuffer != nullptr ) && ( pixelZBuffer[ix+((*rImHeight)-1-iy)*(*rImWidth)] < 1.0 ) ) {
				if( ix < xMin ) {
					xMin = ix;
				}
				if( ix > xMax ) {
					xMax = ix;
				}
				if( iy < yMin ) {
					yMin = iy;
				}
				if( iy > yMax ) {
					yMax = iy;
				}
			}
		}
	}
	if( rCropUsingZBuffer ) {
		cout << "[MeshWidget::" << __FUNCTION__ << "] Crop x: " << xMin << " - " << xMax << endl;
		cout << "[MeshWidget::" << __FUNCTION__ << "] Crop y: " << yMin << " - " << yMax << endl;
		int imWidthCrop  = xMax - xMin;
		int imHeightCrop = yMax - yMin;
		unsigned char* imArrayCrop  = new unsigned char[imWidthCrop*3*imHeightCrop];
		for( int iy=0; iy<imHeightCrop; iy++ ) {
			for( int ix=0; ix<imWidthCrop; ix++ ) {
				imArrayCrop[(ix+iy*imWidthCrop)*3]   = imArrayGL[(ix+xMin)*3+  ((*rImHeight)-1-(iy+yMin))*(*rImWidth)*3];
				imArrayCrop[(ix+iy*imWidthCrop)*3+1] = imArrayGL[(ix+xMin)*3+1+((*rImHeight)-1-(iy+yMin))*(*rImWidth)*3];
				imArrayCrop[(ix+iy*imWidthCrop)*3+2] = imArrayGL[(ix+xMin)*3+2+((*rImHeight)-1-(iy+yMin))*(*rImWidth)*3];
			}
		}
		delete[] (*rImArray);
		(*rImArray)  = imArrayCrop;
		(*rImWidth)  = imWidthCrop;
		(*rImHeight) = imHeightCrop;
		
	}
	return( true );
}

// Write screenshots -------------------------------------------------------------------------------------------------------------------------------------------

//! Copies the Framebuffer to an RGB array, which can be stored as a TIFF Image.
bool MeshWidget::screenshotTIFF(const QString& rFileName , OffscreenBuffer* offscreenBuffer) {
#ifdef DEBUG_SHOW_ALL_METHOD_CALLS
	cout << "[MeshWidget::" << __FUNCTION__ << "]" << endl;
#endif
	double realWidth  = 0.0;
	double realHeight = 0.0;
	bool orthoMode;
	getParamFlagMeshWidget( ORTHO_MODE, &orthoMode );
	if( orthoMode ) {
		getViewPortResolution( realWidth, realHeight );
	}

	int imWidth;
	int imHeight;
	unsigned char* imArray = nullptr;
	fetchFrameBuffer( &imArray, &imWidth, &imHeight, mParamFlag[CROP_SCREENSHOTS], offscreenBuffer );

	Image2D frameBufIm;
	if( orthoMode ) {
		//! When the widget is in orthographic mode, the proper resolution is set for the image.
		//! Therefore it is printable in scale.
		frameBufIm.setResolution( width()/realWidth*10.0, height()/realHeight*10.0 );
	}
	frameBufIm.writeTIFF( rFileName.toStdWString(), imWidth, imHeight, imArray, true );
	delete[] imArray;
	if( ( realWidth > 0.0 ) && ( realHeight > 0.0 ) ) {
		cout << "[MeshWidget::" << __FUNCTION__ << "] Ortho Image Size: " << realWidth << " x " << realHeight << " mm (unit assumed)." << endl;
	}
	emit sStatusMessage( "Screenshot saved to: " + rFileName );
	return true;
}

//! Saves the PNG with transparency to the given filename.
bool MeshWidget::screenshotPNG(const QString& rFileName,
                                double&         rWidthReal,
                                double&         rHeigthReal,
                                OffscreenBuffer* offscreenBuffer
) {
#ifdef DEBUG_SHOW_ALL_METHOD_CALLS
	cout << "[MeshWidget::" << __FUNCTION__ << "]" << endl;
#endif
	cout << "[MeshWidget::" << __FUNCTION__ << "] " << rFileName.toStdString() << endl;

	// Set default for non-orthographic projection and errors:
	rWidthReal  = _NOT_A_NUMBER_DBL_;
	rHeigthReal = _NOT_A_NUMBER_DBL_;

	uint64_t imWidth;
	uint64_t imHeight;
	unsigned char* imRGBA;
	if( !fetchFrameAndZBuffer( imRGBA, imWidth, imHeight, mParamFlag[CROP_SCREENSHOTS], offscreenBuffer ) ) {
		cerr << "[MeshWidget::" << __FUNCTION__ << "] ERROR: fetchFrameAndZBuffer failed!" << endl;
		return( false );
	}

	// Set resolution in DPI, when the orthographic projection is used.
	bool orthoMode = false;
	if( !getParamFlagMeshWidget( ORTHO_MODE, &orthoMode ) ) {
		cerr << "[MeshWidget::" << __FUNCTION__ << "] ERROR: getParamFlagMeshWidget failed!" << endl;
		return( false );
	}

	// Compute dots per meter for PNG export with Qt
	double dpm = 0.0;

	if( !getViewPortDPM(dpm) )
	{
		cerr << "[MeshWidget::" << __FUNCTION__ << "] ERROR: getViewPortDPM failed!" << endl;
		return false;
	}

	// Write the file:
	bool writeOk = writePNG( rFileName, imWidth, imHeight, imRGBA, dpm, dpm );
	if( writeOk ) {
		if( orthoMode ) {
			getViewPortResolution(rWidthReal, rHeigthReal);
		}
		emit sStatusMessage( "Screenshot saved as PNG with transparency to: " + rFileName );
	} else {
		cerr << "[MeshWidget::" << __FUNCTION__ << "] ERROR: Could not save screenshot as PNG with transparency to: " << rFileName.toStdString() << "!" << endl;
		emit sStatusMessage( "ERROR: Could not save screenshot as PNG with transparency to: " + rFileName + "!" );
	}

	// Free arrays:
	delete[] imRGBA;

	// Done
	return( writeOk );
}

//! called when the user request to select a background color.
void MeshWidget::selectColorBackground() {
#ifdef DEBUG_SHOW_ALL_METHOD_CALLS
	cout << "[MeshWidget::" << __FUNCTION__ << "]" << endl;
#endif
<<<<<<< HEAD
	QColor colorBackground; //!< Background Color of the Widget.
	auto   rgbNew = QColorDialog::getColor( colorBackground, nullptr );
	if( rgbNew.isValid() ) {
		colorBackground = rgbNew;
=======
	QColor rgbNew = QColorDialog::getColor( Qt::white, nullptr, 
	                                        QString( "Background Color"), 
	                                        QColorDialog::ShowAlphaChannel );
	if( !rgbNew.isValid() ) { // Cancel was pressed.
		return;
>>>>>>> 05d47c8f
	}
	qglClearColor( rgbNew );
	update();
}

// === MENU ===================================================================

// View menu -----------------------------------------------------------------

//! Show view matrix and copy it to the clipboard.
bool MeshWidget::showViewMatrix() {
#ifdef DEBUG_SHOW_ALL_METHOD_CALLS
	cout << "[MeshWidget::" << __FUNCTION__ << "]" << endl;
#endif
	QString viewMatrixClip;
	viewMatrixClip += QString("%1 ").arg( mCenterView.getX() );
	viewMatrixClip += QString("%1 ").arg( mCenterView.getY() );
	viewMatrixClip += QString("%1  ").arg( mCenterView.getZ() );
	viewMatrixClip += QString("%1 ").arg( mCameraCenter.getX() );
	viewMatrixClip += QString("%1 ").arg( mCameraCenter.getY() );
	viewMatrixClip += QString("%1  ").arg( mCameraCenter.getZ() );
	viewMatrixClip += QString("%1 ").arg( mCameraUp.getX() );
	viewMatrixClip += QString("%1 ").arg( mCameraUp.getY() );
	viewMatrixClip += QString("%1  ").arg( mCameraUp.getZ() );
	if( mParamFlag[ORTHO_MODE] ) {
		viewMatrixClip += QString("%1  ").arg( mParamFlt[ORTHO_SHIFT_HORI] );
		viewMatrixClip += QString("%1  ").arg( mParamFlt[ORTHO_SHIFT_VERT] );
	}

	QClipboard *clipboard = QApplication::clipboard();
	clipboard->setText( viewMatrixClip );

	//! \todo use "GL_MODELVIEW_MATRIX" instead of mCenterView/mCameraCenter/mCameraUp
	QString viewMatrixInfo = "<table><tr>";
	viewMatrixInfo += QString( "<td>") + tr("View&nbsp;center:") + QString("</td>" );
	viewMatrixInfo += QString("<td>&nbsp;%1</td>").arg( mCenterView.getX() );
	viewMatrixInfo += QString("<td>&nbsp;%1</td>").arg( mCenterView.getY() );
	viewMatrixInfo += QString("<td>&nbsp;%1</td>").arg( mCenterView.getZ() );
	viewMatrixInfo += "</tr><tr>";
	viewMatrixInfo += QString( "<td>") + tr("Camera&nbsp;center:") + QString("</td>" );
	viewMatrixInfo += QString("<td>&nbsp;%1</td>").arg( mCameraCenter.getX() );
	viewMatrixInfo += QString("<td>&nbsp;%1</td>").arg( mCameraCenter.getY() );
	viewMatrixInfo += QString("<td>&nbsp;%1</td>").arg( mCameraCenter.getZ() );
	viewMatrixInfo += "</tr><tr>";
	viewMatrixInfo += QString( "<td>") + tr("Camera&nbsp;UP:") + QString("</td>" );
	viewMatrixInfo += QString("<td>&nbsp;%1</td>").arg( mCameraUp.getX() );
	viewMatrixInfo += QString("<td>&nbsp;%1</td>").arg( mCameraUp.getY() );
	viewMatrixInfo += QString("<td>&nbsp;%1</td>").arg( mCameraUp.getZ() );
	if( mParamFlag[ORTHO_MODE] ) {
		viewMatrixInfo += "</tr><tr>";
		viewMatrixInfo += QString( "<td>")+ tr("Shift&nbsp;Hori/Vert:") + QString("</td>" );
		viewMatrixInfo += QString("<td>&nbsp;%1</td>").arg( mParamFlt[ORTHO_SHIFT_HORI] );
		viewMatrixInfo += QString("<td>&nbsp;%1</td>").arg( mParamFlt[ORTHO_SHIFT_VERT] );
		viewMatrixInfo += QString("<td></td>");
	}
	viewMatrixInfo += "</tr></table>";

	SHOW_MSGBOX_INFO( tr("View Matrix"), viewMatrixInfo + QString("\n") + tr("Already copied to clipboard!") );
	return true;
}

//! Dialog to set the viewport/camera.
bool MeshWidget::setViewMatrix() {
#ifdef DEBUG_SHOW_ALL_METHOD_CALLS
	cout << "[MeshWidget::" << __FUNCTION__ << "]" << endl;
#endif
	QClipboard *clipboard = QApplication::clipboard();
	QString clipBoardStr = clipboard->text( QClipboard::Clipboard );

	QGMDialogEnterText dlgEnterTxt;
	dlgEnterTxt.setWindowTitle( tr("Enter camera vectors (9/11 values)") );
	dlgEnterTxt.setText( clipBoardStr );
	if( dlgEnterTxt.exec() == QDialog::Rejected ) {
		return false;
	}
	vector<double> camMatrix;
	if( !dlgEnterTxt.getText( camMatrix ) ) {
		return false;
	}
	setViewMatrix( camMatrix );
	return true;
}

//! Set the viewport/camera using
//! 9 camera parameters for perspective projection
//! and 11 params for orhtographic projection.
bool MeshWidget::setViewMatrix( vector<double> rMatrix ) {
#ifdef DEBUG_SHOW_ALL_METHOD_CALLS
	cout << "[MeshWidget::" << __FUNCTION__ << "]" << endl;
#endif
	if( ( rMatrix.size() != 9 ) && ( rMatrix.size() != 11 ) ) {
		cerr << "[MeshWidget::" << __FUNCTION__ << "] ERROR: Wrong number of values: " << rMatrix.size() << " - expected: 9 or 11!" << endl;
		return false;
	}
	mCenterView   = Vector3D( rMatrix.at( 0 ), rMatrix.at( 1 ), rMatrix.at( 2 ), 1.0 );
	mCameraCenter = Vector3D( rMatrix.at( 3 ), rMatrix.at( 4 ), rMatrix.at( 5 ), 1.0 );
	mCameraUp     = Vector3D( rMatrix.at( 6 ), rMatrix.at( 7 ), rMatrix.at( 8 ), 1.0 );
	if( rMatrix.size() == 11 ) {
		mParamFlt[ORTHO_SHIFT_HORI] = rMatrix.at( 9 );
		mParamFlt[ORTHO_SHIFT_VERT] = rMatrix.at( 10 );
	}
	setView();
	update();
	return true;

	//! \todo use GL_MODELVIEW instead
	//double transArr[16] = {
	//       cameraPitchAxis.getX(), mCameraUp.getX(), -cameraRollAxis.getX(),  0.0,
	//       cameraPitchAxis.getY(), mCameraUp.getY(), -cameraRollAxis.getY(),  0.0,
	//       cameraPitchAxis.getZ(), mCameraUp.getZ(), -cameraRollAxis.getZ(),  0.0,
	//                     0.0,             0.0,                    0.0,       1.0
	//};

	//double transArr[16];
	//for( int i=0; i<16; i++ ) {
	//	transArr[i] = rMatrix.at( i );
	//}
	//glMatrixMode( GL_MODELVIEW ); // Select The Modelview Matrix
	//glLoadIdentity();
	//glMultMatrixd( transArr );
	//mCameraUp     = Vector3D(  transArr[1],  transArr[5],  transArr[9], 1.0 );
	//mCameraCenter = Vector3D( transArr[12], transArr[13], transArr[14], 1.0 );
	//// obsolete: setView();
	//update();
	//return true;
}

//! Use the axis as up vector of the OpenGL camera setup.
//! Algins the view as direction of the look-at position.
//! @returns false in case of an error. True otherwise.
bool MeshWidget::setViewAxisUp() {
	if( mMeshVisual == nullptr ) {
		return false;
	}

	// Fetch axis, when present:
	Vector3D axisTop;
	Vector3D axisBottom;
	if( !mMeshVisual->getConeAxis( &axisTop, &axisBottom ) ) {
		cout << "[MeshWidget::" << __FUNCTION__ << "] No axis defined." << endl;
		return false;
	}

	// The axis direction is the new Camera Up direction
	mCameraUp = axisTop - axisBottom;
	mCameraUp.normalize3();
	// cout << "[MeshWidget::" << __FUNCTION__ << "] Axis / Cam Up:  " << mCameraUp << endl;
	// cout << "[MeshWidget::" << __FUNCTION__ << "] Look At (LA):   " << mCenterView << endl;

	// This will be the new CameraCenter
	double camCenterDist = ( mCameraCenter - mCenterView ).getLength3();
	// cout << "[MeshWidget::" << __FUNCTION__ << "] Distance between Camera and ViewCenter: " << camCenterDist << endl;
	Vector3D lookAtProjectedToAxis = mCenterView.projectOnto( mCameraUp );
	lookAtProjectedToAxis.setH( 1.0 );
	// cout << "[MeshWidget::" << __FUNCTION__ << "] Projection LA':  " << lookAtProjectedToAxis << endl;
	Vector3D directionLookAtToAxis = lookAtProjectedToAxis - mCenterView;
	directionLookAtToAxis.normalize3();
	// cout << "[MeshWidget::" << __FUNCTION__ << "] Viewdirection LA'-LA:  " << directionLookAtToAxis << endl;
	mCameraCenter = mCenterView + directionLookAtToAxis * camCenterDist;
	// cout << "[MeshWidget::" << __FUNCTION__ << "] New Camera Center:  " << mCameraCenter << endl;

	// Execute:
	setView();
	update();

	return true;
}

//! Show dialog to enter a screenresolution in DPI for the orthographic projection (only) and
//! set the windowviewport to a specific resolution in DPI (assuming mm as unit).
bool MeshWidget::orthoSetDPI() {
#ifdef DEBUG_SHOW_ALL_METHOD_CALLS
	cout << "[MeshWidget::" << __FUNCTION__ << "]" << endl;
#endif
	bool orthoMode = false;
	getParamFlagMeshWidget( ORTHO_MODE, &orthoMode );
	if( !orthoMode ) {
		cout << "[MeshWidget::" << __FUNCTION__ << "] Not in ortho mode." << endl;
		return( false );
	}

	double dotsPerInch;
	double pixelWidth;
	double pixelHeight;
	if( !getViewPortPixelWorldSize( pixelWidth, pixelHeight ) ) {
		cerr << "[MeshWidget::" << __FUNCTION__ << "] ERROR: getViewPortPixelWorldSize failed!" << endl;
		return( false );
	}
	dotsPerInch = ( 25.4/pixelWidth + 25.4/pixelHeight ) / 2.0; // "pseudo-average"

	QGMDialogEnterText dlgEnterText;
	dlgEnterText.setWindowTitle( tr("Set Dots Per Inch (DPI)") );
	dlgEnterText.setDouble( dotsPerInch );

	if( dlgEnterText.exec() == QDialog::Rejected ) {
		return( false );
	}
	if( !dlgEnterText.getText( &dotsPerInch ) ) {
		return( false );
	}

	return orthoSetDPI( dotsPerInch );
}

//! Set the windowviewport to a specific resolution in DPI (assuming mm as unit).
bool MeshWidget::orthoSetDPI( double rSetTo ) {
#ifdef DEBUG_SHOW_ALL_METHOD_CALLS
	cout << "[MeshWidget::" << __FUNCTION__ << "]" << endl;
#endif
	// Sanity check
	if( mMeshVisual == nullptr ) {
		cerr << "[MeshWidget::" << __FUNCTION__ << "] ERROR: No mesh visualized (nullptr)!" << endl;
		return( false );
	}

	// Check mode
	bool orthoMode = false;
	getParamFlagMeshWidget( ORTHO_MODE, &orthoMode );
	if( !orthoMode ) {
		cout << "[MeshWidget::" << __FUNCTION__ << "] Not in ortho mode." << endl;
		return( false );
	}

	rSetTo /= 25.4;
	double bBoxRadius = mMeshVisual->getBoundingBoxRadius();
	// As we use the bounding box radius as reference and set the width in setView, we have to change the ORTHO_ZOOM to:
	double orthoZoom  = (static_cast<double>(width()))/(2.0*bBoxRadius*rSetTo);

	return setParamFloatMeshWidget( ORTHO_ZOOM, orthoZoom );
}

//! Saves a SVG and a PNG with transparency to the given filename.
//! Part 1 of 2: ask for filename
bool MeshWidget::screenshotSVG() {
#ifdef DEBUG_SHOW_ALL_METHOD_CALLS
	cout << "[MeshWidget::" << __FUNCTION__ << "]" << endl;
#endif
	// 0.) Sanity check
	if( mMeshVisual == nullptr ) {
		SHOW_MSGBOX_CRIT( tr("ERROR"), tr("No mesh present.") );
		return false;
	}

	//! 1.) Ask for the filename
    QString filePath = QString::fromStdWString( mMeshVisual->getFileLocation().wstring());
	QString fileName = QFileDialog::getSaveFileName( mMainWindow, tr( "Save screenshot as" ),
	                                                 filePath +
                                                     QString::fromStdWString( mMeshVisual->getBaseName().wstring() ) +
	                                                 ".svg",
													 tr( "Scaleable Vector Graphic (*.svg)" ) );
	if( fileName == nullptr ) { // Cancel pressed
		SHOW_MSGBOX_WARN( tr("User abort"), tr("No files saved.") );
		return false;
	}

	// Optional:
	QString fileNamePNG = fileName.left( fileName.lastIndexOf( "." ) ) + ".png";
	fileNamePNG = QFileDialog::getSaveFileName( mMainWindow, tr( "Save screenshot as" ), \
												fileNamePNG, tr( "Portable Network Graphics (*.png)" ) );

	bool retVal = screenshotSVG( fileName, fileNamePNG );
	if( retVal ) {
		if( fileNamePNG.length() > 0 ) {
			SHOW_MSGBOX_INFO( tr("Files saved"), tr("PNG and SVG") );
		} else {
			SHOW_MSGBOX_INFO( tr("File saved"), tr("SVG only") );
		}
	} else {
		SHOW_MSGBOX_CRIT( tr("ERROR"), tr("Could not save file(s).") );
	}
	return retVal;
}

//! Saves a SVG and a PNG with transparency to the given filename.
//! Part 2 of 2: execute
//!
//! @return false in case of an error. True otherwise.
bool MeshWidget::screenshotSVG( const QString& rFileName, const QString& rFileNamePNG ) {
#ifdef DEBUG_SHOW_ALL_METHOD_CALLS
	cout << "[MeshWidget::" << __FUNCTION__ << "]" << endl;
#endif
	//cout << "[MeshWidget::" << __FUNCTION__ << "] " << fileName.toStdString() << endl;

	// Pixel neighbourhood (8):
	enum ePixelNeighbour{
		PIXEL_CENTER,
		PIXEL_TOPLEFT,
		PIXEL_TOP,
		PIXEL_TOPRIGHT,
		PIXEL_RIGHT,
		PIXEL_BOTRIGHT,
		PIXEL_BOT,
		PIXEL_BOTLEFT,
		PIXEL_LEFT
	};

	uint64_t imWidth;
	uint64_t imHeight;
	unsigned char* imRGBA;
	{
		OffscreenBuffer offscreenBuffer(context());

		int defaultBuffer = 0;
		mMeshVisual->getParamIntMeshGL(MeshGLParams::DEFAULT_FRAMEBUFFER_ID, &defaultBuffer);
		mMeshVisual->setParamIntMeshGL(MeshGLParams::DEFAULT_FRAMEBUFFER_ID, offscreenBuffer.getFboID());

		//paint scene into offscreenBuffer
		repaint();


		if( !fetchFrameAndZBuffer( imRGBA, imWidth, imHeight, false, &offscreenBuffer ) ) { // mParamFlag[CROP_SCREENSHOTS]
			return( false );
		}

		bindFramebuffer(defaultBuffer);
		mMeshVisual->setParamIntMeshGL(MeshGLParams::DEFAULT_FRAMEBUFFER_ID, defaultBuffer);
		repaint();
	}

	SvgWriter svgWriter;
	auto svgImage = std::make_unique<SvgImage>();
	svgImage->setImage(imRGBA, imWidth, imHeight, 4, 0,0);

	// estimate silhouette from alpha channel - dx
	unsigned char* silhArr = new unsigned char[imWidth*imHeight];
	// init with zeros:
	for( size_t i=0; i<imWidth*imHeight; i++ ) {
		silhArr[i] = 0;
	}
	// everything expcet the borders - inspired by Matlab's pwperim
	for( size_t ix=1; ix<imWidth-1; ix++ ) {
		for( size_t iy=1; iy<imHeight-1; iy++ ) {
			if( imRGBA[(ix+iy*imWidth)*4+3] < 255 ) {
				// when pixel is OFF:
				continue;
			}
			// when one of the four neighbours is off, than we are on the perimeter and set the pixel ON
			if( imRGBA[(ix-1+iy*imWidth)*4+3] < 255 ) {
				silhArr[ix+iy*imWidth] = 255;
				continue;
			}
			if( imRGBA[(ix+1+iy*imWidth)*4+3] < 255 ) {
				silhArr[ix+iy*imWidth] = 255;
				continue;
			}
			if( imRGBA[(ix+(iy+1)*imWidth)*4+3] < 255 ) {
				silhArr[ix+iy*imWidth] = 255;
				continue;
			}
			if( imRGBA[(ix+(iy-1)*imWidth)*4+3] < 255 ) {
				silhArr[ix+iy*imWidth] = 255;
				continue;
			}
		}
	}
	// horizontal border treatment:
	for( size_t ix=0; ix<imWidth; ix++ ) {
		int iy = 0;
		if( imRGBA[(ix+iy*imWidth)*4+3] == 255 ) {
			// when pixel is ON - we set ON
			silhArr[ix+iy*imWidth] = 255;
		}
		iy = imHeight-1;
		if( imRGBA[(ix+iy*imWidth)*4+3] == 255 ) {
			// when pixel is ON - we set ON
			silhArr[ix+iy*imWidth] = 255;
		}
	}
	// vertical border treatment:
	for( size_t iy=0; iy<imHeight; iy++ ) {
		int ix = 0;
		if( imRGBA[(ix+iy*imWidth)*4+3] == 255 ) {
			// when pixel is ON - we set ON
			silhArr[ix+iy*imWidth] = 255;
		}
		ix = imWidth-1;
		if( imRGBA[(ix+iy*imWidth)*4+3] == 255 ) {
			// when pixel is ON - we set ON
			silhArr[ix+iy*imWidth] = 255;
		}
	}

	auto svgSillouettePath = std::make_unique<SvgPath>();

	double realWidth; // <- used for orthomode only.
	double realHeight;
	if( mParamFlag[ORTHO_MODE] ) {
		getViewPortResolution( realWidth, realHeight );
		realWidth  *= mParamFlt[SVG_SCALE];
		realHeight *= mParamFlt[SVG_SCALE];
		//cout << "[MeshWidget::screenshotSVG] Ortho Image Size: " << realWidth << " x " << realHeight << " mm" << endl;
		svgImage->setScale(realWidth/imWidth, realHeight / imHeight);
		svgSillouettePath->setScale(realWidth/imWidth, realHeight / imHeight);
		svgWriter.setSize(realWidth, realHeight);
	} else {
		svgWriter.setSize(imWidth, imHeight);
	}

	svgWriter.addElement(std::move(svgImage));

	// draw sillhoutte
	bool pointsLeft = true;
	while( pointsLeft ) {
		pointsLeft = false;
		int sx = -1;
		int sy = -1;
		// find a first point
		for( size_t ix=0; ix<imWidth; ix++ ) {
			for( size_t iy=0; iy<imHeight; iy++ ) {
				if( silhArr[ix+iy*imWidth] != 0 ) {
					sx = ix;
					sy = iy;
					// break:
					ix = imWidth;
					iy = imHeight;
					pointsLeft = true;
				}
			}
		}
		if( !pointsLeft ) {
			break;
		}
		//cout << "[MeshWidget::screenshotSVG] Drawing line." << endl;
		svgSillouettePath->setColor(0.0, 0.0, 0.0);
		svgSillouettePath->moveTo(sx, sy);
		// trace the line
		int  pixelNeighLast = PIXEL_CENTER;
		int  pixelNeighCurr = PIXEL_CENTER;
		while( sx >= 0 ) {
			//cout << "sx: " << sx << " sy: " << sy << endl;
			bool drawEnd = true;
			if( pixelNeighLast != pixelNeighCurr ) {
				svgSillouettePath->lineTo(sx, sy);
				pixelNeighLast = pixelNeighCurr;
				drawEnd = false;
			}
			silhArr[sx+sy*imWidth] = 0;
			if( ( (sx+1) < imWidth ) && ( silhArr[(sx+1)+(sy)*imWidth] != 0 ) ) {
				sx++;
				pixelNeighCurr = PIXEL_RIGHT;
			} else if( ( (sx+1) < imWidth ) && ( sy > 0 ) && ( silhArr[(sx+1)+(sy-1)*imWidth] != 0 ) ) {
				sx++;
				sy--;
				pixelNeighCurr = PIXEL_BOTRIGHT;
			} else if( ( sy > 0 ) && ( silhArr[(sx)+(sy-1)*imWidth] != 0 ) ) {
				sy--;
				pixelNeighCurr = PIXEL_BOT;
			} else if( ( sx > 0 ) && ( sy > 0 ) && ( silhArr[(sx-1)+(sy-1)*imWidth] != 0 ) ) {
				sx--;
				sy--;
				pixelNeighCurr = PIXEL_BOTLEFT;
			} else if( ( sx > 0 ) && ( silhArr[(sx-1)+(sy)*imWidth] != 0 ) ) {
				sx--;
				pixelNeighCurr = PIXEL_LEFT;
			} else if( ( sx > 0 ) && ( (sy+1) < imHeight ) && ( silhArr[(sx-1)+(sy+1)*imWidth] != 0 ) ) {
				sx--;
				sy++;
				pixelNeighCurr = PIXEL_TOPLEFT;
			} else if( ( (sy+1) < imHeight ) && ( silhArr[(sx)+(sy+1)*imWidth] != 0 ) ) {
				sy++;
				pixelNeighCurr = PIXEL_TOP;
			} else if( ( (sx+1) < imWidth ) && ( (sy+1) < imHeight ) && ( silhArr[(sx+1)+(sy+1)*imWidth] != 0 ) ) {
				sx++;
				sy++;
				pixelNeighCurr = PIXEL_TOPRIGHT;
			} else {
				if( drawEnd ) {
					svgSillouettePath->lineTo(sx, sy);
				}
				sx = -1;
			}
		}
	}

	svgSillouettePath->setLineWidth(2.0);
	svgWriter.addElement(std::move(svgSillouettePath));

	// matrices for projected polylines: GL_MODELVIEW_MATRIX x GL_PROJECTION_MATRIX
	// ... works the same for orthographic and perspective projections
	// see http://www.songho.ca/opengl/gl_projectionmatrix.html
	// and http://www.songho.ca/opengl/gl_transform.html
	//double matrixGL[16];
	//glGetDoublev( GL_MODELVIEW_MATRIX, matrixGL );
	Vector3D cameraViewDir( -mMatModelView(2,0), -mMatModelView(2,1), -mMatModelView(2,2), 0.0 ); //( matrixGL[2], matrixGL[6], matrixGL[10], 0.0 );
	//Matrix4D matView( matrixGL );
	//glGetDoublev( GL_PROJECTION_MATRIX, matrixGL );
	//matView *= Matrix4D( matrixGL );
	Matrix4D matView( ( mMatProjection * mMatModelView ).constData() );
	//matView.dumpInfo( true, "matView" );

	int xywh[4];
	glGetIntegerv( GL_VIEWPORT, xywh );
	//cout << "[MeshWidget::" << __FUNCTION__ << "] " << xywh[0] << " " << xywh[1] << " " << xywh[2] << " " << xywh[3] << endl;

	// Export polylines
	double polyLineWidth   = 2.0;     // in pixel.
	double polyScaleWdith  = xywh[2]; // in pixel.
	double polyScaleHeight = xywh[3]; // in pixel.
	if( mParamFlag[ORTHO_MODE] ) {
		polyLineWidth  *= realWidth/imWidth; // in real world units.
		polyScaleWdith  = realWidth;         // in real world units.
		polyScaleHeight = realHeight;        // in real world units.
	}
	if( !screenshotSVGexportPolyLines( cameraViewDir, matView, polyScaleWdith, polyScaleHeight, polyLineWidth , svgWriter) ) {
		cerr << "[MeshWidget::" << __FUNCTION__ << "] ERROR: screenshotSVGexportPolyLines falied!" << endl;
	}

	// Export bounding box
	Vector3D bBoxA = mMeshVisual->getBoundingBoxA() * matView; bBoxA.normalizeW(); bBoxA += Vector3D( 1.0, 1.0, 1.0, 0.0 );
	Vector3D bBoxB = mMeshVisual->getBoundingBoxB() * matView; bBoxB.normalizeW(); bBoxB += Vector3D( 1.0, 1.0, 1.0, 0.0 );
	Vector3D bBoxC = mMeshVisual->getBoundingBoxC() * matView; bBoxC.normalizeW(); bBoxC += Vector3D( 1.0, 1.0, 1.0, 0.0 );
	Vector3D bBoxD = mMeshVisual->getBoundingBoxD() * matView; bBoxD.normalizeW(); bBoxD += Vector3D( 1.0, 1.0, 1.0, 0.0 );
	Vector3D bBoxE = mMeshVisual->getBoundingBoxE() * matView; bBoxE.normalizeW(); bBoxE += Vector3D( 1.0, 1.0, 1.0, 0.0 );
	Vector3D bBoxF = mMeshVisual->getBoundingBoxF() * matView; bBoxF.normalizeW(); bBoxF += Vector3D( 1.0, 1.0, 1.0, 0.0 );
	Vector3D bBoxG = mMeshVisual->getBoundingBoxG() * matView; bBoxG.normalizeW(); bBoxG += Vector3D( 1.0, 1.0, 1.0, 0.0 );
	Vector3D bBoxH = mMeshVisual->getBoundingBoxH() * matView; bBoxH.normalizeW(); bBoxH += Vector3D( 1.0, 1.0, 1.0, 0.0 );
	double bBoxAScreenX, bBoxAScreenY;
	double bBoxBScreenX, bBoxBScreenY;
	double bBoxCScreenX, bBoxCScreenY;
	double bBoxDScreenX, bBoxDScreenY;
	double bBoxEScreenX, bBoxEScreenY;
	double bBoxFScreenX, bBoxFScreenY;
	double bBoxGScreenX, bBoxGScreenY;
	double bBoxHScreenX, bBoxHScreenY;
	if( mParamFlag[ORTHO_MODE] ) {
		bBoxAScreenX = (bBoxA.getX()/2.0)     * realWidth;
		bBoxAScreenY = (1.0-bBoxA.getY()/2.0) * realHeight;
		bBoxBScreenX = (bBoxB.getX()/2.0)     * realWidth;
		bBoxBScreenY = (1.0-bBoxB.getY()/2.0) * realHeight;
		bBoxCScreenX = (bBoxC.getX()/2.0)     * realWidth;
		bBoxCScreenY = (1.0-bBoxC.getY()/2.0) * realHeight;
		bBoxDScreenX = (bBoxD.getX()/2.0)     * realWidth;
		bBoxDScreenY = (1.0-bBoxD.getY()/2.0) * realHeight;
		bBoxEScreenX = (bBoxE.getX()/2.0)     * realWidth;
		bBoxEScreenY = (1.0-bBoxE.getY()/2.0) * realHeight;
		bBoxFScreenX = (bBoxF.getX()/2.0)     * realWidth;
		bBoxFScreenY = (1.0-bBoxF.getY()/2.0) * realHeight;
		bBoxGScreenX = (bBoxG.getX()/2.0)     * realWidth;
		bBoxGScreenY = (1.0-bBoxG.getY()/2.0) * realHeight;
		bBoxHScreenX = (bBoxH.getX()/2.0)     * realWidth;
		bBoxHScreenY = (1.0-bBoxH.getY()/2.0) * realHeight;
	} else {
		bBoxAScreenX = (bBoxA.getX()/2.0)     * xywh[2];
		bBoxAScreenY = (1.0-bBoxA.getY()/2.0) * xywh[3];
		bBoxBScreenX = (bBoxB.getX()/2.0)     * xywh[2];
		bBoxBScreenY = (1.0-bBoxB.getY()/2.0) * xywh[3];
		bBoxCScreenX = (bBoxC.getX()/2.0)     * xywh[2];
		bBoxCScreenY = (1.0-bBoxC.getY()/2.0) * xywh[3];
		bBoxDScreenX = (bBoxD.getX()/2.0)     * xywh[2];
		bBoxDScreenY = (1.0-bBoxD.getY()/2.0) * xywh[3];
		bBoxEScreenX = (bBoxE.getX()/2.0)     * xywh[2];
		bBoxEScreenY = (1.0-bBoxE.getY()/2.0) * xywh[3];
		bBoxFScreenX = (bBoxF.getX()/2.0)     * xywh[2];
		bBoxFScreenY = (1.0-bBoxF.getY()/2.0) * xywh[3];
		bBoxGScreenX = (bBoxG.getX()/2.0)     * xywh[2];
		bBoxGScreenY = (1.0-bBoxG.getY()/2.0) * xywh[3];
		bBoxHScreenX = (bBoxH.getX()/2.0)     * xywh[2];
		bBoxHScreenY = (1.0-bBoxH.getY()/2.0) * xywh[3];
	}
	// Draw using the projected coordinates

	auto svgBoundingBoxPath = std::make_unique<SvgPath>();
	svgBoundingBoxPath->setColor(253.0 / 255.0, 174.0/255.0 , 97.0/255.0);

	// A-B-C-D
	svgBoundingBoxPath->moveTo( bBoxAScreenX, bBoxAScreenY);
	svgBoundingBoxPath->lineTo( bBoxBScreenX, bBoxBScreenY );
	svgBoundingBoxPath->lineTo( bBoxCScreenX, bBoxCScreenY );
	svgBoundingBoxPath->lineTo( bBoxDScreenX, bBoxDScreenY );
	svgBoundingBoxPath->lineTo( bBoxAScreenX, bBoxAScreenY );

	// E-F-G-H
	svgBoundingBoxPath->moveTo(bBoxEScreenX, bBoxEScreenY );
	svgBoundingBoxPath->lineTo( bBoxFScreenX, bBoxFScreenY );
	svgBoundingBoxPath->lineTo( bBoxGScreenX, bBoxGScreenY );
	svgBoundingBoxPath->lineTo( bBoxHScreenX, bBoxHScreenY );
	svgBoundingBoxPath->lineTo( bBoxEScreenX, bBoxEScreenY );

	// A-E, B-F, C-G and D-H
	svgBoundingBoxPath->moveTo( bBoxAScreenX, bBoxAScreenY );
	svgBoundingBoxPath->lineTo( bBoxEScreenX, bBoxEScreenY );
	svgBoundingBoxPath->moveTo( bBoxBScreenX, bBoxBScreenY );
	svgBoundingBoxPath->lineTo( bBoxFScreenX, bBoxFScreenY );
	svgBoundingBoxPath->moveTo( bBoxCScreenX, bBoxCScreenY );
	svgBoundingBoxPath->lineTo( bBoxGScreenX, bBoxGScreenY );
	svgBoundingBoxPath->moveTo( bBoxDScreenX, bBoxDScreenY );
	svgBoundingBoxPath->lineTo( bBoxHScreenX, bBoxHScreenY );

	if( mParamFlag[ORTHO_MODE] ) {
		svgBoundingBoxPath->setLineWidth(2.0 * realWidth / imWidth);
	} else {
		svgBoundingBoxPath->setLineWidth(2.0);
	}
	svgWriter.addElement(std::move(svgBoundingBoxPath));

	// Export selected vertices
	set<Vertex*> vertSel;
	if( !mMeshVisual->getSelectedVerts( &vertSel ) ) {
		cerr << "[MeshWidget::" << __FUNCTION__ << "] ERROR: meshVisual.getSelectedVerts failed!" << endl;
	}
	set<Vertex*>::iterator itVertex;
	// Determine function value range to normalize
	double funcValMin = +DBL_MAX;
	double funcValMax = -DBL_MAX;
	double funcValMinMIN = +DBL_MAX;
	double funcValMaxMIN = -DBL_MAX;
	double funcValMinMAX = +DBL_MAX;
	double funcValMaxMAX = -DBL_MAX;
	for( itVertex=vertSel.begin(); itVertex!=vertSel.end(); itVertex++ ) {
		Vertex* currVert = (*itVertex);
		double funcVal;
		if( !currVert->getFuncValue( &funcVal ) ) {
			cerr << "[MeshWidget::" << __FUNCTION__ << "] ERROR: vertex.getFuncValue failed!" << endl;
			continue;
		}
		if( funcValMin > funcVal ) {
			funcValMin = funcVal;
		}
		if( funcValMax < funcVal ) {
			funcValMax = funcVal;
		}
		if( currVert->getFlag( Primitive::FLAG_LOCAL_MIN ) ) {
			if( funcValMinMIN > funcVal ) {
				funcValMinMIN = funcVal;
			}
			if( funcValMaxMIN < funcVal ) {
				funcValMaxMIN = funcVal;
			}
		}
		if( currVert->getFlag( Primitive::FLAG_LOCAL_MAX ) ) {
			if( funcValMinMAX > funcVal ) {
				funcValMinMAX = funcVal;
			}
			if( funcValMaxMAX < funcVal ) {
				funcValMaxMAX = funcVal;
			}
		}
	}
	double funcValRange = funcValMax - funcValMin;
	double funcValRangeMIN = funcValMaxMIN - funcValMinMIN;
	double funcValRangeMAX = funcValMaxMAX - funcValMinMAX;
	for( itVertex=vertSel.begin(); itVertex!=vertSel.end(); itVertex++ ) {
		Vertex* currVert = (*itVertex);
		float angleToCam = currVert->angleToNormal( cameraViewDir );
		// Skip vertices with normals pointing away from the camera.
		// This will provide a basic filter for selected vertices not visible to the viewer, which will do the trick for most objects.
		if( ( mParamFlag[ORTHO_MODE] ) && ( angleToCam > M_PI/2.0 ) ) {
			continue;
		}
		if( ( !mParamFlag[ORTHO_MODE] ) && ( angleToCam > ( M_PI/2.0 - mParamFlt[FOV_ANGLE]*M_PI/360.0 ) ) ) { // 360=2*180 because we need fovAngle/2 in radiant
			continue;
		}
		// Project coordinates
		Vector3D coordProjected = Vector3D( currVert->getPositionVector() ) * matView;
		coordProjected.normalizeW();
		coordProjected += Vector3D( 1.0, 1.0, 1.0, 0.0 );
		//coordProjected.dumpInfo();
		//cout << "[MeshWidget::" << __FUNCTION__ << "] " << coordProjected.getX()*xywh[2] << " " << coordProjected.getY()*xywh[3] << endl;
		double screenCoordX;
		double screenCoordY;
		if( mParamFlag[ORTHO_MODE] ) {
			screenCoordX = (coordProjected.getX()/2.0)     * realWidth;
			screenCoordY = (1.0-coordProjected.getY()/2.0) * realHeight;
		} else {
			screenCoordX = (coordProjected.getX()/2.0)     * xywh[2];
			screenCoordY = (1.0-coordProjected.getY()/2.0) * xywh[3];
		}
		double funcVal;
		if( !currVert->getFuncValue( &funcVal ) ) {
			cerr << "[MeshWidget::" << __FUNCTION__ << "] ERROR: vertex.getFuncValue failed!" << endl;
			continue;
		}

		// Draw using the projected coordinates
		double scaleRadius = 2.0 * ( funcVal - funcValMin ) / funcValRange + 1.0;

		auto svgCircle = std::make_unique<SvgCircle>(screenCoordX, screenCoordY, 0.1 * scaleRadius);
		svgCircle->setFilled(true);
		svgCircle->setStroke(false);

		if( currVert->getFlag( Primitive::FLAG_LOCAL_MIN ) ) {
			scaleRadius = 2.0 * ( funcVal - funcValMinMIN ) / funcValRangeMIN + 1.0;

			svgCircle->setFillColor(215.0/255.0, 25.0/255.0, 28.0/255.0);
			svgCircle->setRadius(scaleRadius * 0.1);
		}
		if( currVert->getFlag( Primitive::FLAG_LOCAL_MAX ) ) {
			scaleRadius = 2.0 * ( funcVal - funcValMinMAX ) / funcValRangeMAX + 1.0;

			svgCircle->setFillColor(26.0/255.0, 150.0/255.0, 65.0/255.0);
			svgCircle->setRadius(scaleRadius * 0.1);
		}

		svgWriter.addElement(std::move(svgCircle));
	}

	// Block RULER --- START -------------------------------------------------------------------------------------------------------------------------------
	if( mParamFlag[ORTHO_MODE] ) {
		// Adapt RULER parameters to SVG scaling
		double rulerHeight    = mParamFlt[RULER_HEIGHT]     * mParamFlt[SVG_SCALE];
		double rulerWdith     = mParamFlt[RULER_WIDTH]      * mParamFlt[SVG_SCALE];
		double rulerUnit      = mParamFlt[RULER_UNIT]       * mParamFlt[SVG_SCALE];
		double rulerUnitTicks = mParamFlt[RULER_UNIT_TICKS] * mParamFlt[SVG_SCALE];

		// Group the ruler elements
		svgWriter.startGroup();

		auto svgRulerTicks = std::make_unique<SvgPath>();
		auto svgRulerText = std::make_unique<SvgText>();
		auto svgRulerFrame = std::make_unique<SvgRect>(0.0, 0.0, rulerWdith, rulerHeight);



		// frame
		svgRulerFrame->setStrokeWidth(0.05*rulerHeight);
		//svgRulerFrame->setLineWidth
		svgWriter.addElement(std::move(svgRulerFrame));
		// blocks (units)
		for( size_t i=0; i<=rulerWdith/rulerUnit-1; i++ ) {
			auto svgRulerBlock = std::make_unique<SvgRect>(i*rulerUnit, (rulerHeight/2.0)*!((i+2)%2), rulerUnit, rulerHeight/2.0);
			svgRulerBlock->setFill(true);
			svgRulerBlock->setStrokeWidth(0.05*rulerHeight);
			svgWriter.addElement(std::move(svgRulerBlock));
		}
		int max_i=static_cast<int>( rulerWdith/rulerUnit );

		svgRulerFrame = std::make_unique<SvgRect>(max_i*rulerUnit, (rulerHeight/2.0)*!((max_i+2)%2), rulerWdith-max_i*rulerUnit, rulerHeight/2.0);
		svgRulerFrame->setFill(true);
		svgRulerFrame->setStrokeWidth(0.05*rulerHeight);
		svgWriter.addElement(std::move(svgRulerFrame));

		//ticks
		svgRulerTicks->setLineWidth(0.05*rulerHeight);
		if( rulerUnitTicks ) {
			for( size_t i=1; i<rulerWdith/rulerUnitTicks; i++ ) {
				svgRulerTicks->moveTo(i*rulerUnitTicks, 0);
				svgRulerTicks->lineTo( i*rulerUnitTicks, rulerHeight);
			}
			svgWriter.addElement(std::move(svgRulerTicks));
		}

		// WIDTH_UNIT label:
		string rulerWidthUnit;
		getParamStringMeshWidget( RULER_WIDTH_UNIT, &rulerWidthUnit );
		svgRulerText->setSize( rulerHeight * 0.7);
		svgRulerText->setFont("Georgia");
		svgRulerText->setPosition(rulerWdith + 1, rulerHeight * 0.75);
		char  str[255];
		float widthlabel=static_cast<int>( rulerWdith * 100.0 )/( 100.0 * mParamFlt[SVG_SCALE] );
		sprintf( str, "%.2f %s", widthlabel, rulerWidthUnit.c_str() );

		svgRulerText->setText(str);
		svgWriter.addElement(std::move(svgRulerText));

		// Ticks RULER:
		// baseline and ends
		svgRulerTicks = std::make_unique<SvgPath>();
		svgRulerTicks->setLineWidth(0.05*rulerHeight);

		svgRulerTicks->moveTo(0, 3*rulerHeight );
		svgRulerTicks->lineTo( rulerWdith, 3*rulerHeight );
		svgRulerTicks->moveTo( 0, 2.5*rulerHeight );
		svgRulerTicks->lineTo( 0, 3*rulerHeight );
		svgRulerTicks->moveTo( rulerWdith, 2.5*rulerHeight );
		svgRulerTicks->lineTo( rulerWdith, 3*rulerHeight );

		// small Ticks
		if( rulerUnitTicks ) {
			for( size_t i=1; i<rulerWdith/rulerUnitTicks; i++ ) {
				svgRulerTicks->moveTo( i*rulerUnitTicks, 2.75*rulerHeight );
				svgRulerTicks->lineTo( i*rulerUnitTicks, 3*rulerHeight );
			}
		}

		// Ticks
		if( rulerUnit ) {
			for( size_t i=1; i<rulerWdith/rulerUnit; i++ ) {
				svgRulerTicks->moveTo( i*rulerUnit, 2.5*rulerHeight );
				svgRulerTicks->lineTo( i*rulerUnit, 3*rulerHeight );
			}
		}

		svgRulerTicks->setLineCap(SvgPath::LineCap::CAP_SQUARE);
		svgWriter.addElement(std::move(svgRulerTicks));

		// WIDTH_UNIT label:
		svgRulerText = std::make_unique<SvgText>();
		svgRulerText->setPosition(rulerWdith + 1, rulerHeight * 2.9);
		svgRulerText->setSize( rulerHeight * 0.7);
		sprintf( str, "%.2f %s", widthlabel, rulerWidthUnit.c_str() );

		svgRulerText->setText(str);
		svgRulerText->setFont("Georgia");
		svgWriter.addElement(std::move(svgRulerText));

		// Draw all the ruler elements as group
		svgWriter.endGroup();
	}
	// Block RULER --- END ---------------------------------------------------------------------------------------------------------------------------------

	// SVG:
	svgWriter.writeToFile(rFileName.toStdWString());
	// PNG -- optional
	if( rFileNamePNG.length() > 0 ) {
		QImage img(imRGBA, imWidth, imHeight, 4 * imWidth * sizeof (unsigned char), QImage::Format_RGBA8888);
		img.save(rFileNamePNG);

		emit sStatusMessage( "Screenshot saved as PNG and SVG with an embedded PNG having transparency to: " + rFileName + " and " + rFileNamePNG );
	} else {
		emit sStatusMessage( "Screenshot saved as SVG with an embedded PNG having transparency to: " + rFileName );
	}

	// free arrays:
	delete[] imRGBA;
	delete[] silhArr;

	return( true );
}

//! Export polylines defined by an intersecting plane as SVG.
//!
//! @returns false in case of an error or user abort or no qualified polylines present. True otherwise.
bool MeshWidget::exportPlaneIntersectPolyLinesSVG() {
	// 0.) Sanity check
	if( mMeshVisual == nullptr ) {
		SHOW_MSGBOX_CRIT( tr("ERROR"), tr("No mesh present.") );
		return( false );
	}

	std::set<unsigned int> axisPolylines;
	std::set<unsigned int> planePolylines;

	// 1.) get qualified polylines and store their ID's into the appropriate set
	for(unsigned int i = 0; i<mMeshVisual->getPolyLineNr(); ++i)
	{
		PolyLine* polyLine = mMeshVisual->getPolyLinePos(i);
		Plane* polyLinePlane = nullptr;
		bool hasPolyLinePlane = polyLine->getIntersectPlane(&polyLinePlane);

		if(hasPolyLinePlane)
		{
			polyLinePlane->getDefinedBy() == Plane::AXIS_POINTS_AND_POSITION ?
			            axisPolylines.insert(i) :
			            planePolylines.insert(i);
		}

		delete polyLinePlane;
	}

	// 2.) abort if there are no qualified polylines
	if(axisPolylines.empty() && planePolylines.empty())
	{
		SHOW_MSGBOX_WARN_TIMEOUT( tr("Warning"), tr("No qualified polylines i.e. intersections by planes present."), 5000 );
		LOG::info() << "[MeshWidget::" << __FUNCTION__ << "] No qualified polylines found." << "\n";
		return( false );
	}

	// 3.) Ask for the filename
    QString baseName = QString::fromStdWString( mMeshVisual->getBaseName().wstring() );
    QString filePath = QString::fromStdWString( mMeshVisual->getFileLocation().wstring() );
	QString fileName = QFileDialog::getSaveFileName( mMainWindow, tr( "Save intersections as" ), \
	                                                 filePath + baseName + "_profiles.svg", \
	                                                 tr( "Scaleable Vector Graphic (*.svg)" ) );
	if( fileName.isEmpty() ) { // Cancel pressed
		SHOW_MSGBOX_WARN( tr("User abort"), tr("No files saved.") );
		return( false );
	}

#ifdef WIN32
	fileName.replace(QString("/"), QString("\\"));
#endif

	const double fontHeight     = 5.0;
	const double fontExtraSpace = fontHeight+3.0;

	SvgWriter svgWriter;

	double canvasWidth  = 0.0;
	double canvasHeight = 0.0;

	// Add space for text:
	canvasHeight += fontExtraSpace;

	//! \todo change to inventory no. (meta-data)
	// 4.) Write filename within SVG
	auto svgTextName = std::make_unique<SvgText>();
	svgTextName->setFont("Sans");
	svgTextName->setSize(fontHeight*mParamFlt[SVG_SCALE]);
	svgTextName->setPosition(0.0, fontHeight*mParamFlt[SVG_SCALE]);
	svgTextName->setText(baseName.toStdString());

	svgWriter.addElement(std::move(svgTextName));

	//helper function to get sorrounding bbox from set of polylines
	auto getPolylinesBBOX = [this] (const std::set<unsigned int>& ids, bool useAxis,
	        double& minX, double& maxX, double& minY, double& maxY) {
		minX = +_INFINITE_DBL_;
		minY = +_INFINITE_DBL_;

		maxX = -_INFINITE_DBL_;
		maxY = -_INFINITE_DBL_;

		for(auto id : ids)
		{
			PolyLine* currPolyLine = mMeshVisual->getPolyLinePos(id);
			double tminX, tminY, tminZ, tmaxX, tmaxY, tmaxZ;
			currPolyLine->getBoundingBox(&tminX, &tminY, &tminZ, &tmaxX, &tmaxY, &tmaxZ, true, useAxis);

			minX = std::min(minX, tminX);
			maxX = std::max(maxX, tmaxX);

			minY = std::min(minY, tminY);
			maxY = std::max(maxY, tmaxY);
		}
	};

	if(!axisPolylines.empty())
	{
		// 5.) Export axis intersections
		//write axis polyline label
		auto svgTextName = std::make_unique<SvgText>();
		svgTextName->setFont("Sans");
		svgTextName->setSize(fontHeight*mParamFlt[SVG_SCALE]);
		svgTextName->setPosition(0.0, (fontHeight + canvasHeight)*mParamFlt[SVG_SCALE]);
		svgTextName->setText("Plane-Axis intersections:");
		svgWriter.addElement(std::move(svgTextName));

		canvasHeight += fontExtraSpace;

		double minX,maxX,minY,maxY;

		getPolylinesBBOX(axisPolylines, true, minX, maxX, minY, maxY);
		const double bboxWidth  = maxX - minX;
		const double bboxHeight = maxY - minY;

		const double polyLineWidth = 0.5;
		if( !screenshotSVGexportPlaneIntersections( minX, canvasHeight + maxY, polyLineWidth, minX, svgWriter, axisPolylines ) ) {
			LOG::error() << "[MeshWidget::" << __FUNCTION__ << "] ERROR: screenshotSVGexportPolyLines falied!\n";
		}

		//update offset + spacer
		canvasWidth = std::max(canvasWidth, bboxWidth);
		canvasHeight += bboxHeight + fontExtraSpace;
	}

	if(!planePolylines.empty())
	{
		// 6.) Export plane intersections
		//write axis polyline label
		auto svgTextName = std::make_unique<SvgText>();
		svgTextName->setFont("Sans");
		svgTextName->setSize(fontHeight*mParamFlt[SVG_SCALE]);
		svgTextName->setPosition(0.0, (fontHeight + canvasHeight)*mParamFlt[SVG_SCALE]);
		svgTextName->setText("Plane intersections:");
		svgWriter.addElement(std::move(svgTextName));

		canvasHeight += fontExtraSpace;

		double minX,maxX,minY,maxY;

		getPolylinesBBOX(planePolylines, false, minX, maxX, minY, maxY);
		const double bboxWidth  = maxX - minX;
		const double bboxHeight = maxY - minY;

		const double polyLineWidth = 0.5;
		if( !screenshotSVGexportPlaneIntersections( minX, canvasHeight + maxY, polyLineWidth, ( maxX - minX) * -0.5, svgWriter, planePolylines ) ) {
			LOG::error() << "[MeshWidget::" << __FUNCTION__ << "] ERROR: screenshotSVGexportPolyLines falied!\n";
		}

		//update canvas size
		canvasWidth = std::max(canvasWidth, bboxWidth);
		canvasHeight += bboxHeight + fontExtraSpace;
	}

	LOG::debug() << "[MeshWidget::" << __FUNCTION__ << "] Drawing size width: " << canvasWidth << " height: " << canvasHeight << "\n";
	svgWriter.setSize(canvasWidth  * mParamFlt[SVG_SCALE], canvasHeight * mParamFlt[SVG_SCALE]);

	// 7.) SVG final steps:
	svgWriter.writeToFile(fileName.toStdWString());

	std::string inkscapeCommand;
	getParamStringMeshWidget(MeshWidgetParams::INKSCAPE_COMMAND, &inkscapeCommand);
	// 8.) Display with Inkscape:
	if( !QProcess::startDetached( QString(inkscapeCommand.c_str()) + " " + fileName ) ) {
		LOG::error() << "[MeshWidget::" << __FUNCTION__ << "] ERROR: Inkscape won't start!\n";
	}

	return( true );
}

//! Draw polygonal lines to a cairo SVG canvas.
//!
//! @return false in case of an error. True otherwise.
bool MeshWidget::screenshotSVGexportPlaneIntersections(double rOffsetX,
                double rOffsetY,
                double rPolyLineWidth,
                double axisOffset,
                SvgWriter& svgWriter, const std::set<unsigned int>& polylineIDs) {

	// Axis coordinates. Note x=0.0
	double minYforAxis = +_INFINITE_DBL_;
	double maxYforAxis = -_INFINITE_DBL_;
	// x-value for horizontal lines from the axis to the top and bottom points.
	double minYBottomX = _NOT_A_NUMBER_DBL_;
	double maxYTopX    = _NOT_A_NUMBER_DBL_;

	unsigned int ctrPolyLinesDrawn = 0;
	for( auto i : polylineIDs) {

		auto svgLine = std::make_unique<SvgPath>();
		svgLine->setColor(0.0,0.0,0.8);
		svgLine->setLineWidth(static_cast<float>(rPolyLineWidth));
		svgLine->setLineCap(SvgPath::LineCap::CAP_ROUND);
		svgLine->setLineJoin(SvgPath::LineJoin::JOIN_ROUND);

		// Intersections using a plane
		PolyLine* currPoly     = mMeshVisual->getPolyLinePos( i );

		Plane*    intersectPlane( nullptr );
		bool      hasIntersectPlane = currPoly->getIntersectPlane( &intersectPlane );
		// Skip all polylines NOT computed using a plane.
		if( !hasIntersectPlane ) {
			//cout << "[MeshWidget::" << __FUNCTION__ << "] Plane: " << intersectPlane << endl;
			continue;
		}
		ctrPolyLinesDrawn++;

		Plane::ePlaneDefinedBy planeDefType = intersectPlane->getDefinedBy();
		if( planeDefType == Plane::AXIS_POINTS_AND_POSITION ) {
			cout << "[MeshWidget::" << __FUNCTION__ << "] Plane defined by Axis." << endl;
		}

		delete intersectPlane;

		size_t polyLen = static_cast<size_t>(currPoly->length());
		vector<Vector3D> polyCoords;    // 3D-Coordinates in object space.
		vector<double> screenCoords;    // Coordinates in drawing/SVG space.
		currPoly->getVertexCoordsInPlane( &polyCoords, true );
		screenCoords.reserve( polyCoords.size()*2 );
		for(const auto& vertexPos : polyCoords)
		{
			screenCoords.push_back( (+vertexPos.getX()-rOffsetX) * mParamFlt[SVG_SCALE] );
			screenCoords.push_back( (-vertexPos.getY()+rOffsetY) * mParamFlt[SVG_SCALE] );
		}
		// Draw using the projected coordinates
		svgLine->moveTo( screenCoords[0], screenCoords[1] );
		for( size_t j=1; j<polyLen; j++ ) {
			// Draw line
			double currXcoord = screenCoords.at(j*2);
			double currYcoord = screenCoords.at(j*2+1);

			svgLine->lineTo( currXcoord, currYcoord );
			// Determine points for drawing the axis
			if( minYforAxis > currYcoord ) {
				// Set lower point of the axis
				minYforAxis = currYcoord;
				// Store the x-coordinate for the horizontal line:
				if( currXcoord != 0.0 ) { // Intentionally ignore 0.0 to avoid lines of length zero.
					minYBottomX = currXcoord;
				}
			}
			if( maxYforAxis < currYcoord ) {
				// Set lower point of the axis
				maxYforAxis = currYcoord;
				// Store the x-coordinate for the horizontal line:
				if( currXcoord != 0.0 ) { // Intentionally ignore 0.0 to avoid lines of length zero.
					maxYTopX = currXcoord;
				}
			}
			// Simple just for drawing the axis:
			// minYforAxis = min( minYforAxis, screenCoords.at(j*2+1) );
			// maxYforAxis = max( maxYforAxis, screenCoords.at(j*2+1) );
		}

		// Draw now
		svgWriter.addElement( std::move(svgLine));
		// cout << "[MeshWidget::" << __FUNCTION__ << "] ------------- " << endl;
	}

	std::string widthUnit;
	getParamStringMeshWidget( RULER_WIDTH_UNIT, &widthUnit );

	//helper function to draw line with length as label
	auto drawCenterLabledLine = [&svgWriter, &rPolyLineWidth, &widthUnit, this] (double x1, double y1, double x2, double y2, bool vert = false, bool dashed = false) {
		auto svgHLine = std::make_unique<SvgPath>();
		svgHLine->setColor(0.75,0.0,0.0);
		svgHLine->setLineWidth(static_cast<float>(rPolyLineWidth) * 1.5F);
		svgHLine->moveTo(x1, y1);
		svgHLine->lineTo(x2, y2);
		svgHLine->setLineCap(SvgPath::LineCap::CAP_ROUND);
		svgHLine->setLineJoin(SvgPath::LineJoin::JOIN_ROUND);

		if( dashed ) {
			static const double dashedLine[] = { 1.0, 2.0, 5.0, 2.0 };
			static int lenDashed = sizeof( dashedLine ) / sizeof( dashedLine[0] );
			svgHLine->setLineDash(dashedLine, lenDashed, 1);
		}

		svgWriter.addElement(std::move(svgHLine));

		auto svgLineText = std::make_unique<SvgText>();

		double lineWidthPixels = 0.0;
		if(vert)
		{
			//-rOffsetX * mParamFlt[SVG_SCALE] + 2.0, (minYforAxis + maxYforAxis) * 0.5
			svgLineText->setPosition(x1 + 2.0, (y1 + y2) * 0.5);
			svgLineText->setRotation(90);
			lineWidthPixels = std::abs(y2 - y1);
		}
		else
		{
			svgLineText->setPosition((x1 + x2) * 0.5, y1 + 4.0);
			lineWidthPixels = std::abs(x2 - x1);
		}
		svgLineText->setText(std::to_string(lineWidthPixels / mParamFlt[SVG_SCALE]) + widthUnit);

		svgLineText->setSize(4.0);
		svgLineText->setTextAnchor(SvgText::TextAnchor::ANCHOR_MIDDLE);

		svgWriter.addElement(std::move(svgLineText));
	};

	// Draw horizontal lines, when present:
	if( isnormal( minYBottomX ) ) {
		drawCenterLabledLine(-axisOffset * mParamFlt[SVG_SCALE], minYforAxis,
		                     minYBottomX                     , minYforAxis);
	}
	if( isnormal( maxYTopX ) ) {
		drawCenterLabledLine(-axisOffset * mParamFlt[SVG_SCALE], maxYforAxis,
		                     maxYTopX                        , maxYforAxis);
	}

	bool dashedAxis = true;
	getParamFlagMeshWidget( EXPORT_SVG_AXIS_DASHED, &dashedAxis );

	drawCenterLabledLine(-axisOffset * mParamFlt[SVG_SCALE], minYforAxis ,
	                     -axisOffset * mParamFlt[SVG_SCALE], maxYforAxis ,
	                     true, dashedAxis);

	LOG::info() << "[MeshWidget::" << __FUNCTION__ << "] Polylines: " << mMeshVisual->getPolyLineNr() << "\n";
	LOG::info() << "[MeshWidget::" << __FUNCTION__ << "] ctrPolyLinesDrawn: " << ctrPolyLinesDrawn << "\n";

	return( true );
}

//! Draw polygonal lines to a SVG canvas.
//!
//! @return false in case of an error. True otherwise.
bool MeshWidget::screenshotSVGexportPolyLines(Vector3D& cameraViewDir, Matrix4D& matView, double polyScaleWdith, double polyScaleHeight, double polyLineWidth , SvgWriter& svgWriter) {
	LOG::info() << "[MeshWidget::" << __FUNCTION__ << "] Polylines: " << mMeshVisual->getPolyLineNr() << "\n";

	for( unsigned int i=0; i<mMeshVisual->getPolyLineNr(); i++ ) {
		auto svgPolyLinePath = std::make_unique<SvgPath>();
		svgPolyLinePath->setLineWidth(polyLineWidth);
		svgPolyLinePath->setColor(0.9,0.0,0.0);

		PolyLine* currPoly     = mMeshVisual->getPolyLinePos( i );

		Plane*    intersectPlane( nullptr );
		bool      hasIntersectPlane = currPoly->getIntersectPlane( &intersectPlane );
		if( hasIntersectPlane ) {
			// Intersecting lines become dark green:
			svgPolyLinePath->setColor(0.0,0.5,0.0);
			//cout << "[MeshWidget::" << __FUNCTION__ << "] Plane: " << intersectPlane << endl;
		}

		delete intersectPlane;

		// Determine polylines with pointing away from the camera.
		// This will provide a basic filter for polylines not seen by the viewer, which will do the trick for most objects.
		float     angleToCam   = currPoly->angleToNormal( cameraViewDir );
		//cout << "[MeshWidget::" << __FUNCTION__ << "] angleToCam: " << angleToCam*180.0/M_PI << endl;
		bool pointingAway = false;
		if( ( mParamFlag[ORTHO_MODE] ) && ( angleToCam > M_PI/2.0 ) ) {
			pointingAway = true;
		}
		if( ( !mParamFlag[ORTHO_MODE] ) && ( angleToCam > ( M_PI/2.0 - mParamFlt[FOV_ANGLE]*M_PI/360.0 ) ) ) { // 360=2*180 because we need fovAngle/2 in radiant
			pointingAway = true;
		}

		// Export only:
		//  +) Polylines computed using intersecting planes.
		//  +) other polylines pointing towards the view direction.
		if( !hasIntersectPlane && pointingAway ) {
			continue;
		}

		int polyLen = currPoly->length();
		vector<double> polyCoords;    // 3D-Coordinates in object space.
		vector<float>  screenCoords;  // Coordinates in drawing/SVG space.
		currPoly->getVertexCoords( &polyCoords );
		screenCoords.resize( polyLen*2, _NOT_A_NUMBER_DBL_ );
		for( int j=0; j<polyLen; j++ ) {
			Vector3D coordProjected = Vector3D( &polyCoords[j*3], 1.0f ) * matView;
			coordProjected.normalizeW();
			coordProjected += Vector3D( 1.0, 1.0, 1.0, 0.0 );
			//coordProjected.dumpInfo();
			//cout << "[MeshWidget::" << __FUNCTION__ << "] " << coordProjected.getX()*xywh[2] << " " << coordProjected.getY()*xywh[3] << endl;
			screenCoords.at(j*2)   = (coordProjected.getX()/2.0)     * polyScaleWdith;
			screenCoords.at(j*2+1) = (1.0-coordProjected.getY()/2.0) * polyScaleHeight;
		}

		// Draw using the projected coordinates
		svgPolyLinePath->moveTo(screenCoords[0], screenCoords[1]);
		for( int j=1; j<polyLen; j++ ) {
			svgPolyLinePath->lineTo(screenCoords.at(j*2), screenCoords.at(j*2+1));
		}

		// Draw now
		svgWriter.addElement(std::move(svgPolyLinePath));
	}

	return( true );
}

//! Shows dialog to enter a filename for a ruler matching the screenshot resolution.
void MeshWidget::screenshotRuler() {
#ifdef DEBUG_SHOW_ALL_METHOD_CALLS
	cout << "[MeshWidget::" << __FUNCTION__ << "]" << endl;
#endif
	//! Ortho mode only.
	if( !mParamFlag[ORTHO_MODE] ) {
		QMessageBox msgBox;
		msgBox.setWindowIcon( QIcon( _GIGAMESH_LOGO_ ) );
		msgBox.setText( tr("Not possible in perspective projection mode.") );
		msgBox.setIcon( QMessageBox::Warning );
		msgBox.setInformativeText( tr("Do you want to change to orthographic projection?") );
		msgBox.setStandardButtons( QMessageBox::Yes | QMessageBox::No );
		int ret = msgBox.exec();
		if( ret == QMessageBox::Yes ) {
			setParamFlagMeshWidget( ORTHO_MODE, true );
		} else {
			return;
		}
	}

	// Prepare filename using a pattern
	string fileNamePattern;
	getParamStringMeshWidget( FILENAME_EXPORT_RULER, &fileNamePattern );
	char buffer[256];

	double resolutionDPI = _NOT_A_NUMBER_DBL_;
	double pixelWidth, pixelHeight;
	bool  pixelWorldSizeSet = getViewPortPixelWorldSize( pixelWidth, pixelHeight );

	QString dpiString = "";
	if( pixelWorldSizeSet ) {
		resolutionDPI = round( 25.4/pixelWidth );
		dpiString = QString("_%1DPI").arg(resolutionDPI);
	}

	sprintf( buffer, fileNamePattern.c_str(), mMeshVisual->getBaseName().c_str(), dpiString.toStdString().c_str() );

	string rulerWidthUnit;
	getParamStringMeshWidget( RULER_WIDTH_UNIT, &rulerWidthUnit );

	QGMDialogRuler dialogRuler;
	dialogRuler.setFileName( QString( buffer ) );
	dialogRuler.setWidth( mParamFlt[RULER_WIDTH] );
	dialogRuler.setHeight( mParamFlt[RULER_HEIGHT] );
	dialogRuler.setUnit( mParamFlt[RULER_UNIT] );
	dialogRuler.setUnitTicks( mParamFlt[RULER_UNIT_TICKS] );
	dialogRuler.setWidthUnit( QString( rulerWidthUnit.c_str() ) );
	// Connect to MeshWidgetParams
	QObject::connect( &dialogRuler, SIGNAL(screenshotRuler(QString)), this, SLOT(screenshotRuler(QString)) );
	QObject::connect( &dialogRuler, SIGNAL(setParamFloatMeshWidget(MeshWidgetParams::eParamFlt,double)), \
	                  this, SLOT(setParamFloatMeshWidget(MeshWidgetParams::eParamFlt,double)) );
	// Show dialog
	if( dialogRuler.exec() == QDialog::Rejected ) {
		emit sStatusMessage( "Screenshot ruler: User cancel!" );
		return;
	}
}

//! Render full object using tiled rendering.
bool MeshWidget::screenshotTiledPNG(
                QString   rFileName,                //!< Filename for storage.
                double&   rWidthReal,               //!< Return value: width in real world coordinates - only in orthographic projection. NaN otherwise.
                double&   rHeigthReal,              //!< Return value: heigth in real world coordinates - only in orthographic projection. NaN otherwise.
                OffscreenBuffer* offscreenBuffer,   //!< Offscreen rendering when set.
                int rBorderSize                     //!< Border treatment e.g. used b NPR shading.
) {
#ifdef DEBUG_SHOW_ALL_METHOD_CALLS
	cout << "[MeshWidget::" << __FUNCTION__ << "]" << endl;
#endif
	// Default for non-orthographic mode and errors.
	rWidthReal  = _NOT_A_NUMBER_DBL_;
	rHeigthReal = _NOT_A_NUMBER_DBL_;

	//! Ortho mode only.
	if( !mParamFlag[ORTHO_MODE] ) {
		//! \todo Tiled rendering for perspective rendering.
		cerr << "[MeshWidget::" << __FUNCTION__ << "] ERROR: Tiled rendering NOT implemented for perspective view!" << endl;
		SHOW_MSGBOX_WARN_TIMEOUT( tr("Not implemented"), tr("Tiled rendering is not available for perspective views."), 5000 );
		return false;
	}

	//! 0. Store view settings, which we need to change.
	Vector3D orimCenterView = mCenterView;
	Vector3D orimCenterCamera = mCameraCenter;
	bool showGridRect;
	bool showGridPolarCircles;
	bool showGridPolarLines;
	getParamFlagMeshWidget( SHOW_GRID_RECTANGULAR, &showGridRect );
	getParamFlagMeshWidget( SHOW_GRID_POLAR_CIRCLES, &showGridPolarCircles );
	getParamFlagMeshWidget( SHOW_GRID_POLAR_LINES, &showGridPolarLines );
	setParamFlagMeshWidget( SHOW_GRID_RECTANGULAR, false );
	setParamFlagMeshWidget( SHOW_GRID_POLAR_CIRCLES, false );
	setParamFlagMeshWidget( SHOW_GRID_POLAR_LINES, false );

	//! 1. Reset view center to bounding box center.
	//mCenterView = mMeshVisual->getBoundingBoxCenter();
	//move whole camera to view at center, not just the view direction
	Vector3D vecToCenter = mMeshVisual->getBoundingBoxCenter() - mCenterView;
	mCenterView += vecToCenter;
	mCameraCenter += vecToCenter;

	double bBoxRadius = mMeshVisual->getBoundingBoxRadius();
	//! 2. Fetch the shift values and NOT compute them. Reason: computing is more precise and the tiles will be off for a few pixels due to numerics.
	double realWidth  = 0.0;
	double realHeight = 0.0;
	if( !getViewPortResolution( realWidth, realHeight ) ) {
		return( false );
	}

	//! 3. Estimate the number of tiles for each direction.
	GLint    viewport[4];
	glGetIntegerv( GL_VIEWPORT, viewport );

	double windowRatio = static_cast<double>( viewport[3] - 2*rBorderSize ) /
	                     static_cast<double>( viewport[2] - 2*rBorderSize );

	unsigned int tilesX = static_cast<unsigned int>( ceil( ( 2.0*bBoxRadius ) / (realWidth - 2.0*static_cast<double>(rBorderSize) ) ) );
	unsigned int tilesY = static_cast<unsigned int>( ceil( static_cast<double>(tilesX) / windowRatio ) );

	cout << "[MeshWidget::" << __FUNCTION__ << "] Tiles: " << tilesX << " x " << tilesY << endl;
	//! 4. Prepare array holding the final image.
	unsigned char* imRGBA;
	uint64_t imWidth;
	uint64_t imHeight;
	prepareTile( tilesX, tilesY, &imRGBA, &imWidth, &imHeight, static_cast<uint64_t>( rBorderSize ) );

	double widthRatio = realWidth / imWidth;
	double heightRatio = realHeight / imHeight;

	//! 5. Fetch tiles by shifting.
	GLdouble orthoViewPort[4];
	orthoViewPort[2] = +bBoxRadius + (rBorderSize * heightRatio);              // bottom in glOrtho
	orthoViewPort[3] = +bBoxRadius - realHeight + (rBorderSize * heightRatio); // top in glOrtho
	//! a. Allocate memory for the frame- and z-buffer.
	GLubyte* imArrayGL  = new GLubyte[imWidth*3*imHeight];
	float* pixelZBuffer = new float[imWidth*imHeight];
	//! b. Fetch tiles.
	double tileCount = static_cast<double>( tilesX * tilesY );
	mMeshVisual->showProgressStart( "Tiled Rendering - High-res Screenhot" );
	//! \todo Add/implement showProgressStart for MeshWidget!
	for( unsigned int iy=0; iy<tilesY; iy++ ) {
		orthoViewPort[0] = -bBoxRadius + realWidth - (rBorderSize * widthRatio); // left in glOrtho
		orthoViewPort[1] = -bBoxRadius - (rBorderSize * widthRatio);             // right in glOrtho
		cout << "[MeshWidget::" << __FUNCTION__ << "] |";
		for( unsigned int ix=0; ix<tilesX; ix++ ) {
 			setView( orthoViewPort );
 			repaint(); // update() will not work at this point as it tries to prevent flickering!
			fetchFrameAndZBufferTile( tilesX, tilesY, ix, iy, imRGBA, imWidth, imHeight, imArrayGL, pixelZBuffer, offscreenBuffer, rBorderSize );
			orthoViewPort[0] += realWidth - (2*rBorderSize * widthRatio);
			orthoViewPort[1] += realWidth - (2*rBorderSize * widthRatio);
			cout << "X";
			double tilesDone = static_cast<double>( iy * tilesX + ix ) / tileCount;
			mMeshVisual->showProgress( tilesDone, "Tiled Rendering - High-res Screenhot" );
		}
		orthoViewPort[2] -= realHeight - (2*rBorderSize * heightRatio);
		orthoViewPort[3] -= realHeight - (2*rBorderSize * heightRatio);
		cout << "| Line: " << (iy+1) << " / " << tilesY << endl;
	}
	mMeshVisual->showProgressStop( "Tiled Rendering - High-res Screenhot" );
	//! c. Free memory for the frame- and z-buffer.
	delete[] imArrayGL;
	delete[] pixelZBuffer;
	//! 6. Adjust height size and crop.
	imWidth  *= tilesX;
	imHeight *= tilesY;
	// Adapt for cropped tiled rendering:
	realWidth  *= static_cast<double>(tilesX);
	realHeight *= static_cast<double>(tilesY);
	//! \todo fix cropping
	if( !cropRGBAbyAlpha( &imWidth, &imHeight, &imRGBA, realWidth, realHeight ) ) {
		cerr << "[MeshWidget::" << __FUNCTION__ << "] could not crop image!" << endl;
		emit sStatusMessage( "ERROR: Could not crop screenshot!" );
		return false;
	}

	//! 7. Images with width or height > 30k have to be split due to problems with libpng/libcairo.
	//!    This has to be done despite the PNG standard allows for larger images.
	uint64_t largeSplitSize;
	{ //! \todo Think about getParamUnsignedInt.
		int largeSplitSizeFetch;
		getParamIntegerMeshWidget( IMAGE_SPLIT_SIZE, &largeSplitSizeFetch );
		largeSplitSize = static_cast<uint64_t>(largeSplitSizeFetch);
	}
	uint64_t largeTilesX = ( imWidth  / largeSplitSize ) + 1;
	uint64_t largeTilesY = ( imHeight / largeSplitSize ) + 1;
	bool splitLargeImage = ( largeTilesX > 1 ) || ( largeTilesY > 1 );
	if( splitLargeImage ) {
		cout << "[MeshWidget::" << __FUNCTION__ << "] Splitting into " << largeTilesX << " and " << largeTilesY << " sub-images required." << endl;
	} else {
		cout << "[MeshWidget::" << __FUNCTION__ << "] No splitting into sub-images required." << endl;
	}

	//! 8. Write to file and free memory! Appends DPI to the filename.
	int   extSeperator = rFileName.lastIndexOf( "." );
	double pixelWidth    = _NOT_A_NUMBER_DBL_;
	double pixelHeight   = _NOT_A_NUMBER_DBL_;
	double resolutionDPI = _NOT_A_NUMBER_DBL_;
	bool  pixelWorldSizeSet = getViewPortPixelWorldSize( pixelWidth, pixelHeight );
	if( pixelWorldSizeSet ) {
		resolutionDPI = round( 25.4/pixelWidth );
		cout << "[MeshWidget::" << __FUNCTION__ << "] Resolution in DPI: " << resolutionDPI << endl;
	} else {
		cout << "[MeshWidget::" << __FUNCTION__ << "] Resolution in DPI not set." << endl;
	}
	bool appendDPItoFilename = false;
	getParamFlagMeshWidget( SCREENSHOT_FILENAME_WITH_DPI, &appendDPItoFilename );

	double dpm;
	if(!getViewPortDPM(dpm))
	{
		return false;
	}

	if( splitLargeImage ) {
		for( uint64_t subImageX=0; subImageX<largeTilesX; subImageX++ ) {
			for( uint64_t subImageY=0; subImageY<largeTilesY; subImageY++ ) {
				uint64_t subImageWidth  = min( largeSplitSize, imWidth-subImageX*largeSplitSize );
				uint64_t subImageHeight = min( largeSplitSize, imHeight-subImageY*largeSplitSize );
				cout << "[MeshWidget::" << __FUNCTION__ << "] Sub-image size: " << subImageWidth << " x " << subImageHeight << "" << endl;
				unsigned char* imSubRGBA = new unsigned char[subImageWidth*4*subImageHeight];

				uint64_t offSetX = subImageX*largeSplitSize;
				uint64_t offSetY = subImageY*largeSplitSize;
				for( uint64_t ix=0; ix<subImageWidth; ix++ ) {
					for( uint64_t iy=0; iy<subImageHeight; iy++ ) {
						imSubRGBA[ix*4+iy*subImageWidth*4]   = imRGBA[(offSetX+ix)*4+(offSetY+iy)*imWidth*4];
						imSubRGBA[ix*4+iy*subImageWidth*4+1] = imRGBA[(offSetX+ix)*4+(offSetY+iy)*imWidth*4+1];
						imSubRGBA[ix*4+iy*subImageWidth*4+2] = imRGBA[(offSetX+ix)*4+(offSetY+iy)*imWidth*4+2];
						imSubRGBA[ix*4+iy*subImageWidth*4+3] = imRGBA[(offSetX+ix)*4+(offSetY+iy)*imWidth*4+3];
					}
				}
				// Prepate filename
				QString rFileNameSubImage( rFileName );
				if( ( extSeperator != -1 ) && ( pixelWorldSizeSet ) ) {
					QString strDPI = QString( "_%2_%1." ).arg( subImageX ).arg( subImageY );
					if( appendDPItoFilename ) {
						strDPI += QString( "_%1DPI" ).arg( resolutionDPI );
					}
					rFileNameSubImage.replace( extSeperator, 1, strDPI );
				}
				// Write file
				if( !writePNG( rFileNameSubImage, subImageWidth, subImageHeight, imSubRGBA,
							   dpm, dpm ) ) {
					cerr << "[MeshWidget::" << __FUNCTION__ << "] could not write to '" << rFileNameSubImage.toStdString() << "'!" << endl;
					emit sStatusMessage( "ERROR: Could not save screenshot as PNG with transparency to: " + rFileNameSubImage + "!" );
					return false;
				}
				cout << "[MeshWidget::" << __FUNCTION__ << "] File written: '" << rFileNameSubImage.toStdString() << "" << endl;
				delete[] imSubRGBA;
			}
		}
	} else {
		if( appendDPItoFilename && ( extSeperator != -1 ) && ( pixelWorldSizeSet ) ) {
			QString strDPI = QString( "_%1DPI." ).arg( resolutionDPI );
			rFileName.replace( extSeperator, 1, strDPI );
		}
		if( !writePNG( rFileName, imWidth, imHeight, imRGBA, dpm, dpm ) ) {
			cerr << "[MeshWidget::" << __FUNCTION__ << "] could not write to '" << rFileName.toStdString() << "'!" << endl;
			emit sStatusMessage( "ERROR: Could not save screenshot as PNG with transparency to: " + rFileName + "!" );
			return false;
		}
		cout << "[MeshWidget::" << __FUNCTION__ << "] File written: '" << rFileName.toStdString() << "" << endl;
	}

	// Pass real world dimensions (ortho only!)
	rWidthReal  = realWidth;
	rHeigthReal = realHeight;

	//! 9. Free memory.
	delete[] imRGBA;

	//! 10. Restore view settings.
	mCenterView = orimCenterView;
	mCameraCenter = orimCenterCamera;
	setParamFlagMeshWidget( SHOW_GRID_RECTANGULAR, showGridRect );
	setParamFlagMeshWidget( SHOW_GRID_POLAR_CIRCLES, showGridPolarCircles );
	setParamFlagMeshWidget( SHOW_GRID_POLAR_LINES, showGridPolarLines );
	setView();
	update();

	return( true );
}

//! Exports a ruler matching the screenshot resolution.
bool MeshWidget::screenshotRuler(const QString& fileName ) {
#ifdef DEBUG_SHOW_ALL_METHOD_CALLS
	cout << "[MeshWidget::" << __FUNCTION__ << "]" << endl;
#endif
	//! Ortho mode only.
	if( !mParamFlag[ORTHO_MODE] ) {
		return false;
	}

	double pixelWidth;
	double pixelHeight;
	int imWidth;
	int imHeight;
	unsigned char* imArray;
	fetchRuler( &imArray, &imWidth, &imHeight, pixelWidth, pixelHeight );

	Image2D imRuler;
	//cout << "[MeshWidget::" << __FUNCTION__ << "] " << 10.0/pixelWidth << " " << 10.0/pixelHeight << " dots/cm." << endl;
	imRuler.setResolution( 10.0/pixelWidth, 10.0/pixelHeight );
	imRuler.writeTIFF( fileName.toStdString(), imWidth, imHeight, imArray, true );

	delete[] imArray;

	emit sStatusMessage( "Ruler saved to: " + fileName );
	return true;
}

//! Fetch array for a ruler. See also screenshotRuler( QString fileName )-
bool MeshWidget::fetchRuler(
                unsigned char** rImArray,
                int* rImWidth,
                int* rImHeight,
                double& rPixelWidth,
                double& rPixelHeight
) {
#ifdef DEBUG_SHOW_ALL_METHOD_CALLS
	cout << "[MeshWidget::" << __FUNCTION__ << "]" << endl;
#endif
	if( !getViewPortPixelWorldSize( rPixelWidth, rPixelHeight ) ) {
		return( false );
	}

	// Round to even number of pixels:
	*rImWidth  = 2*round( mParamFlt[RULER_WIDTH]  / ( 2.0*rPixelWidth  ) );
	*rImHeight = 2*round( mParamFlt[RULER_HEIGHT] / ( 2.0*rPixelHeight ) );
	//cout << "[MeshWidget::" << __FUNCTION__ << "] " << *imWidth << " " << *imHeight << " pixel." << endl;

	(*rImArray) = new unsigned char[(*rImWidth)*(*rImHeight)*3];

	// Set all pixel to white
	for( int i=0; i<(*rImWidth)*(*rImHeight)*3; i++ ) {
		(*rImArray)[i] = 255;
	}
	// Set checker pattern
	float runLenChecker = 0.0;
	bool  checker       = false;
	float runLenTick    = 0.0;
	for( int i=0; i<*rImWidth; i++ ) {
		if( runLenChecker > mParamFlt[RULER_UNIT] ) {
			runLenChecker = runLenChecker - mParamFlt[RULER_UNIT];
			checker = !checker;
		}
		if( checker ) {
			for( int j=0; j<*rImHeight/2; j++ ) {
				(*rImArray)[(*rImWidth*j+i)*3]   = 0;
				(*rImArray)[(*rImWidth*j+i)*3+1] = 0;
				(*rImArray)[(*rImWidth*j+i)*3+2] = 0;
			}
		} else {
			for( int j=*rImHeight/2; j<*rImHeight; j++ ) {
				(*rImArray)[(*rImWidth*j+i)*3]   = 0;
				(*rImArray)[(*rImWidth*j+i)*3+1] = 0;
				(*rImArray)[(*rImWidth*j+i)*3+2] = 0;
			}
		}
		if( ( mParamFlt[RULER_UNIT_TICKS] > 0.0 ) && ( runLenTick > mParamFlt[RULER_UNIT_TICKS] ) ) {
			for( int j=0; j<*rImHeight; j++ ) {
				(*rImArray)[(*rImWidth*j+i)*3]   = 0;
				(*rImArray)[(*rImWidth*j+i)*3+1] = 0;
				(*rImArray)[(*rImWidth*j+i)*3+2] = 0;
			}
			runLenTick = runLenTick - mParamFlt[RULER_UNIT_TICKS];
		}
		runLenChecker += rPixelWidth;
		runLenTick    += rPixelWidth;
	}
	// Draw 1px wide black border - vertical
	for( int i=0; i<*rImWidth; i++ ) {
		(*rImArray)[i*3]   = 0;
		(*rImArray)[i*3+1] = 0;
		(*rImArray)[i*3+2] = 0;
		(*rImArray)[((*rImHeight-1)**rImWidth+i)*3]   = 0;
		(*rImArray)[((*rImHeight-1)**rImWidth+i)*3+1] = 0;
		(*rImArray)[((*rImHeight-1)**rImWidth+i)*3+2] = 0;
	}
	// Draw 1px wide black border - horizontal
	for( int i=0; i<*rImHeight; i++ ) {
		(*rImArray)[(*rImWidth*i)*3]   = 0;
		(*rImArray)[(*rImWidth*i)*3+1] = 0;
		(*rImArray)[(*rImWidth*i)*3+2] = 0;
		(*rImArray)[(*rImWidth*i+*rImWidth-1)*3]   = 0;
		(*rImArray)[(*rImWidth*i+*rImWidth-1)*3+1] = 0;
		(*rImArray)[(*rImWidth*i+*rImWidth-1)*3+2] = 0;
	}
	return true;
}

//! Write an RGBA PNG to file.
//! Using either Cairo or Qt.
bool MeshWidget::writePNG( const QString& rFileName,        //!< Filename for writing the image.
                           uint64_t rImWidth,  //!< Image height in pixel.
                           uint64_t rImHeight, //!< Image width in pixel.
                           unsigned char* rImRGBA,  //!< RGBA data.
                           int rDotsPerMeterWidth,  //!< Resolution in dots per meter for the width.
                           int rDotsPerMeterHeight  //!< Resolution in dots per meter for the heigth.
                         ) {
#ifdef DEBUG_SHOW_ALL_METHOD_CALLS
	cout << "[MeshWidget::" << __FUNCTION__ << "]" << endl;
#endif
	cout << "[MeshWidget::" << __FUNCTION__ << "] Image size: " << rImWidth << " x " << rImHeight << " pixel." << endl;
	QImage imageToWrite( rImRGBA, static_cast<int>(rImWidth), static_cast<int>(rImHeight), QImage::Format_RGBA8888 );
	// Set print resolution
	imageToWrite.setDotsPerMeterX( rDotsPerMeterWidth  );
	imageToWrite.setDotsPerMeterY( rDotsPerMeterHeight );
	// Write image
	QImageWriter imageWriter;
	imageWriter.setFileName( rFileName );
	imageWriter.setFormat( "png" );
	imageWriter.setText( "Description", "Generated by GigaMesh" );
	if( !imageWriter.write( imageToWrite ) ) {
		cerr << "[MeshWidget::" << __FUNCTION__ << "] ERROR: QImageWriter failed!" << endl;
		return( false );
	}
	if( ( rDotsPerMeterWidth > 0 ) && ( rDotsPerMeterHeight > 0 ) ) {
		cout << "[MeshWidget::" << __FUNCTION__ << "] Print resolution: "
		     << rDotsPerMeterWidth << " x " << rDotsPerMeterHeight << " in dots per meter." << endl;
		cout << "[MeshWidget::" << __FUNCTION__ << "] Ortho Image Size: "
		     << rImWidth*1000/static_cast<uint64_t>(rDotsPerMeterWidth) << " x "
		     << rImHeight*1000/static_cast<uint64_t>(rDotsPerMeterHeight) << " mm (unit assumed)." << endl;
	} else {
		cout << "[MeshWidget::" << __FUNCTION__ << "] Print resolution: "
		     << " NONE - typical for perspective renderings." << endl;
	}
	return( true );
}

//! Crop RGBA-array e.g. from framebuffer by alpha-channel.
bool MeshWidget::cropRGBAbyAlpha(
                uint64_t* rImWidth,
                uint64_t* rImHeight,
                unsigned char** rImRGBA,
                double& rRealWidth,
                double& rRealHeight
) {
#ifdef DEBUG_SHOW_ALL_METHOD_CALLS
	cout << "[MeshWidget::" << __FUNCTION__ << "]" << endl;
#endif
	uint64_t xMin = ULONG_MAX;
	uint64_t xMax = 0;
	uint64_t yMin = ULONG_MAX;
	uint64_t yMax = 0;

	for( uint64_t iy=0; iy<(*rImHeight); iy++ ) {
		for( uint64_t ix=0; ix<(*rImWidth); ix++ ) {
			uint64_t posInImage = (ix+iy*(*rImWidth))*4;
			unsigned char alpha = (*rImRGBA)[posInImage+3];
			if( alpha == 0 ) {
				continue;
			}
			if( ix < xMin ) {
				xMin = ix;
			}
			if( ix > xMax ) {
				xMax = ix;
			}
			if( iy < yMin ) {
				yMin = iy;
			}
			if( iy > yMax ) {
				yMax = iy;
			}
		}
	}

	// Fallback to 1px X 1px, if the whole image has 0 alpha
	if(xMax < xMin || yMax < yMin) {
		xMin = 0; xMax = 1;
		yMin = 0; yMax = 1;
	}

	//cout << "[MeshWidget::" << __FUNCTION__ << "] Crop x: " << xMin << " - " << xMax << endl;
	//cout << "[MeshWidget::" << __FUNCTION__ << "] Crop y: " << yMin << " - " << yMax << endl;
	uint64_t imWidthCrop  = xMax - xMin;
	uint64_t imHeightCrop = yMax - yMin;
	unsigned char* imArrayCrop  = new unsigned char[imWidthCrop*4*imHeightCrop];
	for( uint64_t iy=0; iy<imHeightCrop; iy++ ) {
		for( uint64_t ix=0; ix<imWidthCrop; ix++ ) {
			uint64_t posInImageNew  = (ix+iy*imWidthCrop)*4;
			uint64_t posInImageOld  = (ix+xMin+(iy+yMin)*(*rImWidth))*4;
			imArrayCrop[posInImageNew]   = (*rImRGBA)[posInImageOld];
			imArrayCrop[posInImageNew+1] = (*rImRGBA)[posInImageOld+1];
			imArrayCrop[posInImageNew+2] = (*rImRGBA)[posInImageOld+2];
			imArrayCrop[posInImageNew+3] = (*rImRGBA)[posInImageOld+3];
		}
	}
	// Adapt real world dimensions, when given

	    rRealWidth *= static_cast<float>(imWidthCrop)/static_cast<float>(*rImWidth);
		rRealHeight *= static_cast<float>(imHeightCrop)/static_cast<float>(*rImHeight);

	// Remove old array and set new size
	delete[] (*rImRGBA);
	(*rImRGBA)   = imArrayCrop;
	(*rImWidth)  = imWidthCrop;
	(*rImHeight) = imHeightCrop;

	// Done.
	return( true );
}

//! Manually enter yaw angle.
bool MeshWidget::rotYaw() {
	double rotAngle;
	QGMDialogEnterText dlgEnterText;
	dlgEnterText.setWindowTitle( tr("Yaw angle (degree)") );
	dlgEnterText.setDouble( 0.5f );
	if( dlgEnterText.exec() == QDialog::Rejected ) {
		return false;
	}
	if( !dlgEnterText.getText( &rotAngle ) ) {
		return false;
	}
	return rotYaw( rotAngle );
}

//! Manually enter pitch angle.
bool MeshWidget::rotPitch() {
	double rotAngle;
	QGMDialogEnterText dlgEnterText;
	dlgEnterText.setWindowTitle( tr("Pitch angle (degree)") );
	dlgEnterText.setDouble( 0.5f );
	if( dlgEnterText.exec() == QDialog::Rejected ) {
		return false;
	}
	if( !dlgEnterText.getText( &rotAngle ) ) {
		return false;
	}
	return rotPitch( rotAngle );
}

//! Manually enter roll angle.
bool MeshWidget::rotRoll() {
	double rotAngle;
	QGMDialogEnterText dlgEnterText;
	dlgEnterText.setWindowTitle( tr("Roll angle (degree)") );
	dlgEnterText.setDouble( 0.5f );
	if( dlgEnterText.exec() == QDialog::Rejected ) {
		return false;
	}
	if( !dlgEnterText.getText( &rotAngle ) ) {
		return false;
	}
	return rotRoll( rotAngle );
}

//! Rotate about camera up vector
bool MeshWidget::rotYaw( double rAngle //!< yaw angle in degree
	) {
	// Inspired by (old):
	//double transArr[16] = {
	//       cameraPitchAxis.getX(), mCameraUp.getX(), -cameraRollAxis.getX(),  0.0,
	//       cameraPitchAxis.getY(), mCameraUp.getY(), -cameraRollAxis.getY(),  0.0,
	//       cameraPitchAxis.getZ(), mCameraUp.getZ(), -cameraRollAxis.getZ(),  0.0,
	//                     0.0,             0.0,                    0.0,       1.0
	//};
	// DEPRECATED using OpenGL 3.2 and greater
	//double transArr[16];
	//glGetDoublev( GL_MODELVIEW_MATRIX, transArr );
	//Vector3D camUp( transArr[1], transArr[5], transArr[9], 0.0 );
	Vector3D camUp( mMatModelView(1,0), mMatModelView(1,1), mMatModelView(1,2), 0.0 );
	rotArbitAxis( mCenterView, camUp, rAngle );
	return true;
}

//! Rotate about view direction x camera up vector
bool MeshWidget::rotPitch( double rAngle //!< pitch angle in degree
	) {
	// DEPRECATED using OpenGL 3.2 and greater
	//double transArr[16];
	//glGetDoublev( GL_MODELVIEW_MATRIX, transArr );
	//Vector3D camPitch( transArr[0], transArr[4], transArr[8], 0.0 );
	Vector3D camPitch( mMatModelView(0,0), mMatModelView(0,1), mMatModelView(0,2), 0.0 );
	rotArbitAxis( mCenterView, camPitch, rAngle );
	return true;
}

//! Rotate about view direction
bool MeshWidget::rotRoll( double rAngle //!< roll angle in degree
	) {
	// DEPRECATED using OpenGL 3.2 and greater
	//double transArr[16];
	//glGetDoublev( GL_MODELVIEW_MATRIX, transArr );
	//Vector3D camRoll( -transArr[2], -transArr[6], -transArr[10], 0.0 );
	Vector3D camRoll( -mMatModelView(2,0), -mMatModelView(2,1), -mMatModelView(2,2), 0.0 );
	rotArbitAxis( mCenterView, camRoll, rAngle );
	return true;
}

bool MeshWidget::rotRollPitchYaw(double rAngle, double pAngle, double yAngle)
{
    Vector3D camUp( mMatModelView(1,0), mMatModelView(1,1), mMatModelView(1,2), 0.0 );
    Vector3D camPitch( mMatModelView(0,0), mMatModelView(0,1), mMatModelView(0,2), 0.0 );
    Vector3D camRoll( -mMatModelView(2,0), -mMatModelView(2,1), -mMatModelView(2,2), 0.0 );

    Matrix4D yawMat( mCenterView, camUp, yAngle*M_PI/180.0 );
    Matrix4D rollMat( mCenterView, camRoll, rAngle*M_PI/180.0 );
    Matrix4D pitchMat( mCenterView, camPitch, pAngle*M_PI/180.0 );

    pitchMat *= rollMat;
    yawMat *= pitchMat;

    mCameraCenter *= yawMat;
    mCameraUp     *= yawMat;

    setView();
    //repaint();
    update();
    return true;
}

//! Rotate the camera in an orthogonal position to the mesh plane
//! and use the point of intersection as new rotation center.
void MeshWidget::rotOrthoPlane() {
	// Sanity:
	if( mMeshVisual == nullptr ) {
		cerr << "[MeshWidget::" << __FUNCTION__ << "] ERROR: No mesh present!" << endl;
		return;
	}
	Vector3D planeHNF;
	if( !mMeshVisual->Mesh::getPlaneHNF( &planeHNF ) ) {
		cout << "[MeshWidget::" << __FUNCTION__ << "] No valid plane present!" << endl;
		return;
	}

	//! Intersect view direction (roll axis) and plane to determine the point of rotation.
	const float* matProj = mMatModelView.constData();
	Vector3D camRoll( -matProj[2], -matProj[6], -matProj[10], 0.0 );
	// old school:
	//double transArr[16];
	//glGetDoublev( GL_MODELVIEW_MATRIX, transArr );
	//Vector3D camRoll( -transArr[2], -transArr[6], -transArr[10], 0.0 );

	Vector3D rayIntersect;
	if( !mMeshVisual->getPlaneIntersectLineDir( &mCameraCenter, &camRoll, &rayIntersect ) ) {
		cout << "[MeshWidget::" << __FUNCTION__ << "] Can not intersect plane and view direction! Parallel?" << endl;
		return;
	}
	//! Set the point of rotation as mCenterView.
	mCenterView.set( rayIntersect );

	//! Determine the rotation axis: camRoll x Normal of the plane.
	Vector3D rotAxis = planeHNF % camRoll;
	//! Determine the rotation angle betweenn camRoll and the normal of the plane.
	double rotAngle = angle( camRoll, planeHNF, rotAxis ) * 180.0/M_PI;
	//! Avoid rotations of the view with angles larger than 90° as it will turn around the object, which will happen when the plane's normal is pointing aways from the camera.
	if( rotAngle > 90.0f ) {
		rotAngle -= 180.0f;
	}
	if( rotAngle < -90.0f ) {
		rotAngle += 180.0f;
	}
	//! Finally rotate the view.
	rotArbitAxis( mCenterView, rotAxis, -rotAngle );
}

//! Rotate about view direction
void MeshWidget::rotArbitAxis( Vector3D rCenter, //!< arbitrary rotation axis, position
	                       Vector3D rAxis,   //!< arbitrary rotation axis, direction
	                       double   rAngle   //!< roll angle in degree
	) {
#ifdef DEBUG_SHOW_ALL_METHOD_CALLS
	cout << "[MeshWidget::" << __FUNCTION__ << "]" << endl;
#endif
	if( rAngle == 0.0 ) {
		// than there is no rotation at all.
		return;
	}
	Matrix4D transMat( rCenter, rAxis, rAngle*M_PI/180.0 );
    mCameraCenter *= transMat;
	mCameraUp     *= transMat;
	setView();
    repaint(); //! \todo check if "repaint" can be replaced by "update" for performance reasons. However if this method is called for e.g. rendering image stacks "repaint" has to be used.
    //update();
}

//! Rotate the mesh plane left/right by angle
bool MeshWidget::rotPlaneYaw(double rAngle)
{
#ifdef DEBUG_SHOW_ALL_METHOD_CALLS
    cout << "[MeshWidget::" << __FUNCTION__ << "]" << endl;
#endif

    Matrix4D transMatLeftRight( mCenterView, mCameraUp, -rAngle*M_PI/180.0 );
    emit sApplyTransfromToPlane( transMatLeftRight );
    setView();
    update();
    return true;
}

//! Rotate the mesh plane up/down by angle
bool MeshWidget::rotPlanePitch(double rAngle)
{
#ifdef DEBUG_SHOW_ALL_METHOD_CALLS
    cout << "[MeshWidget::" << __FUNCTION__ << "]" << endl;
#endif
    Vector3D cameraPitchAxis( mMatModelView(0,0), mMatModelView(0,1), mMatModelView(0,2), 0.0 );
    Matrix4D transMatUpDown( mCenterView, cameraPitchAxis, -rAngle*M_PI/180.0 );
    emit sApplyTransfromToPlane( transMatUpDown );
    setView();
    update();
    return true;
}

//! Rotate the mesh plane clockwise/counterclockwise by angle
bool MeshWidget::rotPlaneRoll(double rAngle)
{
#ifdef DEBUG_SHOW_ALL_METHOD_CALLS
	cout << "[MeshWidget::" << __FUNCTION__ << "]" << endl;
#endif
    Vector3D camRollAxis( -mMatModelView(2,0), -mMatModelView(2,1), -mMatModelView(2,2), 0.0 );
    Matrix4D transMatRot(mCenterView, camRollAxis, -rAngle*M_PI/180.0);
    emit sApplyTransfromToPlane( transMatRot );
    setView();
    update();
    return true;
}

// ============================================================================

// OpenGL Stuff ----------------------------------------------------------------

//! Re-draws the OpenGL widget, when its size has changed by calling setView().
void MeshWidget::resizeGL( int width , int height  ) {
#ifdef DEBUG_SHOW_ALL_METHOD_CALLS
	cout << "[MeshWidget::" << __FUNCTION__ << "] width: " << width << " height: " << height << endl;
#endif
	setView();
	update();
}

//! This function is called whenever the widget needs to be painted. It is a reimplementation
//! in a subclass. There is no need to call makeCurrent() because this has already been done
//! when this function is called.
//!
//! Remarks: moved from paintGL to paintEvent.
//! paintEvent is called when update() or repaint() are called.
//!
//! About QShaderProgram and rendertext:
//! Using renderText() in this setting is not supported. renderText() depends heavily upon the old, fixed function GL pipeline, and simply won't work if you e.g. have an active shader program. We are in the process of deprecating this function all together, since there are many settings where it won't work as expected. It will work if you stick to GL 1.x or GL 2.x functionality, and disable any current shader program. As for now I'd recommend you draw the text to a texture (e.g. via a framebuffer object), and then draw that texture as part of your paintGL() function. You can for instance use QPainter to draw the text into the framebuffer object bound texture.
//! Source: https://bugreports.qt-project.org/browse/QTBUG-10362
//! 
//! Thanks to OpenGL CoreProfile also the QPainter is rendered unuseable. So the informations are provided in a regular widget OUTSIDE the OpenGL context.
//!
//! Actions performed:
void MeshWidget::paintEvent( QPaintEvent *rEvent ) {
#ifdef DEBUG_SHOW_ALL_METHOD_CALLS
	cout << "[MeshWidget::" << __FUNCTION__ << "]" << endl;
#endif
	PRINT_OPENGL_ERROR( "OLD_ERROR" );

	QGLWidget::paintEvent( rEvent );
	PRINT_OPENGL_ERROR( "QGLWidget::paintEvent( rEvent )" );

	//! Initialize shaders (ONCE!)
    if( mVAO == _NOT_A_NUMBER_UINT_ ) {
		initializeVAO();
		initializeShaders();
	}

	//! Clear color buffer.
	glClear( GL_COLOR_BUFFER_BIT );
	PRINT_OPENGL_ERROR( "glClear( GL_COLOR_BUFFER_BIT )" );

	//! Clear depth buffer.
	glClear( GL_DEPTH_BUFFER_BIT );
	PRINT_OPENGL_ERROR( "glClear( GL_DEPTH_BUFFER_BIT )" );

	if( mMeshVisual == nullptr ) {
		//! Do nothing, when no mesh is present.
		//cerr << "{MeshWidget::" << __FUNCTION__ << "] ERROR: Mesh not present!" << endl;
		swapBuffers(); // has to be called, when setAutoBufferSwap(false) was set in the constructor to preven flickering when QPainter.end is called!
		return;
	}

	//! Enable OpenGL depth test.
	glEnable( GL_DEPTH_TEST );
	//! Setup Alpha blendig for OpenGL.
	glBlendFunc( GL_SRC_ALPHA, GL_ONE_MINUS_SRC_ALPHA );
	glEnable( GL_BLEND );
    //! Draw the Mesh.
    mMeshVisual->glPaint();

	//! Optional; draw RGB histogram of the scene. Highly recommended to be calle before paintScreenInfo, paintOrthoGrid and paintHistogram!
	paintHistogramScence(); // This sould be first -- otherwise unwanted elements like logos are accounted to (this color) histogram.

	//! Draw (optional) Grid(s) in orthographic and perspective projection. The latter may give the impression of scale, but can not be used as such!
	glBlendFunc( GL_DST_COLOR, GL_ZERO ); // Allows for a nice overlay.
	// Background canvas using a VBOs and shaders
	bool showGridRect;
	bool showGridPolarLines;
	bool showGridPolarCircles;
	bool showGridHighLightCenter;
	getParamFlagMeshWidget( SHOW_GRID_RECTANGULAR, &showGridRect );
	getParamFlagMeshWidget( SHOW_GRID_POLAR_LINES, &showGridPolarLines );
	getParamFlagMeshWidget( SHOW_GRID_POLAR_CIRCLES, &showGridPolarCircles );
	getParamFlagMeshWidget( SHOW_GRID_HIGHLIGHTCENTER, &showGridHighLightCenter );
	if( showGridRect ) {
		paintBackgroundShader( &mShaderGridOrtho );
	}
	if( showGridPolarLines ) {
		paintBackgroundShader( &mShaderGridPolarLines );
	}
	if( showGridPolarCircles ) {
		paintBackgroundShader( &mShaderGridPolarCircles );
	}
	if( ( showGridRect || showGridPolarLines || showGridPolarCircles ) && showGridHighLightCenter ) {
		paintBackgroundShader( &mShaderGridHighLightCenter );
	}


	glBlendFunc( GL_SRC_ALPHA, GL_ONE_MINUS_SRC_ALPHA ); // Set to the de-facto default.

    mMeshVisual->glPaintTransparent(); //draw transparent faces. Necessary to do it after the background has been drawn, but before overlays

	// Face culling conflicts with QPainter. Therefore it is turned of and the flag state stored to turn it back on, after painting is done.
	// ... and QPainter can't be used with OpenGL CoreProfile
	//GLboolean cullFace;
	//glGetBooleanv( GL_CULL_FACE, &cullFace );
	//glDisable( GL_CULL_FACE );

	//! Draw (optional) Histogram of a mesh property.
	paintHistogram();

	//! Draw the selection of polygonal area.
	paintSelection();


	mMeshVisual->glPaintOverlay();

	//! Draw the GigaMesh logo.
	bool showGigaMeshLogo = true;
	bool showGigaMeshLogoForced = true;
	getParamFlagMeshWidget( SHOW_GIGAMESH_LOGO_CANVAS, &showGigaMeshLogo );
	getParamFlagMeshWidget( SHOW_GIGAMESH_LOGO_FORCED, &showGigaMeshLogoForced );
	if( showGigaMeshLogo | showGigaMeshLogoForced ) {
		paintRasterImage( TEXMAP_GIGAMESH_LOGO, -20, -20, 150, 150 );
	}

	//! Draw the keyboard layout.
	bool showKeyboardCamera = false;
	getParamFlagMeshWidget( SHOW_KEYBOARD_CAMERA, &showKeyboardCamera );
	if( showKeyboardCamera ) {
		int layoutImWidth  =  768;
		int layoutImHeigth =  320;
		paintRasterImage( TEXMAP_KEYBOARD_LAYOUT,
		                  max( (width()-layoutImWidth)/2, 20 ), 20,
		                  layoutImWidth, layoutImHeigth );
	}

	//! Compute frames per second and pass it to the sidebar.
	float framesPerSecond = 0.0f;
	if ( ( mFrameCount == 30 ) || ( mFrameCount == 0 ) ) {
		mFrameTime.start();
		mFrameCount = 0;
	} else {
		framesPerSecond = float(1000*mFrameCount) / mFrameTime.elapsed();
	}
	mFrameCount++;
	emit sViewPortInfo( VPINFO_FRAMES_PER_SEC, QString::number( framesPerSecond, 'f', 2 ) );


	//! \todo move to changedSelPrim
	// Show selection:
	Primitive* primSelected = mMeshVisual->getPrimitiveSelected();
	if( primSelected != nullptr ) {
		uint64_t labelNr;
		if( primSelected->getLabel( labelNr ) ) {
			emit sViewPortInfo( VPINFO_LABEL_ID, QString::number( labelNr ) );
		} else {
			emit sViewPortInfo( VPINFO_LABEL_ID, QString( "not set" ) );
		}
		double funcVal;
		if( primSelected->getFuncValue( &funcVal ) ) {
			emit sViewPortInfo( VPINFO_FUNCTION_VALUE, QString::number( funcVal ) );
		} else {
			emit sViewPortInfo( VPINFO_FUNCTION_VALUE, QString( "err" ) );
		}
	} else {
		emit sViewPortInfo( VPINFO_FUNCTION_VALUE, QString( "n.a." ) );
		emit sViewPortInfo( VPINFO_LABEL_ID, QString( "n.a." ) );
	}


	// Example for adding text using QPainter:
	// NOTE: that this will NOT WORK with OpenGL CoreProfile!
	//--------------------------------------------------------
	//QPainter painter;
	//painter.begin(this);
	//painter.setRenderHint(QPainter::Antialiasing);
	//painter.setPen(QPen(Qt::red));
	//QFont textFont;
	//textFont.setPixelSize(50);
	//painter.setFont(textFont);
	//painter.drawText(QRect(50, 50, 500, 100), Qt::AlignCenter, QString("TestPaint"));
	//painter.end();

	// Turn on backface culling, when disabled because of QPainter
	// ... and QPainter can't be used with OpenGL CoreProfile
	//if( cullFace ) {
	//	glEnable( GL_CULL_FACE );
	//}

	swapBuffers(); // has to be called, when setAutoBufferSwap(false) was set in the constructor to preven flickering when QPainter.end is called!
#ifdef DEBUG_SHOW_ALL_METHOD_CALLS
	cout << "[MeshWidget::" << __FUNCTION__ << "] DONE." << endl;
#endif
}

//! Paint the background with a given shader.
//! @returns false in case of an error. true otherwise.
bool MeshWidget::paintBackgroundShader( QOpenGLShaderProgram** rShaderProgram ) {
#ifdef DEBUG_SHOW_ALL_METHOD_CALLS
	cout << "[MeshWidget::" << __FUNCTION__ << "]" << endl;
#endif
	PRINT_OPENGL_ERROR( "OLD ERROR" );

	PglBindVertexArray glBindVertexArray = reinterpret_cast<PglBindVertexArray>(context()->getProcAddress( "glBindVertexArray" ));
	glBindVertexArray( mVAO );
	PRINT_OPENGL_ERROR( "glBindVertexArray( mVAO )" );

	// Lets be shady :)
	if( !(*rShaderProgram)->bind() ) {
		cerr << "[MeshWidget::" << __FUNCTION__ << "] ERROR: binding shader program!" << endl;
		return false;
	}

	GLboolean oldDepthMask = true;
	glGetBooleanv(GL_DEPTH_WRITEMASK, &oldDepthMask);
	glDepthMask(false);

	double realWidth;
	double realHeight;
	if( !getViewPortResolution( realWidth, realHeight ) ) {
		cerr << "[MeshWidget::" << __FUNCTION__ << "] ERROR: getViewPortResolution failed!" << endl;
		return false;
	}
	//cout << "PW: " << pixelWidth << " PH: " << pixelHeight << endl;
	double gridShiftDepth;
	bool   gridHighLightCenter;
	getParamFloatMeshWidget( GRID_SHIFT_DEPTH, &gridShiftDepth );
	getParamFlagMeshWidget( SHOW_GRID_HIGHLIGHTCENTER, &gridHighLightCenter );
	(*rShaderProgram)->setUniformValue( "uDepthPos", static_cast<GLfloat>(gridShiftDepth)   );
	(*rShaderProgram)->setUniformValue( "uScaleX",   static_cast<GLfloat>(realWidth/2.0)  );
	(*rShaderProgram)->setUniformValue( "uScaleY",   static_cast<GLfloat>(realHeight/2.0) );

	bool gridCenterFront;
	getParamFlagMeshWidget( SHOW_GRID_HIGHLIGHTCENTER_FRONT, &gridCenterFront);
	(*rShaderProgram)->setUniformValue( "uHighlightDepth", (gridCenterFront ? 0.0F : 0.999F ));

	double xOffset = 0.0;
	double yOffset = 0.0;
	getGridCenterPosOffsets( xOffset, yOffset );

	(*rShaderProgram)->setUniformValue( "uCenterOffset", xOffset, yOffset);
	PRINT_OPENGL_ERROR( "setUniformValue" );

	// Strided Data -- map buffer
	if( !mVertBufObjs[VBO_BACKGROUND_VERTICES].bind() ) {
		cerr << "[MeshGL::" << __FUNCTION__ << "] ERROR: Could not bind vertex buffer VBO_BACKGROUND_VERTICES to the context!" << endl;
	}
	// Strided data -- first there floats are the position vectors.
	(*rShaderProgram)->setAttributeBuffer( "vertPosition", GL_FLOAT, 0, 2, 0 );
	PRINT_OPENGL_ERROR( "setAttributeBuffer" );
	(*rShaderProgram)->enableAttributeArray( "vertPosition" );
	PRINT_OPENGL_ERROR( "enableAttributeArray" );

	//mVertBufObjs[VBO_BACKGROUND_QUAD].bind();
	glDrawArrays( GL_TRIANGLE_FAN, 0, 4 );
	PRINT_OPENGL_ERROR( "glDrawArrays( GL_TRIANGLE_FAN, 0, 4 )" );

	// End of being shady
	//(*rShaderProgram)->disableAttributeArray( "vertPosition" );
	(*rShaderProgram)->release();
	mVertBufObjs[VBO_BACKGROUND_VERTICES].release();

	glBindVertexArray( 0 );
	PRINT_OPENGL_ERROR( "glBindVertexArray( 0 )" );

	glDepthMask(oldDepthMask);
	return true;
}

//! Paint a raster image i.e. a logo.
bool MeshWidget::paintRasterImage( eTextureMaps rTexMap, int rPixelX, int rPixelY, int rPixelWidth, int rPixelHeight ) {
	PRINT_OPENGL_ERROR( "OLD ERROR" );
	PglBindVertexArray glBindVertexArray = reinterpret_cast<PglBindVertexArray>(context()->getProcAddress( "glBindVertexArray" ));
	glBindVertexArray( mVAO );
	PRINT_OPENGL_ERROR( "glBindVertexArray( mVAO )" );

	// Lets be shady :)
	if( !mShaderImage->bind() ) {
		cerr << "[MeshWidget::" << __FUNCTION__ << "] ERROR: binding shader program!" << endl;
		return false;
	}

	using PglActiveTexture = void (*)(GLenum);
	PglActiveTexture activeTextureFunc = reinterpret_cast<PglActiveTexture>(context()->getProcAddress("glActiveTexture"));

	activeTextureFunc(GL_TEXTURE0);
	mTextureMaps[rTexMap]->bind();
	//mTextureMaps[rTexMap]->
	GLuint texId = mTextureMaps[rTexMap]->boundTextureId( QOpenGLTexture::BindingTarget2D );
	//cout << "[MeshWidget::" << __FUNCTION__ << "] texId: " << texId << endl;
	// Set the ID of the texture map:
	mShaderImage->setAttributeValue( "uLabelTexMap", texId );

	double realWidth;
	double realHeight;
	if( !getViewPortResolution( realWidth, realHeight ) ) {
		cerr << "[MeshWidget::" << __FUNCTION__ << "] ERROR: getViewPortResolution failed!" << endl;
		return false;
	}
	//cout << "PW: " << pixelWidth << " PH: " << pixelHeight << endl;
	mShaderImage->setUniformValue( "uDepthPos", static_cast<GLfloat>(-1.999)   ); // 1.99 for front

	float ratioViewPort = static_cast<float>(width())/static_cast<float>(height());

	float widthViewPort  = 2.0*static_cast<float>(rPixelWidth)/static_cast<float>(width()); // max: 2.0
	float heightViewPort = 2.0*ratioViewPort*static_cast<float>(rPixelHeight)/static_cast<float>(width()); // max: 2.0

	float xPosViewPort;
	float yPosViewPort;
	if( rPixelX > 0 ) {
		xPosViewPort = 2.0*static_cast<float>(rPixelX)/static_cast<float>(width()) - 1.0;// min: -1.0;
	} else {
		xPosViewPort = 1.0 + 2.0*static_cast<float>(rPixelX)/static_cast<float>(width()) - widthViewPort;// min: -1.0;
	}
	if( rPixelY > 0 ) {
		yPosViewPort = 2.0*ratioViewPort*static_cast<float>(rPixelY)/static_cast<float>(width()) -1.0;// min: -1.0;
	} else {
		yPosViewPort = 1.0 + 2.0*ratioViewPort*static_cast<float>(rPixelY)/static_cast<float>(width()) - heightViewPort;// min: -1.0;
	}
	//cout << xPosViewPort << " | " << yPosViewPort << endl;

	// Strided Data -- map buffer {x,y,u,v}
	vector<GLfloat> coords;

	// bottom, left
	coords.push_back( xPosViewPort ); // x-pos
	coords.push_back( yPosViewPort ); // y-pos
	coords.push_back( 0.0 );  // u
	coords.push_back( 0.0 );  // v

	// top, left
	coords.push_back( xPosViewPort+widthViewPort ); // x-pos
	coords.push_back( yPosViewPort ); // y-pos
	coords.push_back( 1.0 );  // u
	coords.push_back( 0.0 );  // v

	// top, right
	coords.push_back( xPosViewPort+widthViewPort ); // x-pos
	coords.push_back( yPosViewPort+heightViewPort ); // y-pos
	coords.push_back( 1.0 );  // u
	coords.push_back( 1.0 );  // v

	// bottom, right
	coords.push_back( xPosViewPort ); // x-pos 
	coords.push_back( yPosViewPort+heightViewPort ); // y-pos
	coords.push_back( 0.0 );  // u
	coords.push_back( 1.0 );  // v

	QOpenGLBuffer someBuffer( QOpenGLBuffer::VertexBuffer );
	someBuffer.create();
	someBuffer.setUsagePattern( QOpenGLBuffer::StaticDraw );
	someBuffer.bind();
	someBuffer.allocate( coords.data(), sizeof(GLfloat)*coords.size() );

	// Strided data -- first there floats are the position vectors.
	mShaderImage->setAttributeBuffer( "vertPosition", GL_FLOAT, 0, 2, sizeof(GLfloat)*4 );
	mShaderImage->enableAttributeArray( "vertPosition" );
	mShaderImage->setAttributeBuffer( "textureCoords", GL_FLOAT, sizeof(GLfloat)*2, 2, sizeof(GLfloat)*4 );
	mShaderImage->enableAttributeArray( "textureCoords" );

	//mVertBufObjs[VBO_BACKGROUND_QUAD].bind();
	glDrawArrays( GL_TRIANGLE_FAN, 0, 4 );
	PRINT_OPENGL_ERROR( "glDrawArrays( GL_TRIANGLE_FAN, 0, 4 )" );

	// End of being shady
	mShaderImage->release();

	someBuffer.release();
	glBindVertexArray( 0 );
	PRINT_OPENGL_ERROR( "glBindVertexArray( 0 )" );	
	someBuffer.destroy();
	return true;
}

void MeshWidget::checkMissingTextures(ModelMetaData& metadata)
{
	if(metadata.hasTextureFiles())
	{
		QStringList missingTextures;
		size_t texId = 0;
		std::list<size_t> missingTexIds;
		for(const auto& texName : metadata.getTexturefilesRef())
		{
			if(!std::filesystem::exists(texName))
			{
				missingTextures.push_back(texName.string().c_str());
				missingTexIds.push_back(texId);
			}
			++texId;
		}

		if(missingTexIds.empty())
			return;

		DialogFindTextures textureDialog(missingTextures);

		textureDialog.setModal(true);
		if(textureDialog.exec() == QDialog::Accepted)
		{
			auto fileNames = textureDialog.getFileNames();

			if(fileNames.size() != missingTexIds.size())
				return;

			auto fileNameIt = fileNames.begin();
			auto idIt       = missingTexIds.begin();

			for(int i = 0; i<fileNames.size(); ++i)
			{
				metadata.getTexturefilesRef()[*idIt] = fileNameIt->toStdString();
				++fileNameIt;
				++idIt;
			}
		}
	}
}

void MeshWidget::checkMeshSanity()
{
	const auto meshSize = mMeshVisual->getBoundingBoxRadius();
	const auto meshCenterDistance = mMeshVisual->getBoundingBoxCenter().getLength3();

	int exponent = 0.0F;
	const auto mantissa = frexp(meshCenterDistance,&exponent);

	//! TODO: find out resonable value. Currently, assume that the float should have at least 4 binary decimal places
	if(std::numeric_limits<float>::digits - exponent < 4)
	{
		bool move = false;
		bool cancel = false;
		SHOW_QUESTION(tr("Center Mesh"), tr("The mesh is very far off center compared to its radius(distance: %1mm). This may cause numeric problems. Would you like to move the mesh to the origin?").arg(meshCenterDistance),
					  move, cancel);

		if(!cancel && move)
		{
			const auto transVector = mMeshVisual->getBoundingBoxCenter();

			Matrix4D transMat(transVector);

			mMeshVisual->applyTransformationToWholeMesh(transMat);

			SHOW_MSGBOX_INFO(tr("Transfrom Vector"), tr("To move the mesh back to its original position, you can translate it back by the following vector:\n(%1, %2, %3)").
							 arg(transVector.getX()).
							 arg(transVector.getY()).
							 arg(transVector.getZ()));
		}
	}

	//! TODO: find out resonable value
	if(meshSize < 1.0)
	{
		bool rescale = false;
		bool cancel = false;
		SHOW_QUESTION(tr("Rescale Mesh"), tr("The mesh appears to be unusually small (radius: %1mm). Would you like to scale the Mesh up?").arg(meshSize), rescale, cancel);

		if(!cancel && rescale)
		{
			mMeshVisual->callFunction(MeshParams::APPLY_TRANSMAT_ALL_SCALE);
		}
	}

	checkMissingTextures(mMeshVisual->getModelMetaDataRef());
}

//! Paint the selected volume (prisms defined by polgonal selection).
//! This method is also an example for a 2D overlay on a 3D scene.
void MeshWidget::paintSelection() {
#ifdef DEBUG_SHOW_ALL_METHOD_CALLS
	cout << "[MeshWidget::" << __FUNCTION__ << "]" << endl;
#endif
	if( mSelectionPoly.size() == 0 ) {
		return;
	}
	eMouseModes mouseMode;
	getParamIntegerMeshWidget( MOUSE_MODE, reinterpret_cast<int*>(&mouseMode) );
	if( mouseMode != MOUSE_MODE_SELECT ) {
		return;
	}
	MeshWidgetParams::eSelectionModes selectionMode;
	getParamIntegerMeshWidget( MeshWidgetParams::SELECTION_MODE, reinterpret_cast<int*>(&selectionMode) );
	if( selectionMode != MeshWidgetParams::SELECTION_MODE_VERTICES_LASSO ) {
		return;
	}
	
	QImage imPoly( width(), height(), QImage::Format_ARGB32 );
	imPoly.fill( QColor( 255, 255, 255, 0 ) );

	QPen somePen( QColor( 255, 0, 0 ) );
	somePen.setWidthF( 2.5 );

	QPainter painter;
	painter.begin( &imPoly );
	painter.setRenderHint( QPainter::Antialiasing );
	painter.setPen( somePen );
	painter.drawPolyline( mSelectionPoly.data(), mSelectionPoly.size() );
	somePen.setStyle( Qt::DashLine );
	painter.setPen( somePen );
	painter.drawLine( mSelectionPoly.front(), mSelectionPoly.back() );
	painter.end();
	// Paint the image using a shader.
    initializeTextureMap( TEXMAP_SELECTION_POLYGON_OVERLAY, &imPoly );
	paintRasterImage( TEXMAP_SELECTION_POLYGON_OVERLAY, 0, 0, width(), height() );
}

//! Overlay a histogram to the GL scene
bool MeshWidget::paintHistogram() {
#ifdef DEBUG_SHOW_ALL_METHOD_CALLS
	cout << "[MeshWidget::" << __FUNCTION__ << "]" << endl;
#endif
	// Show and only when enabled.
	if( !mParamFlag[SHOW_HISTOGRAM] ) {
		return false;
	}
	// Sanity check
	if( mMeshVisual == nullptr ) {
		cerr << "[MeshWidget::" << __FUNCTION__ << "] ERROR: No mesh present!" << endl;
		return false;
	}

	// Nothing to much do, when it is already computed.
	int imWidth  = mParamInt[HISTOGRAM_WIDTH];
	int imHeight = mParamInt[HISTOGRAM_HEIGHT];

	double valMin;
	double valMax;
	vector<unsigned int> numArray;
	numArray.resize( (imWidth-2), 0 );
	if( !mMeshVisual->getHistogramValues( static_cast<Mesh::eHistogramType>(mParamInt[HISTOGRAM_TYPE]), &numArray, &valMin, &valMax ) ) {
		cerr << "[MeshWidget::" << __FUNCTION__ << "] ERROR: from getHistogramValues!" << endl;
		return false;
	}
	// Determine maximim bin height:
	unsigned int binMax = 0;
	for( unsigned int element : numArray ) {
		if( binMax < element ) {
			binMax = element;
		}
	}
	// Optional logarithm:
	if( mParamFlag[SHOW_HISTOGRAM_LOG] ) {
		double fact = (static_cast<double>(imHeight)-2.0)/log( static_cast<double>(imHeight)-2.0 );
		for( unsigned int& element : numArray ) {
			//		cout << element << " ";
			element = log( ( static_cast<double>(element)+1.0 ) )*fact;
			//		cout << element << endl;
		}
		binMax = log( ( static_cast<double>(binMax)+1.0 ) )*fact;
	}

	if( binMax == 0 ) {
		cerr << "[MeshWidget::" << __FUNCTION__ << "] ERROR: binMax is ZERO!" << endl;
		return false;
	}

	QImage imHist( imWidth, imHeight, QImage::Format_RGB32 );
	imHist.fill( QColor( 255, 255, 255 ) );

	QPainter painter;
	painter.begin( &imHist );
	painter.drawRect( 0, 0, imWidth-1, imHeight-1 );
	// Draw vertical bins:
	for( int pixelX=1; pixelX<(imWidth-1); pixelX++ ) {
		unsigned int binSize = (imHeight-2) - (numArray.at( pixelX-1 )*(imHeight-2))/binMax;
		painter.setPen( QColor( 128, 128, 128, 255 ) );
		painter.drawLine( pixelX, imHeight-1, pixelX, binSize+1 );
	}
	painter.end();
	// Paint the image using a shader.
	initializeTextureMap( TEXMAP_HISTOGRAM_MESH_FUNCVAL, &imHist );
	paintRasterImage( TEXMAP_HISTOGRAM_MESH_FUNCVAL, mParamInt[HISTOGRAM_POSX], mParamInt[HISTOGRAM_POSY], imWidth, imHeight );
	return true;
}

//! Shows the RGB histogram of the scene.
bool MeshWidget::paintHistogramScence() {
#ifdef DEBUG_SHOW_ALL_METHOD_CALLS
	cout << "[MeshWidget::" << __FUNCTION__ << "]" << endl;
#endif
	if( !mParamFlag[SHOW_HISTOGRAM_SCENE] ) {
		return false;
	}
	GLsizei  scWidth   = width();
	GLsizei  scHeight  = height();

	unsigned int numArrayRed[256];
	unsigned int numArrayGrn[256];
	unsigned int numArrayBle[256];
	for( size_t i=0; i<256; i++ ) {
		numArrayRed[i] = 0;
		numArrayGrn[i] = 0;
		numArrayBle[i] = 0;
	}

	{ // Block for reading the scene's colors:
		GLfloat* pixelZBuffer = new GLfloat[scWidth*scHeight];;
		glReadPixels( 0, 0, scWidth, scHeight, GL_DEPTH_COMPONENT, GL_FLOAT, pixelZBuffer );
		// OpenGL's default 4 byte pack alignment would leave extra bytes at the
		// end of each image row so that each full row contained a number of bytes
		// divisible by 4.  Ie, an RGB row with 3 pixels and 8-bit components would
		// be laid out like "RGBRGBRGBxxx" where the last three "xxx" bytes exist
		// just to pad the row out to 12 bytes (12 is divisible by 4). To make sure
		// the rows are packed as tight as possible (no row padding), set the pack
		// alignment to 1.
		GLubyte* imArrayGL    = new GLubyte[scWidth*3*scHeight];
		glPixelStorei( GL_PACK_ALIGNMENT, 1 );
		glReadPixels( 0, 0, scWidth, scHeight, GL_RGB, GL_UNSIGNED_BYTE, imArrayGL );
		for( int i=0; i<scWidth*scHeight; i++ ) {
			if( pixelZBuffer[i] == 1.0 ) {
				continue;
			}
			unsigned int idxRed = imArrayGL[i*3];
			unsigned int idxGrn = imArrayGL[i*3+1];
			unsigned int idxBle = imArrayGL[i*3+2];
			numArrayRed[idxRed]++;
			numArrayGrn[idxGrn]++;
			numArrayBle[idxBle]++;
		}
		delete[] imArrayGL;
		delete[] pixelZBuffer;
	}

	unsigned int imWidth  = 258;
	unsigned int imHeight = 102;

	// Determine maximim bin height:
	unsigned int binMax = 0;
	for( unsigned int i=0; i<256; i++ ) {
		if( binMax < numArrayRed[i] ) {
			binMax = numArrayRed[i];
		}
		if( binMax < numArrayGrn[i] ) {
			binMax = numArrayGrn[i];
		}
		if( binMax < numArrayBle[i] ) {
			binMax = numArrayBle[i];
		}
	}
	if( binMax == 0 ) {
		cerr << "[MeshWidget::" << __FUNCTION__ << "] ERROR: binMax is ZERO!" << endl;
		return false;
	}

	// Allocate image
	QImage imHist( imWidth, imHeight, QImage::Format_RGB32 );
	imHist.fill( QColor( 64, 64, 64 ) );

	// Optional logarithm:
	if( mParamFlag[SHOW_HISTOGRAM_SCENE_LOG] ) {
		double fact = (static_cast<double>(imHeight)-2.0)/log( static_cast<double>(imHeight)-2.0 );
		for( unsigned int i=0; i<256; i++ ) {
			numArrayRed[i] = log( ( static_cast<double>(numArrayRed[i])+1.0 ) )*fact;
			numArrayGrn[i] = log( ( static_cast<double>(numArrayGrn[i])+1.0 ) )*fact;
			numArrayBle[i] = log( ( static_cast<double>(numArrayBle[i])+1.0 ) )*fact;
		}

		binMax = log( ( static_cast<double>(binMax)+1.0 ) )*fact;
	}

	// Draw vertical bins:
	for( unsigned int pixelX=1; pixelX<(imWidth-1); pixelX++ ) {
		unsigned int binSizeRed = (imHeight-2) - (numArrayRed[pixelX-1]*(imHeight-2))/binMax;
		unsigned int binSizeGrn = (imHeight-2) - (numArrayGrn[pixelX-1]*(imHeight-2))/binMax;
		unsigned int binSizeBle = (imHeight-2) - (numArrayBle[pixelX-1]*(imHeight-2))/binMax;
		//cout << binSizeRed << endl;
		for( unsigned int iy=1; iy<(imHeight-1); iy++ ) {
			QColor pixelCol( imHist.pixel( pixelX, iy ) );
			if( iy > binSizeRed ) {
				pixelCol.setRed( 255 );
			}
			if( iy > binSizeGrn ) {
				pixelCol.setGreen( 255 );
			}
			if( iy > binSizeBle ) {
				pixelCol.setBlue( 255 );
			}
			imHist.setPixel( pixelX, iy, pixelCol.rgb() );
		}
	}
	// Paint the image using a shader.
	initializeTextureMap( TEXMAP_HISTOGRAM_SCENE, &imHist );
	paintRasterImage( TEXMAP_HISTOGRAM_SCENE, -mParamInt[HISTOGRAM_POSX], mParamInt[HISTOGRAM_POSY], imWidth, imHeight );

	return true;
}

//! Handles the event when a mouse button is pressed down.
void MeshWidget::mousePressEvent( QMouseEvent *rEvent ) {
#ifdef DEBUG_SHOW_ALL_METHOD_CALLS
	cout << "[MeshWidget::" << __FUNCTION__ << "]" << endl;
#endif
	mLastPos = rEvent->pos();

	Qt::MouseButtons mouseButtonsPressed = rEvent->buttons();

	eMouseModes currMouseMode;
	getParamIntegerMeshWidget( MOUSE_MODE, reinterpret_cast<int*>(&currMouseMode) );

	MeshWidgetParams::eSelectionModes currSelectionMode;
	getParamIntegerMeshWidget( SELECTION_MODE, reinterpret_cast<int*>(&currSelectionMode) );

	//! Selection of a point of a polyline (left click):
	if( ( mouseButtonsPressed == Qt::LeftButton ) &&
		( currMouseMode == MOUSE_MODE_SELECT ) &&
	    ( currSelectionMode == MeshWidgetParams::SELECTION_MODE_VERTICES_LASSO )
	  ) {
		mSelectionPoly.push_back( rEvent->pos() );
		if( mSelectionPoly.size() == 1 ) {
			mSelectionPoly.push_back( rEvent->pos() );
		}
		return;
	}

	//! Close the selection of a polyline by right-click:
	if( ( mouseButtonsPressed == Qt::RightButton ) &&
		( currMouseMode == MOUSE_MODE_SELECT ) &&
		( currSelectionMode == MeshWidgetParams::SELECTION_MODE_VERTICES_LASSO ) &&
	    ( mSelectionPoly.size() > 1 )
	  ) {
		// Check if the last two points are the same, as this can cause a segmentation fault.
		QPoint posLast     = mSelectionPoly.at( mSelectionPoly.size()-1 );
		QPoint posPrevLast = mSelectionPoly.at( mSelectionPoly.size()-2 );
		if( posLast == posPrevLast ) {
			mSelectionPoly.pop_back();
		}
		// Correct for different origin in image coordinates.
		for( auto & somePoint: mSelectionPoly ) {
			somePoint.setY( height() - somePoint.y() );
		}
		emit sSelectPoly( mSelectionPoly );
		mSelectionPoly.clear();
		return;
	}

	//! Selection other than POLYLINE
	if( ( mouseButtonsPressed & ( Qt::LeftButton | Qt::MiddleButton | Qt::RightButton ) ) &&
	    ( currMouseMode == MOUSE_MODE_SELECT )
	  ) {
		if( currSelectionMode == MeshWidgetParams::SELECTION_MODE_VERTICES_LASSO ) {
			cerr << "[MeshWidget::" << __FUNCTION__ << "] ERROR: Wrong selection mode (SELECTION_MODE_POLYLINE)!" << endl;
			return;
		}
		userSelectByMouseClick( rEvent->pos(), mouseButtonsPressed );
		return;
	}
}

//! Handles the event when the mouse button is released again
void MeshWidget::mouseReleaseEvent(QMouseEvent *rEvent)
{

	auto mouseButtonsPressed = rEvent->buttons();
	if(mouseButtonsPressed & ( Qt::LeftButton | Qt::MiddleButton | Qt::RightButton ))
		return;

	setParamFlagMeshWidget(MeshWidgetParams::SHOW_MESH_REDUCED, false);

}

//! Handles the event when the mouse is moved.
//! See also MeshWidgetParams::MOUSE_MODE
//! This should do most of the rotation on screen ...
void MeshWidget::mouseMoveEvent( QMouseEvent* rEvent ) {
#ifdef DEBUG_SHOW_ALL_METHOD_CALLS
	cout << "[MeshWidget::" << __FUNCTION__ << "]" << endl;
#endif
	GLfloat dx = GLfloat( rEvent->x() - mLastPos.x() ) / 2.0;
	GLfloat dy = GLfloat( rEvent->y() - mLastPos.y() ) / 2.0;
	mLastPos = rEvent->pos();

	eMouseModes currMouseMode;
	getParamIntegerMeshWidget( MOUSE_MODE, reinterpret_cast<int*>(&currMouseMode) );

	int currSelectionMode;
	getParamIntegerMeshWidget( SELECTION_MODE, &currSelectionMode );

	//! Display the selection of a polyline:
	if( ( rEvent->buttons() == Qt::NoButton ) &&
		( currMouseMode == MOUSE_MODE_SELECT ) &&
	    ( currSelectionMode == MeshWidgetParams::SELECTION_MODE_VERTICES_LASSO )
	  ) {
		if( mSelectionPoly.size()>0 ) {
			mSelectionPoly.pop_back();
			mSelectionPoly.push_back( rEvent->pos() );
			update();
			return;
		}
	}

	bool lightEnabled;
	bool lightFixedCam;
	bool lightFixedWorld;
	getParamFlagMeshWidget( LIGHT_ENABLED, &lightEnabled );
	getParamFlagMeshWidget( LIGHT_FIXED_CAM, &lightFixedCam );
	getParamFlagMeshWidget( LIGHT_FIXED_WORLD, &lightFixedWorld );

	//double stepLight; // to be removed?
	//getParamFloatMeshWidget( LIGHT_STEPPING, &stepLight );

	//! Move lightFixedCam, when the Left Mouse Button is pressed and the lights are on.
	if( ( rEvent->buttons() == Qt::LeftButton ) &&
		( currMouseMode == MOUSE_MODE_MOVE_LIGHT_FIXED_CAM ) &&
		( lightEnabled ) &&
		( lightFixedCam )
	) {
		double lightAnglePhi;
		double lightAngleTheta;
		getParamFloatMeshWidget( LIGHT_FIXED_CAM_ANGLE_PHI,   &lightAnglePhi   );
		getParamFloatMeshWidget( LIGHT_FIXED_CAM_ANGLE_THETA, &lightAngleTheta );
		Vector3D vecLightDir( lightAnglePhi, lightAngleTheta, false );

		float moveAngleLeftRight =  static_cast<float>(dx) * M_PI / ( 180.0 * 2.0 );
		float moveAngleUpDown    =  static_cast<float>(dy) * M_PI / ( 180.0 * 2.0 ); // ( 180.0 * factor ) ... factor influences the speed of the rotation

		// rotate left/right
		if( moveAngleUpDown != 0.0 ) {
			Vector3D vecOrigin( 0.0, 0.0, 0.0, 1.0 );
			Vector3D vecAxis( 1.0, 0.0, 0.0, 0.0 );
			Matrix4D transMatUpDown( vecOrigin, vecAxis, moveAngleUpDown );
			vecLightDir.applyTransformation( transMatUpDown );
		}
		// rotate forward / backward
		if( moveAngleLeftRight != 0.0 ) {
			Vector3D vecOrigin( 0.0, 0.0, 0.0, 1.0 );
			Vector3D vecAxis( 0.0, 1.0, 0.0, 0.0 );
			Matrix4D transMatLeftRight( vecOrigin, vecAxis, moveAngleLeftRight );
			vecLightDir.applyTransformation( transMatLeftRight );
		}
		setParamFloatMeshWidget( LIGHT_FIXED_CAM_ANGLE_PHI,   vecLightDir.getSphPhiDeg()   );
		setParamFloatMeshWidget( LIGHT_FIXED_CAM_ANGLE_THETA, vecLightDir.getSphThetaDeg() );

		setView();
		update();
		return;
	}
	//! Move lightFixedWorld, when the Left Mouse Button is pressed and the lights are on.
	if( ( rEvent->buttons() == Qt::LeftButton ) &&
		( currMouseMode == MOUSE_MODE_MOVE_LIGHT_FIXED_WORLD ) &&
		( lightEnabled ) &&
	    ( lightFixedWorld )
	  ) {
		double lightAnglePhi;
		double lightAngleTheta;
		getParamFloatMeshWidget( LIGHT_FIXED_WORLD_ANGLE_PHI,   &lightAnglePhi   );
		getParamFloatMeshWidget( LIGHT_FIXED_WORLD_ANGLE_THETA, &lightAngleTheta );
		Vector3D vecLightDir( lightAnglePhi, lightAngleTheta, false );

		float moveAngleLeftRight =  static_cast<float>(dx) * M_PI / ( 180.0 * 2.0 );
		float moveAngleUpDown    =  static_cast<float>(dy) * M_PI / ( 180.0 * 2.0 ); // ( 180.0 * factor ) ... factor influences the speed of the rotation
		// rotate left/right
		if( moveAngleUpDown != 0.0 ) {
			Vector3D cameraPitchAxis( mMatModelView(0,0), mMatModelView(0,1), mMatModelView(0,2), 0.0 );
			Matrix4D transMatUpDown( mCenterView, cameraPitchAxis, moveAngleUpDown );
			vecLightDir.applyTransformation( transMatUpDown );
		}
		// rotate forward / backward
		if( moveAngleLeftRight != 0.0 ) {
			Matrix4D transMatLeftRight( mCenterView, mCameraUp, moveAngleLeftRight );
			vecLightDir.applyTransformation( transMatLeftRight );
		}
		setParamFloatMeshWidget( LIGHT_FIXED_WORLD_ANGLE_PHI,   vecLightDir.getSphPhiDeg()   );
		setParamFloatMeshWidget( LIGHT_FIXED_WORLD_ANGLE_THETA, vecLightDir.getSphThetaDeg() );
		setView();
		update();
		return;
	}

	bool planeShown = false;
	if( mMeshVisual != nullptr ) {
		bool showPlane;
		mMeshVisual->getParamFlagMeshGL( MeshGLParams::SHOW_MESH_PLANE, &showPlane );
		bool showPlaneTemp;
		mMeshVisual->getParamFlagMeshGL( MeshGLParams::SHOW_MESH_PLANE_TEMP, &showPlaneTemp );
		planeShown = showPlane | showPlaneTemp;
	}

	//! Move/Rotate the plane, when the Left Mouse Button is pressed.
	if( ( rEvent->buttons() == Qt::LeftButton ) &&
		( currMouseMode == MOUSE_MODE_MOVE_PLANE ) &&
	    ( planeShown )
	  ) {
		double moveAngleLeftRight =  dx * M_PI / ( 180.0 * 2.0 );
		double moveAngleUpDown    =  dy * M_PI / ( 180.0 * 2.0 ); // ( 180.0 * factor ) ... factor influences the speed of the rotation
		// rotate left/right
		if( moveAngleUpDown != 0.0 ) {
			Vector3D cameraPitchAxis( mMatModelView(0,0), mMatModelView(0,1), mMatModelView(0,2), 0.0 );
			Matrix4D transMatUpDown( mCenterView, cameraPitchAxis, moveAngleUpDown );
			emit sApplyTransfromToPlane( transMatUpDown );
		}
		// rotate forward / backward
		if( moveAngleLeftRight != 0.0 ) {
			Matrix4D transMatLeftRight( mCenterView, mCameraUp, moveAngleLeftRight );
			emit sApplyTransfromToPlane( transMatLeftRight );
		}
		setView();
		update();
		return;
	}
	//! Move/Translate the plane, when the Right Mouse Button is pressed.
	if( ( rEvent->buttons() == Qt::RightButton ) &&
		( currMouseMode == MOUSE_MODE_MOVE_PLANE ) &&
	    ( planeShown )
	  ) {
		double pixelWidth;
		double pixelHeight;
		getViewPortPixelWorldSize( pixelWidth, pixelHeight );
		// move left/right
		if( dy != 0.0 ) {
			Vector3D moveLR = mCameraUp        * +dy * pixelHeight;
			Matrix4D transMatUpDown( moveLR );
			emit sApplyTransfromToPlane( transMatUpDown );
		}
		// move up/down
		if( dx != 0.0 ) {
			Vector3D cameraPitchAxis( mMatModelView(0,0), mMatModelView(0,1), mMatModelView(0,2), 0.0 );
			Vector3D moveUD = cameraPitchAxis * -dx * pixelWidth;
			Matrix4D transMatLeftRight( moveUD );
			emit sApplyTransfromToPlane( transMatLeftRight );
		}
		setView();
		update();
		return;
	}

	//! Move the plane along Axis, when the Left Mouse Button is pressed.
	if( ( rEvent->buttons() == Qt::LeftButton) &&
	    ( currMouseMode == MeshWidgetParams::MOUSE_MODE_MOVE_PLANE_AXIS) &&
	    ( mMeshVisual->getConeAxisDefined() ) &&
	    ( planeShown))
	{
		const double dLen = [&](){
			double pixelWidth;
			double pixelHeight;
			getViewPortPixelWorldSize( pixelWidth, pixelHeight );
			return std::abs(dx) >= std::abs(dy) ?
			            static_cast<double>(dx) * pixelWidth :
			            static_cast<double>(dy) * pixelHeight;
		}();

		Vector3D axisTop;
		Vector3D axisBottom;
		mMeshVisual->getConeAxis(&axisTop, &axisBottom);

		Vector3D transVec = (axisTop - axisBottom);
		transVec.normalize3();
		transVec *= dLen;

		std::vector<double> vTranslate = {transVec.getX(), transVec.getY(), transVec.getZ()};

		const Matrix4D transMat(Matrix4D::INIT_TRANSLATE, &vTranslate);

		emit sApplyTransfromToPlane( transMat );

		setView();
		update();
		return;
	}

	//! Rotate the plane around Axis, when the Right Mouse Button is pressed.
	if( ( rEvent->buttons() == Qt::LeftButton) &&
	    ( currMouseMode == MeshWidgetParams::MOUSE_MODE_ROTATE_PLANE_AXIS) &&
	    ( mMeshVisual->getConeAxisDefined() ) &&
	    ( planeShown) &&
	    ( mMeshVisual->getPlaneDefinition() == Plane::AXIS_POINTS_AND_POSITION))
	{
		const double dLen = [&](){
			double pixelWidth;
			double pixelHeight;
			getViewPortPixelWorldSize( pixelWidth, pixelHeight );
			return std::abs(dx) >= std::abs(dy) ?
			            static_cast<double>(dx) * pixelWidth :
			            static_cast<double>(dy) * pixelHeight;
		}();

		Vector3D axisTop;
		Vector3D axisBottom;
		mMeshVisual->getConeAxis(&axisTop, &axisBottom);

		Vector3D rotAxis = (axisTop - axisBottom);
		rotAxis.normalize3();

		std::array<double,9> planePositions;
		mMeshVisual->getPlanePositions(planePositions.data());
		Vector3D planeZPoint(&planePositions[6], 1.0);

		const Vector3D rotPoint = planeZPoint.projectOntoLine(axisTop, axisBottom);

		const Matrix4D rotMat(rotPoint,rotAxis, dLen * 0.1);

		planeZPoint = rotMat * planeZPoint;

		mMeshVisual->setPlaneAxisPos(axisTop, axisBottom, planeZPoint);

		/*
		 //Alternative: use old plane-Axis for Rotations:
		 Vector3D planeXPoint(&planePositions[0], 1.0);
		 Vector3D planeYPoint(&planePositions[3], 1.0);

		 mMeshVisual->setPlaneAxisPos(planeXPoint, planeYPoint, planeZPoint);
		*/

		setView();
		update();
		return;
	}

	//! Move/Rotate the scene, when the left mouse button is pressed.
	if( ( rEvent->buttons() == Qt::LeftButton ) &&
		( currMouseMode == MOUSE_MODE_MOVE_CAMERA )
	) {
		// rotate up/down
		//rotPitch( -dy );
		// rotate left/right
		//rotYaw( -dx );

		//perform Pitch and Yaw. Smoother, since it only makes one update/setview
		rotRollPitchYaw( 0.0, -dy, -dx );
		emit camRotationChanged(mCameraCenter - mCenterView, mCameraUp);

		bool showMeshReduced = false;
		getParamFlagMeshWidget(MeshWidgetParams::ENABLE_SHOW_MESH_REDUCED, &showMeshReduced);
		setParamFlagMeshWidget(MeshWidgetParams::SHOW_MESH_REDUCED, showMeshReduced);
		return;
	}

	//! Move/Translate the scene parallel to the camera'splane, when the right mouse button is pressed.
	if( ( rEvent->buttons() == Qt::RightButton ) &&
	    ( currMouseMode == MOUSE_MODE_MOVE_CAMERA )
	  ) {
		//double viewDistanceDecrement;
		//getParamFloatMeshWidget( VIEW_DIST_DECREMENT, &viewDistanceDecrement );

		double pixelWidth;
		double pixelHeight;
		getViewPortPixelWorldSize( pixelWidth, pixelHeight );
		pixelWidth *= 2.0;
		pixelHeight *= 2.0;

		Vector3D cameraPitchAxis( mMatModelView(0,0), mMatModelView(0,1), mMatModelView(0,2), 0.0 );
		mCameraCenter += cameraPitchAxis  * -dx * pixelWidth + mCameraUp * dy * pixelHeight;
		mCenterView   += cameraPitchAxis  * -dx * pixelWidth + mCameraUp * dy * pixelHeight;

		bool showMeshReduced = false;
		getParamFlagMeshWidget(MeshWidgetParams::ENABLE_SHOW_MESH_REDUCED, &showMeshReduced);
		setParamFlagMeshWidget(MeshWidgetParams::SHOW_MESH_REDUCED, showMeshReduced);

		setView();
		update();
		return;
	}
}

//! Handles the event when a key on the keyboard is pressed (and hold).
//! See also MeshWidget::keyReleaseEvent.
//!
//! Sets the flag for camera-movement or model-movement.
//!
//! Keys:
void MeshWidget::keyPressEvent( QKeyEvent *rEvent ) {
#ifdef DEBUG_SHOW_ALL_METHOD_CALLS
	cout << "[MeshWidget::" << __FUNCTION__ << "]" << endl;
#endif
	//cout << "[MeshWidget::" << __FUNCTION__ << "] Key: " << rEvent->key() << endl;
	//qDebug() << "[MeshWidget::" << __FUNCTION__ << "] Key: " << QKeySequence( (Qt::Key)rEvent->key() ).toString();

	// The "return" statements ensure "...do not call the base class implementation if you act upon the key."
	// See: qt-project.org/doc/qwidget.html#keyPressEvent
	// At the end of this method <parent>::keyPressEvent has to be called, otherwise the key-handling becomes f**ked up.

	double moveAngle = 1.0; // Default: one degree rotations.
	getParamFloatMeshWidget( ROTATION_STEP, &moveAngle );
	//! A/D: rotate left/right
	if( rEvent->key() == Qt::Key_A ) {
		rEvent->modifiers() & Qt::ShiftModifier ? rotPlaneYaw( +moveAngle ) : rotYaw( +moveAngle );
		emit camRotationChanged(mCameraCenter - mCenterView, mCameraUp);
		return;
	}
	if( rEvent->key() == Qt::Key_D ) {
		rEvent->modifiers() & Qt::ShiftModifier ? rotPlaneYaw( -moveAngle ) : rotYaw( -moveAngle );
		emit camRotationChanged(mCameraCenter - mCenterView, mCameraUp);
		return;
	}
	//! W/S: rotate up/down
	if( rEvent->key() == Qt::Key_W ) {
		rEvent->modifiers() & Qt::ShiftModifier ? rotPlanePitch( +moveAngle ) : rotPitch( +moveAngle );
		emit camRotationChanged(mCameraCenter - mCenterView, mCameraUp);
		return;
	}
	if( rEvent->key() == Qt::Key_S ) {
		rEvent->modifiers() & Qt::ShiftModifier ? rotPlanePitch( -moveAngle ) : rotPitch( -moveAngle );
		emit camRotationChanged(mCameraCenter - mCenterView, mCameraUp);
		return;
	}
	//! Q/E,R camera roll counterclockwise/clockwise
	if( rEvent->key() == Qt::Key_Q ) {
		rEvent->modifiers() & Qt::ShiftModifier ? rotPlaneRoll( +moveAngle ) : rotRoll( +moveAngle );
		emit camRotationChanged(mCameraCenter - mCenterView, mCameraUp);
		return;
	}
	if( rEvent->key() == Qt::Key_E ) {
		rEvent->modifiers() & Qt::ShiftModifier ? rotPlaneRoll( -moveAngle ) : rotRoll( -moveAngle );
		emit camRotationChanged(mCameraCenter - mCenterView, mCameraUp);
		return;
	}
	if( rEvent->key() == Qt::Key_R ) { // Half step i.e. half degree roll clockwise
		rEvent->modifiers() & Qt::ShiftModifier ? rotPlaneRoll( -moveAngle/2.0 ) : rotRoll( -moveAngle/2.0 );
		emit camRotationChanged(mCameraCenter - mCenterView, mCameraUp);
		return;
	}
	if( rEvent->key() == Qt::Key_T ) { // 1/10 degree roll clockwise
		rEvent->modifiers() & Qt::ShiftModifier ? rotPlaneRoll( -moveAngle/10.0 ) : rotRoll( -moveAngle/10.0 );
		emit camRotationChanged(mCameraCenter - mCenterView, mCameraUp);
		return;
	}

	//! Zoom with plus and minus key. See MeshWidget::wheelEventZoom
	if( rEvent->key() == Qt::Key_Plus ) {
		rEvent->modifiers() & Qt::ShiftModifier ? wheelEventZoom( +10.0 ) : wheelEventZoom( +1.0 );
		return;
	}
	if( rEvent->key() == Qt::Key_Minus ) {
		wheelEventZoom( -1.0 );
		return;
	}
	if( ( rEvent->key() == 8722 ) || // Shift Minus - at least on a German numeric keyboard with an EN locale.
	    ( rEvent->key() == Qt::Key_Underscore ) ) { // Shift Minus at a German keyboad equal underscore.
		wheelEventZoom( -9.0 );
		return;
	}

	// --- 90° Rotations ----
	//! Y/X rotate left/right about 90°
	if( rEvent->key() == Qt::Key_Y ) {
		rEvent->modifiers() & Qt::ShiftModifier ? rotPlaneYaw( +90.0) : rotYaw( +90.0 );
		emit camRotationChanged(mCameraCenter - mCenterView, mCameraUp);
		return;
	}
	if( rEvent->key() == Qt::Key_X ) {
		rEvent->modifiers() & Qt::ShiftModifier ? rotPlaneYaw( -90.0) : rotYaw( -90.0 );
		emit camRotationChanged(mCameraCenter - mCenterView, mCameraUp);
		return;
	}
	//! C/V rotate up/down about 90°
	if( rEvent->key() == Qt::Key_C ) {
		rEvent->modifiers() & Qt::ShiftModifier ? rotPlanePitch( +90.0) : rotPitch( +90.0 );
		emit camRotationChanged(mCameraCenter - mCenterView, mCameraUp);
		return;
	}
	if( rEvent->key() == Qt::Key_V ) {
		rEvent->modifiers() & Qt::ShiftModifier ? rotPlanePitch( -90.0) : rotPitch( -90.0 );
		emit camRotationChanged(mCameraCenter - mCenterView, mCameraUp);
		return;
	}
	//! B/N camera roll clockwise/counterclockwise
	if( rEvent->key() == Qt::Key_B ) {
		rEvent->modifiers() & Qt::ShiftModifier ? rotPlaneRoll( +90.0) : rotRoll( +90.0 );
		emit camRotationChanged(mCameraCenter - mCenterView, mCameraUp);
		return;
	}
	if( rEvent->key() == Qt::Key_N ) {
		rEvent->modifiers() & Qt::ShiftModifier ? rotPlaneRoll( -90.0) : rotRoll( -90.0 );
		emit camRotationChanged(mCameraCenter - mCenterView, mCameraUp);
		return;
	}

	if ( ( rEvent->key() == Qt::Key_Escape ) &&
	     ( mMainWindow->isFullScreen() ) ){ // abort Fullscreen
			mMainWindow->toggleFullscreen();
			return;
	}

	//! Cursor keys shift the viewport in orthographic projection mode
	bool orthoMode;
	getParamFlagMeshWidget( ORTHO_MODE, &orthoMode );
	if( orthoMode ) {
		double pixelWidth;
		double pixelHeight;
		if( !getViewPortPixelWorldSize( pixelWidth, pixelHeight ) ) {
			cerr << "[MeshWidget::" << __FUNCTION__ << "] ERROR: getViewPortPixelWorldSize() failed!" << endl;
		}
		if( rEvent->key() == Qt::Key_Left ) {
			double horiShift;
			getParamFloatMeshWidget( ORTHO_SHIFT_HORI, &horiShift );
			horiShift += pixelWidth;
			setParamFloatMeshWidget( ORTHO_SHIFT_HORI, horiShift );
			return;
		}
		if( rEvent->key() == Qt::Key_Right ) {
			double horiShift;
			getParamFloatMeshWidget( ORTHO_SHIFT_HORI, &horiShift );
			horiShift -= pixelWidth;
			setParamFloatMeshWidget( ORTHO_SHIFT_HORI, horiShift );
			return;
		}
		if( rEvent->key() == Qt::Key_Up ) {
			double vertShift;
			getParamFloatMeshWidget( ORTHO_SHIFT_VERT, &vertShift );
			vertShift -= pixelHeight;
			setParamFloatMeshWidget( ORTHO_SHIFT_VERT, vertShift );
			return;
		}
		if( rEvent->key() == Qt::Key_Down ) {
			double vertShift;
			getParamFloatMeshWidget( ORTHO_SHIFT_VERT, &vertShift );
			vertShift += pixelHeight;
			setParamFloatMeshWidget( ORTHO_SHIFT_VERT, vertShift );
			return;
		}
	}
	//cout << "[MeshWidget::" << __FUNCTION__ << "] Key: " << rEvent->key() << " ignored." << endl;
	QGLWidget::keyPressEvent( rEvent );
}


//! Determines the central pixel of the viewport and uses it for computing an axis (of the cone).
//! Strongly related to MeshGL::getRayWorld.
//! See also Mesh::setConeAxis.
//!
//! @returns false in case of an error. True otherwise.
bool MeshWidget::userSetConeAxisCentralPixel() {
	// Sanity check
	if( mMeshVisual == nullptr ) {
		return( false );
	}

	float projInv[16];
	float modvInv[16];
	invert( mMatProjection.constData(), projInv );
	invert( mMatModelView.constData(), modvInv );
	Matrix4D projMatInv( projInv );
	Matrix4D modvMatInv( modvInv );

	// Helper function for MeshWidgetParams::GRID_CENTER_POSITION
	double xOffset = 0.0;
	double yOffset = 0.0;
	if( !getGridCenterPosOffsets( xOffset, yOffset ) ) {
		return( false );
	}

	Vector3D rayTop( modvMatInv * ( projMatInv * Vector3D( -xOffset, -yOffset, -1.0, 1.0 ) ) );
	Vector3D rayBot( modvMatInv * ( projMatInv * Vector3D( -xOffset, -yOffset, +1.0, 1.0 ) ) );
	// Old for center:
	// Vector3D rayTop( modvMatInv * ( projMatInv * Vector3D( 0.0, 0.0, -1.0, 1.0 ) ) );
	// Vector3D rayBot( modvMatInv * ( projMatInv * Vector3D( 0.0, 0.0, +1.0, 1.0 ) ) );
	rayTop.normalizeW();
	rayBot.normalizeW();

	mMeshVisual->setParamFlagMeshGL( MeshGLParams::SHOW_MESH_AXIS, true );
	return mMeshVisual->setConeAxis( &rayTop, &rayBot );
}


//! Performs a selection at a given widget coordinate considering the mouse button involved in this choice.
bool MeshWidget::userSelectByMouseClick(
                QPoint rPoint,
                QFlags<Qt::MouseButton> rMouseButton
) {
	bool retVal = false;
	switch( rMouseButton ) {
		case Qt::LeftButton:
			retVal = userSelectAtMouseLeft( rPoint );
			break;
		case Qt::RightButton:
			retVal = userSelectAtMouseRight( rPoint );
			break;
	}
	return( retVal );
}

//! Performs a selection at the given screen/widget coordinate.
//! Triggered by pressing the left mouse button.
bool MeshWidget::userSelectAtMouseLeft( const QPoint& rPoint ) {
	// Sanity
	if( mMeshVisual == nullptr ) {
		return( false );
	}

	// Correct for OpenGL:
	GLint viewport[4];
	glGetIntegerv( GL_VIEWPORT, viewport );
	int yPixel = viewport[3] - rPoint.y();
	int xPixel = rPoint.x();

	MeshWidgetParams::eSelectionModes selectionMode;
	this->getParamIntegerMeshWidget( MeshWidgetParams::SELECTION_MODE, reinterpret_cast<int*>(&selectionMode) );

	bool retVal = false;
	switch( selectionMode ) {
		case MeshWidgetParams::SELECTION_MODE_NONE:
			// Nothing to do.
			return( true );
			break;
		case MeshWidgetParams::SELECTION_MODE_VERTEX:
			retVal = mMeshVisual->selectPrimitiveAt( Primitive::IS_VERTEX, xPixel, yPixel, false );
			break;
		case MeshWidgetParams::SELECTION_MODE_FACE:
			retVal = mMeshVisual->selectPrimitiveAt( Primitive::IS_FACE, xPixel, yPixel, false );
			break;
		case MeshWidgetParams::SELECTION_MODE_VERTICES:
			retVal = mMeshVisual->selectPrimitiveAt( Primitive::IS_VERTEX, xPixel, yPixel, true );
			break;
		case MeshWidgetParams::SELECTION_MODE_MULTI_FACES:
			retVal = mMeshVisual->selectPrimitiveAt( Primitive::IS_FACE, xPixel, yPixel, true );
			break;
		case MeshWidgetParams::SELECTION_MODE_VERTICES_LASSO:
			// Nothing to do.
			return( true );
			break;
		case MeshWidgetParams::SELECTION_MODE_PLANE_3FP:
			retVal = mMeshVisual->selectPlaneThreePoints( xPixel, yPixel );
			break;
		case MeshWidgetParams::SELECTION_MODE_POSITIONS:
			retVal = mMeshVisual->selectPositionAt( rPoint.x(), yPixel, false );
			break;
		case MeshWidgetParams::SELECTION_MODE_CONE: {
			retVal = mMeshVisual->selectConePoints( xPixel, yPixel );
			break;
		}
		case MeshWidgetParams::SELECTION_MODE_SPHERE: {
			retVal = mMeshVisual->selectSpherePoints( xPixel, yPixel );
			break;
		}
		default:
			std::cerr << "[MeshGL::" << __FUNCTION__ << "] invalid selection mode: " << selectionMode << "!" << std::endl;
			retVal = false;
	}

	if( !retVal ) {
		std::cerr << "[MeshWidget::" << __FUNCTION__ << "] ERROR. Unknown!" << std::endl;
	}
	return( retVal );
}


//! Performs a selection at the given screen/widget coordinate.
//! Triggered by pressing the right mouse button.
bool MeshWidget::userSelectAtMouseRight( const QPoint& rPoint ) {
	// Sanity
	if( mMeshVisual == nullptr ) {
		return( false );
	}

	// Correct for OpenGL:
	GLint viewport[4];
	glGetIntegerv( GL_VIEWPORT, viewport );
	int yPixel = viewport[3] - rPoint.y();

	MeshWidgetParams::eSelectionModes selectionMode;
	this->getParamIntegerMeshWidget( MeshWidgetParams::SELECTION_MODE, reinterpret_cast<int*>(&selectionMode) );

	bool retVal = false;
	switch( selectionMode ) {
		case MeshWidgetParams::SELECTION_MODE_NONE:
		case MeshWidgetParams::SELECTION_MODE_VERTEX:
		case MeshWidgetParams::SELECTION_MODE_FACE:
		case MeshWidgetParams::SELECTION_MODE_VERTICES:
		case MeshWidgetParams::SELECTION_MODE_VERTICES_LASSO:
		case MeshWidgetParams::SELECTION_MODE_MULTI_FACES:
		case MeshWidgetParams::SELECTION_MODE_PLANE_3FP:
		case MeshWidgetParams::SELECTION_MODE_CONE:
		case MeshWidgetParams::SELECTION_MODE_SPHERE:
			// Nothing to do.
			retVal = true;
			break;
		case MeshWidgetParams::SELECTION_MODE_POSITIONS:
			retVal = mMeshVisual->selectPositionAt( rPoint.x(), yPixel, true );
			break;
		default:
			std::cerr << "[MeshGL::" << __FUNCTION__ << "] invalid selection mode: " << selectionMode << "!" << std::endl;
			retVal = false;
	}

	if( !retVal ) {
		std::cerr << "[MeshWidget::" << __FUNCTION__ << "] ERROR. Unknown!" << std::endl;
	}
	return( retVal );
}

//! Restore the view and the lights to the default setting.
//! Was identical to the (removed) slot resetView().
void MeshWidget::defaultViewLight() {
#ifdef DEBUG_SHOW_ALL_METHOD_CALLS
	cout << "[MeshWidget::" << __FUNCTION__ << "]" << endl;
#endif
	setViewInitial();
	setView();
	update();
}

//! Restore the view, the lights and zoom (ortho) to the default setting.
void MeshWidget::defaultViewLightZoom() {
#ifdef DEBUG_SHOW_ALL_METHOD_CALLS
	cout << "[MeshWidget::" << __FUNCTION__ << "]" << endl;
#endif
	setViewInitial();
	// setParamFloatMeshWidget( ORTHO_ZOOM, 1.0 );
	setViewInitialZoom();
	setView();
	update();
}

//! Set the COG of the selected Primitive to the reference point for the camera's view.
void MeshWidget::selPrimViewReference() {
#ifdef DEBUG_SHOW_ALL_METHOD_CALLS
	cout << "[MeshWidget::" << __FUNCTION__ << "]" << endl;
#endif
	Primitive* primSelected = mMeshVisual->getPrimitiveSelected();
	if( primSelected != nullptr ) {
		mCenterView = primSelected->getCenterOfGravity();
		setView();
	}
}

//! Object transformation to use the current view as default view.
//! @returns false in case of an error. True otherwise.
bool MeshWidget::currentViewToDefault() {
#ifdef DEBUG_SHOW_ALL_METHOD_CALLS
	cout << "[MeshWidget::" << __FUNCTION__ << "]" << endl;
#endif
	// Sanity check
	if( mMeshVisual == nullptr ) {
		return( false );
	}

	// INSPIRED by:
	// *) VIEW TRANSFORMATION: http://msdn.microsoft.com/en-us/library/aa915179.aspx
	//Another approach involves creating the composite view matrix directly. This approach uses the camera's world space position and a look-at point in the scene to derive vectors that describe the orientation of the camera space coordinate axes. The camera position is subtracted from the look-at point to produce a vector for the camera's direction vector (vector n).
	//Then the cross product of the vector n and the y-axis of world space is taken and normalized to produce a right vector (vector u).
	// Next, the cross product of the vectors u and n is taken to determine an up vector (vector v).
	// The right (u), up (v), and view-direction (n) vectors describe the orientation of the coordinate axes for camera space in terms of world space. The x, y, and z translation factors are computed by taking the negative of the dot product between the camera position and the u, v, and n vectors.
	// *) BETTER with Change of basis (Basiswechsel, Vektorrechnung): http://en.wikipedia.org/wiki/Change_of_basis
	//double transArr[16] = {
	//       cameraPitchAxis.getX(), mCameraUp.getX(), -cameraRollAxis.getX(),  0.0,
	//       cameraPitchAxis.getY(), mCameraUp.getY(), -cameraRollAxis.getY(),  0.0,
	//       cameraPitchAxis.getZ(), mCameraUp.getZ(), -cameraRollAxis.getZ(),  0.0,
	//                     0.0,             0.0,                    0.0,       1.0
	//};
	//  *) EVEN BETTER - use the OpenGL transformation matrix:
	// ... AND finally DEPRECATED with OpenGL 3.2 in 2014
	//double transArr[16];
	//glGetDoublev( GL_MODELVIEW_MATRIX, transArr );
	//Matrix4D transMat( transArr );

	Matrix4D transMat( mMatModelView.data() );
	if( !mMeshVisual->applyTransformationDefaultViewMatrix( &transMat ) ) {
		// User cancel or error
		return( false );
	}

	bool retVal = true;

	// setup initial view:
	setViewInitial();
	setView();
	update();

	QString clipBoardText;
	QString msgboxText = "<html>\n";
	//for( int i=0; i<16; i++ ) {
	//	msgboxText += QString( " %1" ).arg( transArr[i] );
	//}
	msgboxText += "<table>";
	msgboxText += QString("<th><td colspan\"4\"><b>")+ tr("Transformation matrix") + QString("</b></td></th>");
	for( int i=0; i<4; i++ ) {
		msgboxText += "<tr>\n";
		for( int j=0; j<4; j++ ) {
			clipBoardText += QString( "%1 " ).arg( transMat(i,j) );
			msgboxText += "<td align=\"right\">" + QString( "%1 " ).arg( transMat(i,j) ) + "</td>";
		}
		clipBoardText += "\n";
		msgboxText += "</tr>\n";
	}
	msgboxText += "</table><br /><br />";
	msgboxText += tr("... already copied to the clipboard.");
	msgboxText += "</html>\n";

	QClipboard *clipboard = QApplication::clipboard();
	clipboard->setText( clipBoardText );
	mMeshVisual->setParamFlagMesh( MeshParams::FILE_TRANSFORMATION_APPLIED, true );
	SHOW_MSGBOX_INFO_SAVE( tr("Object transformed"), msgboxText, mMeshVisual, &MeshQt::writeFileUserInteract );

	return( retVal );
}

void MeshWidget::openNormalSphereSelectionDialog(bool faces)
{
	auto dialog = this->findChild<QDialog*>(tr("NormalSphereSelectionDialog"));

	//avoid multiple instances of the dialog
	if(dialog != nullptr)
	{
		return;
	}

	auto normalSphereDialog = new NormalSphereSelectionDialog(this, faces);

	normalSphereDialog->setAttribute(Qt::WA_DeleteOnClose);
	normalSphereDialog->setWindowFlags( normalSphereDialog->windowFlags() | Qt::Tool);

	normalSphereDialog->show();

	normalSphereDialog->setMeshNormals(mMeshVisual);

	connect(this, &MeshWidget::camRotationChanged, normalSphereDialog, &NormalSphereSelectionDialog::updateRotationExternal);
	connect(normalSphereDialog, &NormalSphereSelectionDialog::rotationChanged, this, &MeshWidget::setCameraRotation);
}

void MeshWidget::setCameraRotation(QQuaternion rotationQuat)
{

	auto distToCamera = (mCenterView- mCameraCenter).getLength3();

	QVector3D camCenter = (rotationQuat.conjugated() * QVector3D(0.0,0.0,1.0)).normalized();
	QVector3D up = (rotationQuat.conjugated() * QVector3D(0.0,1.0,0.0)).normalized();

	mCameraCenter = Vector3D(camCenter.x(), camCenter.y(), camCenter.z(), 0.0) * distToCamera + mCenterView;

	mCameraUp = Vector3D(up.x(), up.y(), up.z(), 0.0);

	setView();
	update();

}


//! Handles the event when the mouse-wheel is turned.
//! Used for to zoom in/out of our Mesh.
void MeshWidget::wheelEvent( QWheelEvent* rEvent ) {
#ifdef DEBUG_SHOW_ALL_METHOD_CALLS
	cout << "[MeshWidget::" << __FUNCTION__ << "]" << endl;
#endif
	// Why division by 120? Because it is a value set by trolltech.
	// => see http://doc.qt.io/qt-5/qwheelevent.html#angleDelta
	QPoint wheelAngleDelta = rEvent->angleDelta();
	double wheelDelta = static_cast<double>(wheelAngleDelta.y()) / 120.0; // will be +1 or -1. However there might be mouswheels with finer resolution!
	// cout << "[MeshWidget::" << __FUNCTION__ << "] WheelDelta: " << wheelDelta << endl;
	wheelEventZoom( wheelDelta );
}

//! Helper function for MeshWidget::wheelEvent and MeshWidget::keyPressEvent
//! sharing the zoom for the scene.
void MeshWidget::wheelEventZoom(
                double rWheelDelta   //!< Zoom increment. Typically -1.0 or +1.0.
) {
//	eMouseModes currMouseMode;
//	getParamIntegerMeshWidget( MOUSE_MODE, reinterpret_cast<int*>(&currMouseMode) );
//	if( currMouseMode != MeshWidgetParams::MOUSE_MODE_MOVE_CAMERA ) {
//		return;
//	}

	bool orthoMode;
	getParamFlagMeshWidget( ORTHO_MODE, &orthoMode );
	if( orthoMode ) {
		double pixelWidth;
		double pixelHeight;
		getViewPortPixelWorldSize( pixelWidth, pixelHeight );
		double currentDPI = 25.4/pixelWidth;
		double base10inc = pow( 10.0, floor( log10( currentDPI )-1.0 ) );
		double newDPI = currentDPI + rWheelDelta * base10inc;
		if( floor( log10( currentDPI ) ) > floor( log10( newDPI ) ) ) {
			base10inc = pow( 10.0, floor( log10( newDPI )-1.0 ) );
			newDPI = currentDPI + rWheelDelta * base10inc;
		}
		if( floor( log10( currentDPI ) ) < floor( log10( newDPI ) ) ) {
			base10inc = pow( 10.0, floor( log10( newDPI )-1.0 ) );
			newDPI = currentDPI + rWheelDelta * base10inc;
		}
		orthoSetDPI( newDPI );
		// OLD:
		// ... we changed the viewport instead of changing the view distance to zoom in/out.
		// double orthoZoom;
		// getParamFloatMeshWidget( ORTHO_ZOOM, &orthoZoom );
		// orthoZoom += wheelDelta * 0.025;
		// if( orthoZoom <= FLT_EPSILON ) {
		//	orthoZoom = FLT_EPSILON;
		// }
		// setParamFloatMeshWidget( ORTHO_ZOOM, orthoZoom );
	} else {
		double viewDistanceDecrement;
		getParamFloatMeshWidget( VIEW_DIST_DECREMENT, &viewDistanceDecrement );
		Vector3D viewVector = mCenterView - mCameraCenter;
		float newDist = viewVector.getLength3() - rWheelDelta * viewDistanceDecrement;
		viewVector.setLength3( -newDist );
		mCameraCenter = mCenterView + viewVector;
	}
	setView();
	update();
}

//! Takes care to properly resize this OpenGL widget.
void MeshWidget::resizeEvent( QResizeEvent * event  ) {
#ifdef DEBUG_SHOW_ALL_METHOD_CALLS
	cout << "[MeshWidget::" << __FUNCTION__ << "] " << event->size().width() << " x " << event->size().height() << endl;
#endif
	//QGLWidget::resizeEvent( event );
	if( mMeshVisual == nullptr ) {
		// No mesh present -> nothing to do.
		return;
	}
	setView();
	update();
}

//! Initial Setup of the camera, the light position(s) and the material properties.
void MeshWidget::setViewInitial() {
#ifdef DEBUG_SHOW_ALL_METHOD_CALLS
	cout << "[MeshWidget::" << __FUNCTION__ << "]" << endl;
#endif
	if( mMeshVisual == nullptr ) {
		cerr << "[MeshWidget::" << __FUNCTION__ << "] ERROR: No mesh!" << endl;
		return;
	}

	double bBoxRadius   = mMeshVisual->getBoundingBoxRadius();
	double distToCamera = bBoxRadius / ( tan( M_PI*mParamFlt[FOV_ANGLE]/360.0 ) );

	// Camera setup:
	mCenterView   = mMeshVisual->getBoundingBoxCenter();
	mCameraCenter = Vector3D( 0.0, 0.0, 1.0, 0.0 ) * distToCamera + mCenterView;
	mCameraUp     = Vector3D( 0.0, 1.0, 0.0, 0.0 );
	// setViewModelMat();
	setParamFloatMeshWidget( VIEW_DIST_DECREMENT, bBoxRadius / 100.0 ); // zoom steps: 1% of the initial viewDistance;

	// Ambient light:
	mParamFlt[AMBIENT_LIGHT] = AMBIENT_LIGHT_DEFAULT;

	// Material:
	mParamFlt[MATERIAL_SHININESS] = MATERIAL_SHININESS_DEFAULT;
	mParamFlt[MATERIAL_SPECULAR]  = MATERIAL_SPECULAR_DEFAULT;

	// Lights:
	mParamFlt[LIGHT_FIXED_WORLD_ANGLE_PHI]   = LIGHTX_ANGLE_PHI_DEFAULT;
	mParamFlt[LIGHT_FIXED_WORLD_ANGLE_THETA] = LIGHTX_ANGLE_THETA_DEFAULT;
	mParamFlt[LIGHT_FIXED_CAM_INTENSITY]     = LIGHTX_INTENSITY_DEFAULT;
	mParamFlt[LIGHT_FIXED_CAM_ANGLE_PHI]     = LIGHTX_ANGLE_PHI_DEFAULT;
	mParamFlt[LIGHT_FIXED_CAM_ANGLE_THETA]   = LIGHTX_ANGLE_THETA_DEFAULT;
	mParamFlt[LIGHT_FIXED_WORLD_INTENSITY]   = LIGHTX_INTENSITY_DEFAULT;

	mParamFlt[ORTHO_SHIFT_HORI] = 0.0f;
	mParamFlt[ORTHO_SHIFT_VERT] = 0.0f;
// 	setParamFloatMeshWidget( ORTHO_SHIFT_HORI, 0.0 );
// 	setParamFloatMeshWidget( ORTHO_SHIFT_VERT, 0.0 );
}

//! Set the inital zoom factor to a rounded DPI value.
void MeshWidget::setViewInitialZoom() {
	if( mMeshVisual == nullptr ) {
		return;
	}
	double bBoxRadius   = mMeshVisual->getBoundingBoxRadius();
	Vector3D boundingBox;
	mMeshVisual->getBoundingBoxSize( boundingBox );
	double initZoomX =  boundingBox.getX()/(2.0*bBoxRadius);                    // Scale to x-range
	double initZoomY =  (boundingBox.getY()*width())/(2.0*bBoxRadius*height()); // Scale to y-range
	double initZoom = max( initZoomX, initZoomY );
	// setParamFloatMeshWidget( ORTHO_ZOOM, initZoom ); // <- without rounding maximizing the object to the viewport.
	double dpiZoom = static_cast<double>(width())/(2.0*bBoxRadius*initZoom)*25.4;
	dpiZoom /= 2.0;
	double dpiRound = floor( dpiZoom / pow( 10.0, floor( log10( dpiZoom ) ) ) ) * pow( 10.0, floor( log10( dpiZoom ) ) );
	dpiRound *= 2.0;
	orthoSetDPI( dpiRound );
	cout << "[MeshWidget::" << __FUNCTION__ << "] Size: " << width() << " x " << height() << endl;
	cout << "[MeshWidget::" << __FUNCTION__ << "] DPI Zoom:    " << dpiZoom << endl;
	cout << "[MeshWidget::" << __FUNCTION__ << "] DPI Rounded: " << dpiRound << endl;
}

//! rOrthoViewPort has to be of length 4. It is used for tiled rendering inspired by Brian Pauls
//! Tile Rendering Library http://www.mesa3d.org/brianp/TR.html
//!
//! Setup of the view:
void MeshWidget::setView( GLdouble* rOrthoViewPort //!< position and dimension of the viewport in orthomode
    ) {
#ifdef DEBUG_SHOW_ALL_METHOD_CALLS
	cout << "[MeshWidget::" << __FUNCTION__ << "]" << endl;
#endif
	PRINT_OPENGL_ERROR( "OLD_ERROR" );

//	//! Initalize projection matrix.
//	glMatrixMode( GL_PROJECTION );
//	PRINT_OPENGL_ERROR( "glMatrixMode( GL_PROJECTION )" );
//	glLoadIdentity();
//	PRINT_OPENGL_ERROR( "glLoadIdentity()" );

	//! Setup Viewport
	GLfloat windowRatio = static_cast<GLfloat>(width())/static_cast<GLfloat>(height());
	glViewport( 0, 0, width(), height() );

	//! Estimate clipping planes (front and back) for the frustum.
	// distance between camera and the bounding box center
	// and the camera plane:
	Vector3D cameraPlaneNormal = mCenterView - mCameraCenter;

	cameraPlaneNormal.normalize3();
	// as cameraView.X/Y/Z = A/B/C of the Hessian Normal Form (HNF), we need D and we know that |cameraView| == 0.0, we get:
	// and use HNF to get the distance:
	double cameraPlaneD = -compMult( mCameraCenter, cameraPlaneNormal ).sum3();

	double     bBoxRadius;
	Vector3D   bBoxCenter( 0.0f, 0.0f, 0.0f, 1.0 );
	if( mMeshVisual == nullptr ) {
		bBoxRadius = 1.0f;
		cout << "[MeshWidget::" << __FUNCTION__ << "] No mesh present using defaults." << endl;
	} else {
		bBoxRadius   = mMeshVisual->getBoundingBoxRadius();
		bBoxCenter   = mMeshVisual->getBoundingBoxCenter();
	}
	Vector3D   pointNear    = bBoxCenter - ( cameraPlaneNormal * bBoxRadius );
	Vector3D   pointFar     = bBoxCenter + ( cameraPlaneNormal * bBoxRadius );

	GLdouble zNear = compMult( pointNear, cameraPlaneNormal ).sum3() + cameraPlaneD;
	GLdouble zFar  = compMult( pointFar,  cameraPlaneNormal ).sum3() + cameraPlaneD;
	//cout << "[MeshWidget::setView] distNear: " << zNear << endl;
	//cout << "[MeshWidget::setView] distFar: " << zFar << endl;
	//float distTest  = compMult( mCameraCenter,  cameraPlaneNormal ).sum3() + cameraPlaneD;
	//cout << "[MeshWidget::setView] distTest: " << distTest << endl;

	// in case we get really close to the bounding box and eventually any surface detail
	if( zNear <= 1.0 ) {
		zNear = 1.0;
	}

	//! Switch between orthographic and perspective projection.
	mMatProjection.setToIdentity();
	if( mParamFlag[ORTHO_MODE] ) {
		if( rOrthoViewPort != nullptr ) {
			//glOrtho( rOrthoViewPort[0], rOrthoViewPort[1], rOrthoViewPort[2], rOrthoViewPort[3], zNear, zFar );
			mMatProjection.ortho( rOrthoViewPort[0], rOrthoViewPort[1], rOrthoViewPort[2], rOrthoViewPort[3], zNear, zFar );
		} else {
			double orthoZoom;
			double shiftHori;
			double shiftVert;
			getParamFloatMeshWidget( ORTHO_ZOOM, &orthoZoom );
			getParamFloatMeshWidget( ORTHO_SHIFT_HORI, &shiftHori );
			getParamFloatMeshWidget( ORTHO_SHIFT_VERT, &shiftVert );
			//glOrtho( -bBoxRadius*orthoZoom +shiftHori, bBoxRadius*orthoZoom +shiftHori, -(bBoxRadius*orthoZoom/windowRatio) +shiftVert, (bBoxRadius*orthoZoom/windowRatio) +shiftVert, zNear, zFar );
			mMatProjection.ortho( -bBoxRadius*orthoZoom +shiftHori, bBoxRadius*orthoZoom +shiftHori, 
			                      -(bBoxRadius*orthoZoom/windowRatio) +shiftVert, 
			                       (bBoxRadius*orthoZoom/windowRatio) +shiftVert, zNear, zFar );
		}
		//PRINT_OPENGL_ERROR( "glOrtho( ... )" );
	} else {
		//gluPerspective( mParamFlt[FOV_ANGLE], windowRatio, zNear, zFar );
		//PRINT_OPENGL_ERROR( "gluPerspective( ... )" );
		mMatProjection.perspective( mParamFlt[FOV_ANGLE], windowRatio, zNear, zFar );
	}
#ifdef DEAD_CORE_PROFILE
	float* matProjectionRAW = mMatProjection.data();
	glMatrixMode( GL_PROJECTION );
	PRINT_OPENGL_ERROR( "glMatrixMode( GL_PROJECTION )" );
	glLoadMatrixf( matProjectionRAW );
	PRINT_OPENGL_ERROR( "glLoadMatrixd( matProjectionRAW );" );
#endif

//	//! Initalize modelview matrix.
//	glMatrixMode( GL_MODELVIEW );
//	PRINT_OPENGL_ERROR( "glMatrixMode( GL_MODELVIEW )" );
//	glLoadIdentity();
//	PRINT_OPENGL_ERROR( "glLoadIdentity()" );

	//! Set point to look at and the viewport.
	//gluLookAt( mCameraCenter.getX(), mCameraCenter.getY(), mCameraCenter.getZ(), mCenterView.getX(), mCenterView.getY(), mCenterView.getZ(), mCameraUp.getX(), mCameraUp.getY(), mCameraUp.getZ() );
	//PRINT_OPENGL_ERROR( "gluLookAt( ... )" );
	setViewModelMat();
#ifdef DEAD_CORE_PROFILE
	float* matModelViewRAW = mMatModelView.data();
	glMatrixMode( GL_MODELVIEW );
	PRINT_OPENGL_ERROR( "glMatrixMode( GL_MODELVIEW )" );
	glLoadMatrixf( matModelViewRAW );
	PRINT_OPENGL_ERROR( "glLoadMatrixd( matModelViewRAW );" );
#endif

	// Update of the sidebar
	if( mParamFlag[ORTHO_MODE] ) {
		double dpi;
		if( getViewPortDPI(dpi) ) {
			emit sViewPortInfo( VPINFO_DPI, QString::number( dpi, 'f', 2 ) );
		} else {
			emit sViewPortInfo( VPINFO_DPI, QString( "err" ) );
		}
	} else {
		emit sViewPortInfo( VPINFO_DPI, QString( "n.a." ) );
	}
}

//! Setup of the Modelview matrix used by the shaders.
//! See MeshWidget::setView and MeshWidget::setViewInitial
void MeshWidget::setViewModelMat() {
	QVector3D vecEye(    mCameraCenter.getX(), mCameraCenter.getY(), mCameraCenter.getZ() );
	QVector3D vecCenter( mCenterView.getX(),   mCenterView.getY(),   mCenterView.getZ() );
	QVector3D vecUp(     mCameraUp.getX(),     mCameraUp.getY(),     mCameraUp.getZ() );
	mMatModelView.setToIdentity();
	mMatModelView.lookAt( vecEye, vecCenter, vecUp );
}

// -------------------------------------------------------------------------------------------------------------------------------------------------------------
//calclulates the PlaneHNF given the camera-center and the view-center
bool MeshWidget::setPlaneHNFByView()
{
    //calculate normal of the plane.
    //Alternatively, take vector between CameraCenter and Mesh-Center, then the plane is guaranteed to cut the mesh,
    //but then it is not guaranteed to be oriented towards the camera...
    Vector3D pHNF = mCenterView - mCameraCenter;
    pHNF.normalize3();
    //get distance to the plane to the origin, which is simply the dot-product
    pHNF.setH(-dot3(pHNF, mCenterView));

    //probably better to use the signal/slot system...
    mMeshVisual->setPlaneHNF(pHNF);

    emit sParamFlagMesh(MeshGLParams::SHOW_MESH_PLANE, true);
    update();
    return true;
}

// -------------------------------------------------------------------------------------------------------------------------------------------------------------
// implementation of helper class for offscreen buffer

MeshWidget::OffscreenBuffer::OffscreenBuffer(QGLContext* context) : mContext(context)
{
	GLint viewportSize[4];
	glGetIntegerv(GL_VIEWPORT, viewportSize);
	mTexWidth = viewportSize[2];
	mTexHeight = viewportSize[3];

	mColorTextureBuffer = new unsigned char[mTexWidth * mTexHeight * 3];
	mDepthTextureBuffer = new float[mTexWidth * mTexHeight];

	using PglGenFramebuffers = void (*)(GLsizei, GLuint *);
	using PglBindFramebuffer = void (*)(GLenum, GLuint);
	using PglFramebufferTexture2D = void (*)(GLenum, GLenum, GLenum, GLuint, GLint);

	PglGenFramebuffers genFramebuffers = reinterpret_cast<PglGenFramebuffers>(mContext->getProcAddress("glGenFramebuffers"));
	PglBindFramebuffer bindFramebuffer = reinterpret_cast<PglBindFramebuffer>(mContext->getProcAddress("glBindFramebuffer"));
	PglFramebufferTexture2D framebufferTexture2D = reinterpret_cast<PglFramebufferTexture2D>(mContext->getProcAddress("glFramebufferTexture2D"));

	genFramebuffers(1, &mFboID);

	bindFramebuffer(GL_FRAMEBUFFER, mFboID);

	glGenTextures(1, &mColorTextureID);
	glBindTexture(GL_TEXTURE_2D, mColorTextureID);
	glPixelStorei(GL_PACK_ALIGNMENT,1);
	glPixelStorei(GL_UNPACK_ALIGNMENT,1);
	glTexImage2D(GL_TEXTURE_2D, 0, GL_RGBA, mTexWidth, mTexHeight, 0, GL_RGBA, GL_UNSIGNED_BYTE, nullptr);
	glTexParameteri(GL_TEXTURE_2D, GL_TEXTURE_MIN_FILTER, GL_LINEAR);
	glTexParameteri(GL_TEXTURE_2D, GL_TEXTURE_MAG_FILTER, GL_LINEAR);

	framebufferTexture2D(GL_FRAMEBUFFER, GL_COLOR_ATTACHMENT0, GL_TEXTURE_2D, mColorTextureID, 0);

	glGenTextures(1, &mDepthTextureID);
	glBindTexture(GL_TEXTURE_2D, mDepthTextureID);
	glPixelStorei(GL_PACK_ALIGNMENT,1);
	glPixelStorei(GL_UNPACK_ALIGNMENT,1);
	glTexImage2D(GL_TEXTURE_2D, 0, GL_DEPTH_COMPONENT, mTexWidth, mTexHeight, 0, GL_DEPTH_COMPONENT, GL_FLOAT, nullptr);
	glTexParameteri(GL_TEXTURE_2D, GL_TEXTURE_MIN_FILTER, GL_LINEAR);
	glTexParameteri(GL_TEXTURE_2D, GL_TEXTURE_MAG_FILTER, GL_LINEAR);

	framebufferTexture2D(GL_FRAMEBUFFER,  GL_DEPTH_ATTACHMENT, GL_TEXTURE_2D, mDepthTextureID, 0);

	glBindTexture(GL_TEXTURE_2D, 0);
}

MeshWidget::OffscreenBuffer::~OffscreenBuffer()
{
	using PglBindFramebuffer = void (*)(GLenum, GLuint);
	using PglDeleteFramebuffers = void (*)(GLsizei, GLuint *);

	PglBindFramebuffer bindFramebuffer = reinterpret_cast<PglBindFramebuffer>(mContext->getProcAddress("glBindFramebuffer"));
	PglDeleteFramebuffers deleteFramebuffer = reinterpret_cast<PglDeleteFramebuffers>(mContext->getProcAddress("glDeleteFramebuffers"));

	bindFramebuffer(GL_FRAMEBUFFER, 0);

	glBindTexture(GL_TEXTURE_2D, 0);
	glDeleteTextures(1, &mColorTextureID);
	glDeleteTextures(1, &mDepthTextureID);

	deleteFramebuffer(1, &mFboID);

	delete[] mColorTextureBuffer;
	delete[] mDepthTextureBuffer;
}

GLuint MeshWidget::OffscreenBuffer::getFboID()
{
	return mFboID;
}

//! Copies the contents of the color-texture into data. The array size is of width * height * 3
//! @return data Pointer with the Colorbuffer data. => do not delete this, this pointer is managed by this class!
//! @param width Return parameter of the color-textures width
//! @param height Return parameter of the color-textures height
unsigned char* MeshWidget::OffscreenBuffer::getColorTexture(int &width, int &height)
{
	glBindTexture(GL_TEXTURE_2D, mColorTextureID);

	width = mTexWidth;
	height = mTexHeight;

	glGetTexImage(GL_TEXTURE_2D, 0, GL_RGB, GL_UNSIGNED_BYTE, mColorTextureBuffer);

	glBindTexture(GL_TEXTURE_2D, 0);
	return mColorTextureBuffer;
}

void MeshWidget::OffscreenBuffer::getColorTextureRegion(unsigned char *&data, int width, int height, int xOffset, int yOffset)
{
	if(xOffset + width > mTexWidth || yOffset + height > mTexHeight || xOffset < 0 || yOffset < 0 || width <= 0 || height <= 0)
		return;

	unsigned char* tempData;
	int tempWidth, tempHeight;

	tempData = getColorTexture(tempWidth, tempHeight);

	//copy subregion of width/height into data
	data = new unsigned char[width * height * 3];
	size_t targetIndex = 0;
	for(int y = 0; y<height; ++y)
	{
		std::copy(&tempData[(yOffset + y) * (mTexWidth * 3) + xOffset * 3] , &tempData[(yOffset + y) * (mTexWidth * 3) + xOffset  * 3 + width * 3], &data[targetIndex]);
		targetIndex += width * 3;
	}
}

//! Copies the contents of the depth-texture into data. The array size is of width * height
//! @return data Pointer to store the imagedata into.
//! @param width Return parameter of the depth-textures width
//! @param height Return parameter of the depth-textures height
float* MeshWidget::OffscreenBuffer::getDepthTexture(int &width, int &height)
{

	glBindTexture(GL_TEXTURE_2D, mDepthTextureID);

	width = mTexWidth;
	height = mTexHeight;

	glGetTexImage(GL_TEXTURE_2D, 0, GL_DEPTH_COMPONENT, GL_FLOAT, mDepthTextureBuffer);

	glBindTexture(GL_TEXTURE_2D, 0);

	return mDepthTextureBuffer;
}

void MeshWidget::OffscreenBuffer::getDepthTextureRegion(float *&data, int width, int height, int xOffset, int yOffset)
{
	if(xOffset + width > mTexWidth || yOffset + height > mTexHeight || xOffset < 0 || yOffset < 0 || width <= 0 || height <= 0)
		return;

	float* tempData;
	int tempWidth, tempHeight;

	tempData = getDepthTexture(tempWidth, tempHeight);

	//copy subregion of width/height into data
	data = new float[width * height];
	size_t targetIndex = 0;
	for(int y = 0; y<height; ++y)
	{
		std::copy(&tempData[(yOffset + y) * mTexWidth + xOffset] , &tempData[(yOffset + y) * mTexWidth + xOffset + width], &data[targetIndex]);
		targetIndex += width;
	}
}<|MERGE_RESOLUTION|>--- conflicted
+++ resolved
@@ -876,6 +876,9 @@
 	checkMeshSanity();
 
 	// Guess some initial distance for fog:
+	double minDist;
+	double maxDist;
+
 	double bboxLength = mMeshVisual->getBoundingBoxRadius() * 2.0;
 
 	setParamFloatMeshWidget( FOG_LINEAR_START, bboxLength  * 0.75);
@@ -3940,18 +3943,11 @@
 #ifdef DEBUG_SHOW_ALL_METHOD_CALLS
 	cout << "[MeshWidget::" << __FUNCTION__ << "]" << endl;
 #endif
-<<<<<<< HEAD
-	QColor colorBackground; //!< Background Color of the Widget.
-	auto   rgbNew = QColorDialog::getColor( colorBackground, nullptr );
-	if( rgbNew.isValid() ) {
-		colorBackground = rgbNew;
-=======
 	QColor rgbNew = QColorDialog::getColor( Qt::white, nullptr, 
 	                                        QString( "Background Color"), 
 	                                        QColorDialog::ShowAlphaChannel );
 	if( !rgbNew.isValid() ) { // Cancel was pressed.
 		return;
->>>>>>> 05d47c8f
 	}
 	qglClearColor( rgbNew );
 	update();
