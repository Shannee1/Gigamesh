<?xml version="1.0" encoding="UTF-8"?>
<ui version="4.0">
 <class>MainWindow</class>
 <widget class="QMainWindow" name="MainWindow">
  <property name="geometry">
   <rect>
    <x>0</x>
    <y>0</y>
    <width>1200</width>
    <height>818</height>
   </rect>
  </property>
  <property name="minimumSize">
   <size>
    <width>400</width>
    <height>300</height>
   </size>
  </property>
  <property name="cursor">
   <cursorShape>ArrowCursor</cursorShape>
  </property>
  <property name="windowTitle">
   <string>MainWindow</string>
  </property>
  <property name="windowIcon">
   <iconset resource="gigamesh.qrc">
    <normaloff>:/GMGeneric/GigaMesh_Logo_150px.png</normaloff>:/GMGeneric/GigaMesh_Logo_150px.png</iconset>
  </property>
  <property name="dockOptions">
   <set>QMainWindow::AllowNestedDocks|QMainWindow::AllowTabbedDocks|QMainWindow::AnimatedDocks</set>
  </property>
  <widget class="QWidget" name="centralwidget">
   <layout class="QHBoxLayout" name="horizontalLayout_2"/>
  </widget>
  <widget class="QMenuBar" name="menubar">
   <property name="geometry">
    <rect>
     <x>0</x>
     <y>0</y>
     <width>1200</width>
     <height>22</height>
    </rect>
   </property>
   <widget class="QMenu" name="menuFile">
    <property name="title">
     <string>&amp;File</string>
    </property>
    <widget class="QMenu" name="menuExportImageStack">
     <property name="title">
      <string>Export I&amp;mage Stack</string>
     </property>
     <addaction name="actionSaveStillImages360HLR"/>
     <addaction name="actionSaveStillImages360VUp"/>
     <addaction name="actionSaveStillImages360PrimN"/>
     <addaction name="actionSaveStillImages360PlaneN"/>
     <addaction name="separator"/>
     <addaction name="actionSaveStillImages360DurationSlow"/>
     <addaction name="separator"/>
     <addaction name="actionSphericalImagesLight"/>
     <addaction name="separator"/>
     <addaction name="actionSphericalImages"/>
     <addaction name="actionSphericalImagesVertical"/>
     <addaction name="actionSphericalImagesHorizontal"/>
     <addaction name="separator"/>
     <addaction name="actionSphericalImagesStateNr"/>
     <addaction name="separator"/>
    </widget>
    <widget class="QMenu" name="menuExportScreenshots">
     <property name="title">
      <string>Export Screens&amp;hots</string>
     </property>
     <addaction name="actionScreenshot"/>
     <addaction name="actionScreenshotSVG"/>
     <addaction name="actionScreenshotPDF"/>
     <addaction name="separator"/>
     <addaction name="actionScreenshotViews"/>
     <addaction name="actionScreenshotViewsPDF"/>
     <addaction name="separator"/>
     <addaction name="actionScreenshotRuler"/>
     <addaction name="separator"/>
     <addaction name="actionScreenshotsCrop"/>
     <addaction name="separator"/>
     <addaction name="actionVideoFrameSizeSet"/>
     <addaction name="actionVideoFrameSize"/>
     <addaction name="separator"/>
     <addaction name="actionExportSVGDashedAxis"/>
     <addaction name="actionScreenshotDPISuffix"/>
     <addaction name="actionExportScreenShotsViewsSix"/>
     <addaction name="actionReplaceTransparencyBgColor"/>
    </widget>
    <widget class="QMenu" name="menuFileRecent">
     <property name="title">
      <string>Open Recent &amp;Files</string>
     </property>
    </widget>
    <widget class="QMenu" name="menuImport">
     <property name="title">
      <string>Import</string>
     </property>
     <addaction name="actionImportFeatureVectors"/>
     <addaction name="actionImportFunctionValues"/>
     <addaction name="separator"/>
     <addaction name="actionImportNormals"/>
     <addaction name="actionImportTexMap"/>
     <addaction name="separator"/>
     <addaction name="actionImportVertexCoordinatesFromCSV"/>
     <addaction name="actionImportPolylines"/>
     <addaction name="actionImportLabels"/>
     <addaction name="actionImport_and_apply_transformation_matrices"/>
    </widget>
    <widget class="QMenu" name="menuExport">
     <property name="title">
      <string>Export</string>
     </property>
     <addaction name="actionExportFeatureVectors"/>
     <addaction name="actionExportFuncVals"/>
     <addaction name="separator"/>
     <addaction name="actionExportCoordinatesOfAllVerticesAsCSV"/>
     <addaction name="actionExportCoordinatesOfSelectedVerticesAsCSV"/>
     <addaction name="actionExportCoordinatesOfSelectedPrimitivesAsCSV"/>
     <addaction name="separator"/>
     <addaction name="actionExportFaceNormalAngles"/>
     <addaction name="actionExport_Normal_Sphere_Data"/>
     <addaction name="separator"/>
     <addaction name="actionExportPolylines"/>
     <addaction name="actionExportPolylinesProjected"/>
     <addaction name="actionExportPolylinesFuncVals"/>
    </widget>
    <widget class="QMenu" name="menuExport_Meta_Data">
     <property name="title">
      <string>Export Meta-Data</string>
     </property>
     <addaction name="actionExportMetaDataHTML"/>
     <addaction name="actionExportMetaDataTTL"/>
     <addaction name="actionExportMetaDataJSON"/>
     <addaction name="actionExportMetaDataXML"/>
     <addaction name="separator"/>
     <addaction name="actionExportMetaDataAll"/>
    </widget>
    <addaction name="actionFileOpen"/>
    <addaction name="menuFileRecent"/>
    <addaction name="actionFileReload"/>
    <addaction name="actionFileSaveAs"/>
    <addaction name="actionSaveLabelsSeparated"/>
    <addaction name="actionSaveFlagBinary"/>
    <addaction name="actionSaveFlagGMExtras"/>
    <addaction name="actionSaveFlagTextureExport"/>
    <addaction name="separator"/>
    <addaction name="menuImport"/>
    <addaction name="menuExport"/>
    <addaction name="separator"/>
    <addaction name="actionExportPlaneIntersectSVG"/>
    <addaction name="separator"/>
    <addaction name="menuExportScreenshots"/>
    <addaction name="menuExportImageStack"/>
    <addaction name="separator"/>
    <addaction name="actionScreenshotViewsDirectory"/>
    <addaction name="actionDirectoryFuncValToRGB"/>
    <addaction name="separator"/>
    <addaction name="menuExport_Meta_Data"/>
    <addaction name="separator"/>
    <addaction name="actionUnloadFeatureVectors"/>
    <addaction name="actionUnload3D"/>
    <addaction name="separator"/>
    <addaction name="actionQuit"/>
   </widget>
   <widget class="QMenu" name="menuLabeling">
    <property name="title">
     <string>&amp;Labeling</string>
    </property>
    <addaction name="actionLabelVertices"/>
    <addaction name="actionLabelSelectionToSeeds"/>
    <addaction name="actionLabelSelMVerts"/>
    <addaction name="actionLabelVertEqualFV"/>
    <addaction name="actionLabelVertEqualRGB"/>
    <addaction name="actionLabelSelMVertsBackground"/>
    <addaction name="actionLabelFaces"/>
    <addaction name="separator"/>
    <addaction name="actionLabelbordersToPolylines"/>
    <addaction name="actionAdvancePolyThres"/>
    <addaction name="separator"/>
    <addaction name="actionLabelFuncValMinima"/>
    <addaction name="actionLabelFuncValMaxima"/>
    <addaction name="separator"/>
    <addaction name="actionLabelColorShift"/>
   </widget>
   <widget class="QMenu" name="menuFunctions">
    <property name="title">
     <string>F&amp;unctions</string>
    </property>
    <widget class="QMenu" name="menuVertex_Properties">
     <property name="title">
      <string>&amp;Vertex - Properties</string>
     </property>
     <addaction name="actionVisVertIndex"/>
     <addaction name="actionVisVert1RArea"/>
     <addaction name="actionVisVert1RSumAngles"/>
     <addaction name="actionFuncVert1RingRMin"/>
     <addaction name="actionFuncVert1RingVolInt"/>
     <addaction name="actionFuncValAdjacentFaceCount"/>
     <addaction name="actionVisVertOctree"/>
     <addaction name="actionVisVertFaceSphereAngleMax"/>
     <addaction name="actionVisVertFaceSphereMeanAngleMax"/>
     <addaction name="actionFuncVertDistancesMax"/>
    </widget>
    <widget class="QMenu" name="menuFeatureVectorsExtraFunctions">
     <property name="title">
      <string>Feature Vectors - Extra Functions</string>
     </property>
     <addaction name="actionFuncValFeatureVecElementsStdDev"/>
     <addaction name="separator"/>
     <addaction name="actionFeatBVFunc"/>
     <addaction name="actionFeatTVSeqn"/>
     <addaction name="separator"/>
     <addaction name="actionFeatDistSelTanimoto"/>
     <addaction name="actionFeatDistSelCosSim"/>
     <addaction name="separator"/>
     <addaction name="actionFeatAutoCorrelationVert"/>
     <addaction name="actionFeatAutoSelectedVertCorr"/>
     <addaction name="separator"/>
     <addaction name="actionFuncValFeatureVecPNorm"/>
     <addaction name="actionFuncValFeatureVecMahalanobis"/>
     <addaction name="separator"/>
     <addaction name="actionFuncValToFeatureVector"/>
    </widget>
    <widget class="QMenu" name="menuColorPerVertexToFunctionValue">
     <property name="title">
      <string>Color per Vertex to Function Value</string>
     </property>
     <addaction name="actionHueToFuncVal"/>
     <addaction name="actionColorRGBAvgToFuncVal"/>
     <addaction name="actionColorRGBAvgWeigthToFuncVal"/>
     <addaction name="actionColorRGBSaturationRemovalToFuncVal"/>
     <addaction name="actionColorHSVComponentToFuncVal"/>
    </widget>
    <widget class="QMenu" name="menuAngles_to_Axis">
     <property name="title">
      <string>Angles to Axis</string>
     </property>
     <addaction name="actionAngleConeAxis"/>
     <addaction name="separator"/>
     <addaction name="actionFuncValAngleToRadial"/>
     <addaction name="actionFuncValAxisAngleToRadial"/>
     <addaction name="actionFuncValOrthogonalAxisAngleToRaial"/>
    </widget>
    <widget class="QMenu" name="menuSpherical_Intersection">
     <property name="title">
      <string>Spherical Intersection</string>
     </property>
     <addaction name="actionSphereSurfaceLength"/>
     <addaction name="actionSphereVolumeArea"/>
     <addaction name="actionSphereSurfaceNumberOfComponents"/>
    </widget>
    <addaction name="actionFeatLengthMan"/>
    <addaction name="actionFeatLengthEuc"/>
    <addaction name="separator"/>
    <addaction name="actionFeatDistSelMan"/>
    <addaction name="actionFeatDistSelEuc"/>
    <addaction name="actionFeatDistSelEucNorm"/>
    <addaction name="actionFeatCorrelationSelectedVert"/>
    <addaction name="actionFuncValFeatureVecCorrelateWith"/>
    <addaction name="separator"/>
    <addaction name="actionFeatElement"/>
    <addaction name="actionFuncValFeatureVecMin"/>
    <addaction name="actionFuncValFeatureVecMax"/>
    <addaction name="separator"/>
    <addaction name="menuFeatureVectorsExtraFunctions"/>
    <addaction name="separator"/>
    <addaction name="actionFuncValPlaneAngle"/>
    <addaction name="actionDistanceToPlane"/>
    <addaction name="actionDistanceToPrimSelCOG"/>
    <addaction name="actionDistanceToLineDir"/>
    <addaction name="actionDistanceToAxis"/>
    <addaction name="menuAngles_to_Axis"/>
    <addaction name="actionDistanceToCone"/>
    <addaction name="actionDistanceToSphere"/>
    <addaction name="separator"/>
    <addaction name="menuVertex_Properties"/>
    <addaction name="separator"/>
    <addaction name="actionVisFaceSortIndex"/>
    <addaction name="actionVisFaceMarchSphereIndex"/>
    <addaction name="separator"/>
    <addaction name="menuColorPerVertexToFunctionValue"/>
    <addaction name="separator"/>
    <addaction name="actionAmbientOcclusion"/>
    <addaction name="menuSpherical_Intersection"/>
   </widget>
   <widget class="QMenu" name="menuEdit">
    <property name="title">
     <string>&amp;Edit</string>
    </property>
    <widget class="QMenu" name="menuFunctionsValueExtra">
     <property name="title">
      <string>Function Value - Extra</string>
     </property>
     <addaction name="actionFuncValSet"/>
     <addaction name="actionFuncValueCutOff"/>
     <addaction name="actionFuncValsNormalize"/>
     <addaction name="actionFuncValsAbs"/>
     <addaction name="actionFuncValSetToOrder"/>
     <addaction name="separator"/>
     <addaction name="actionFuncValMeanOneRingRepeat"/>
     <addaction name="actionFuncValMedianOneRingRepeat"/>
    </widget>
    <widget class="QMenu" name="menuConeCylinderExtra">
     <property name="title">
      <string>Cone / Cylinder - Extra</string>
     </property>
     <addaction name="actionSetConeAxisCentralPixel"/>
     <addaction name="actionSetConeData"/>
     <addaction name="actionMakeConeCoverMesh"/>
     <addaction name="actionCenterAroundCone"/>
     <addaction name="separator"/>
     <addaction name="actionCylinderSetRadius"/>
     <addaction name="actionUnrollMeshAroundCylinder"/>
    </widget>
    <widget class="QMenu" name="menuMoreExtra">
     <property name="title">
      <string>More / Extra</string>
     </property>
     <addaction name="actionCutOffFeatureVertex"/>
     <addaction name="actionFeatureVecMeanOneRingRepeat"/>
     <addaction name="separator"/>
     <addaction name="actionDatumAddSphere"/>
     <addaction name="separator"/>
     <addaction name="actionEditVerticesAdd"/>
     <addaction name="separator"/>
     <addaction name="actionExtrudePolylines"/>
    </widget>
    <widget class="QMenu" name="menuTransform_Extra">
     <property name="title">
      <string>Transform - Extra</string>
     </property>
     <addaction name="actionApplyMatrix4D"/>
     <addaction name="actionApplyMatrix4DVertSel"/>
     <addaction name="separator"/>
     <addaction name="actionApplyMeltingSphere"/>
    </widget>
    <addaction name="actionEditMeshPolish"/>
    <addaction name="separator"/>
    <addaction name="actionRemoveUncleanSmall"/>
    <addaction name="separator"/>
    <addaction name="actionRemoveFacesZeroArea"/>
    <addaction name="actionEditRemoveFacesBorderErosion"/>
    <addaction name="separator"/>
    <addaction name="actionRemoveVerticesSelected"/>
    <addaction name="actionRemoveFacesSelected"/>
    <addaction name="actionRemovePolylinesSelected"/>
    <addaction name="separator"/>
    <addaction name="actionRemovePolylinesAll"/>
    <addaction name="separator"/>
    <addaction name="actionEditRemoveSeededSynthComp"/>
    <addaction name="actionFillHoles"/>
    <addaction name="separator"/>
    <addaction name="actionFacesInvertOrientation"/>
    <addaction name="separator"/>
    <addaction name="actionFuncValsAdd"/>
    <addaction name="actionFuncValScalarMultiply"/>
    <addaction name="menuFunctionsValueExtra"/>
    <addaction name="separator"/>
    <addaction name="actionTransformFunctionValuesToRGB"/>
    <addaction name="separator"/>
    <addaction name="actionMultiplyColorValuesWithFunctionValues"/>
    <addaction name="actionNormalizeFunctionValues"/>
    <addaction name="separator"/>
    <addaction name="actionSplitByPlane"/>
    <addaction name="actionSplitByPlaneAdvanced"/>
    <addaction name="actionSplitByIsoValue"/>
    <addaction name="separator"/>
    <addaction name="actionUnrollMeshAroundCone"/>
    <addaction name="menuConeCylinderExtra"/>
    <addaction name="separator"/>
    <addaction name="actionUnrollAroundSphere"/>
    <addaction name="actionCenterAroundSphere"/>
    <addaction name="separator"/>
    <addaction name="actionSetMeridianPrime"/>
    <addaction name="actionSetMeridianPrimeSelPrim"/>
    <addaction name="actionSetMeridianCutSelPrim"/>
    <addaction name="separator"/>
    <addaction name="actionApplyMatrix4DScale"/>
    <addaction name="menuTransform_Extra"/>
    <addaction name="separator"/>
    <addaction name="actionEditRecomputeVertexNormals"/>
    <addaction name="actionSet_Vertex_Alpha"/>
    <addaction name="separator"/>
    <addaction name="menuMoreExtra"/>
   </widget>
   <widget class="QMenu" name="menuView">
    <property name="enabled">
     <bool>true</bool>
    </property>
    <property name="title">
     <string>&amp;View</string>
    </property>
    <widget class="QMenu" name="menuVertices">
     <property name="title">
      <string>&amp;Vertices</string>
     </property>
     <addaction name="actionViewVerticesNone"/>
     <addaction name="separator"/>
     <addaction name="separator"/>
     <addaction name="actionViewVerticesSelected"/>
     <addaction name="separator"/>
     <addaction name="actionViewVerticesSolo"/>
     <addaction name="actionViewVerticesBorder"/>
     <addaction name="actionViewVerticesSingular"/>
     <addaction name="actionViewVerticesNonManifold"/>
     <addaction name="actionViewVerticesSynthetic"/>
     <addaction name="separator"/>
     <addaction name="actionViewVerticesLocalMinima"/>
     <addaction name="actionViewVerticesLocalMaxima"/>
     <addaction name="separator"/>
     <addaction name="actionViewVerticesAll"/>
     <addaction name="actionViewVerticesAllMono"/>
     <addaction name="actionViewVerticesAllColor"/>
     <addaction name="actionViewVerticesAllFuncVal"/>
     <addaction name="actionViewVerticesAllLabel"/>
     <addaction name="separator"/>
     <addaction name="actionVisSpriteShapeStarRounded"/>
     <addaction name="actionVisSpriteShapePolarRose"/>
     <addaction name="actionVisSpriteShapeDisc"/>
     <addaction name="actionVisSpriteShapeBox"/>
    </widget>
    <widget class="QMenu" name="menuToolbars">
     <property name="title">
      <string>&amp;Toolbars</string>
     </property>
     <addaction name="actionFullscreen"/>
     <addaction name="separator"/>
     <addaction name="actionMenu"/>
     <addaction name="actionToolbar"/>
     <addaction name="actionSidebar"/>
     <addaction name="actionStatusbar"/>
    </widget>
    <widget class="QMenu" name="menuNormals">
     <property name="title">
      <string>Normalvector Rendering</string>
     </property>
     <addaction name="actionNormalsVertex"/>
     <addaction name="actionNormalsFace"/>
     <addaction name="actionNormalsPolyline"/>
     <addaction name="actionNormalsPolylineMain"/>
     <addaction name="separator"/>
     <addaction name="actionNormalsLength"/>
     <addaction name="actionNormalsWidth"/>
    </widget>
    <widget class="QMenu" name="menuPolylines_Settings">
     <property name="title">
      <string>Polylines - Render Settings</string>
     </property>
     <addaction name="actionVisPolyLineWidth"/>
     <addaction name="separator"/>
     <addaction name="actionViewPolylinesCurv"/>
     <addaction name="actionViewPolylinesCurvScale"/>
    </widget>
    <widget class="QMenu" name="menuRotateViewByValue">
     <property name="title">
      <string>Rotate - View - by Value (Degree)</string>
     </property>
     <addaction name="actionRotYaw"/>
     <addaction name="actionRotPitch"/>
     <addaction name="actionRotRoll"/>
    </widget>
    <addaction name="menuToolbars"/>
    <addaction name="separator"/>
    <addaction name="actionViewActivateInspectionOptions"/>
    <addaction name="separator"/>
    <addaction name="actionViewShow2DBoundingBox"/>
    <addaction name="actionViewMatrix"/>
    <addaction name="actionViewMatrixSet"/>
    <addaction name="separator"/>
    <addaction name="actionViewBoundingBox"/>
    <addaction name="actionViewBoundingBoxEnclosed"/>
    <addaction name="actionBoundingBoxLineWidth"/>
    <addaction name="separator"/>
    <addaction name="menuVertices"/>
    <addaction name="actionViewFaces"/>
    <addaction name="actionViewFacesSelected"/>
    <addaction name="actionViewEdges"/>
    <addaction name="separator"/>
    <addaction name="actionViewMeshAxis"/>
    <addaction name="separator"/>
    <addaction name="actionViewMeshPlane"/>
    <addaction name="actionMeshPlaneFlip"/>
    <addaction name="actionViewMeshPlaneClipping"/>
    <addaction name="separator"/>
    <addaction name="actionViewClipThruSelPrim"/>
    <addaction name="separator"/>
    <addaction name="menuNormals"/>
    <addaction name="separator"/>
    <addaction name="actionViewPolylines"/>
    <addaction name="menuPolylines_Settings"/>
    <addaction name="separator"/>
    <addaction name="actionViewDatumSpheres"/>
    <addaction name="actionViewDatumBoxes"/>
    <addaction name="separator"/>
    <addaction name="actionViewDefaultViewLight"/>
    <addaction name="actionViewDefaultViewLightZoom"/>
    <addaction name="separator"/>
    <addaction name="actionRotOrthoPlane"/>
    <addaction name="actionViewAxisUp"/>
    <addaction name="menuRotateViewByValue"/>
    <addaction name="separator"/>
    <addaction name="actionSelPrimViewReference"/>
    <addaction name="actionCurrentViewToDefault"/>
    <addaction name="separator"/>
    <addaction name="separator"/>
    <addaction name="actionBad_Lit_Areas"/>
    <addaction name="actionBad_Lit_Areas_Upper_Threshold"/>
    <addaction name="actionBad_Lit_Areas_Lower_Threshold"/>
   </widget>
   <widget class="QMenu" name="menuSelect">
    <property name="title">
     <string>Select</string>
    </property>
    <widget class="QMenu" name="menuVertices_SelMVerts_by_Value_Type">
     <property name="title">
      <string>Vertices - SelMVerts - &amp;by Value/Type/Index</string>
     </property>
     <addaction name="actionSelVertSolo"/>
     <addaction name="actionSelVertBorder"/>
     <addaction name="actionSelVertDoubleCone"/>
     <addaction name="actionSelVertFlagSynthetic"/>
     <addaction name="actionSelVertNonManifoldFace"/>
     <addaction name="actionSelVertsRandom"/>
     <addaction name="actionSelVertFlagCircleCenter"/>
     <addaction name="separator"/>
     <addaction name="actionSelVertLocalMin"/>
     <addaction name="actionSelVertLocalMax"/>
     <addaction name="separator"/>
     <addaction name="actionSelVertLabelAreaLT"/>
     <addaction name="actionSelVertLabelAreaRelLT"/>
     <addaction name="separator"/>
     <addaction name="actionSelVertFaceMinAngleLT"/>
     <addaction name="actionSelVertFaceMaxAngleGT"/>
     <addaction name="separator"/>
     <addaction name="actionSelVertLabelNo"/>
     <addaction name="actionSelVertLabelBackGrd"/>
     <addaction name="actionSelVertLabeledNot"/>
     <addaction name="separator"/>
     <addaction name="actionSelVertNonMax"/>
     <addaction name="actionSelVertRidges"/>
     <addaction name="separator"/>
     <addaction name="actionSelVertFromSelMFaces"/>
     <addaction name="separator"/>
     <addaction name="actionSelVertsByIdx"/>
     <addaction name="actionSelVertsByIdxShow"/>
    </widget>
    <widget class="QMenu" name="menuVertices_SelMVerts_Unselect">
     <property name="title">
      <string>Vertices - SelMVerts - &amp;Deselect</string>
     </property>
     <addaction name="actionDeSelVertsNoLabel"/>
    </widget>
    <widget class="QMenu" name="menuPlane_Extra">
     <property name="title">
      <string>Plane - Extra</string>
     </property>
     <addaction name="actionPlaneSetVPos"/>
     <addaction name="actionPlaneSetHNF"/>
     <addaction name="separator"/>
     <addaction name="actionPlaneGetVPos"/>
     <addaction name="actionPlaneGetHNF"/>
    </widget>
    <widget class="QMenu" name="menuPolylines">
     <property name="title">
      <string>Polylines</string>
     </property>
     <addaction name="actionSelPolyShortest"/>
     <addaction name="actionSelPolyLongest"/>
     <addaction name="separator"/>
     <addaction name="actionSelPolyNoLabel"/>
     <addaction name="actionSelPolyNotLabeled"/>
     <addaction name="actionSelPolyRunLenGT"/>
     <addaction name="actionSelPolyRunLenLT"/>
     <addaction name="actionSelPolyLabelNo"/>
     <addaction name="actionSelPolyVerticesNr"/>
    </widget>
    <widget class="QMenu" name="menuFaces_Extra">
     <property name="title">
      <string>Faces - Extra</string>
     </property>
     <addaction name="actionSelFaceSticky"/>
     <addaction name="actionSelFaceNonManifold"/>
     <addaction name="actionSelFaceZeroArea"/>
     <addaction name="separator"/>
     <addaction name="actionSelMFacesBorderBridgeTriConn"/>
     <addaction name="actionSelMFacesBorderDangling"/>
     <addaction name="actionSelMFacesBorderBridge"/>
     <addaction name="actionSelMFacesBorderWithThreeVertices"/>
     <addaction name="separator"/>
     <addaction name="actionSelFaceSelfIntersecting"/>
     <addaction name="actionSelFaceInSphere"/>
     <addaction name="actionSelFaceRandom"/>
     <addaction name="actionSelMFacesLabledVerticesVoronoiCorner"/>
     <addaction name="actionSelMFacesWithThreeVerticesSelected"/>
    </widget>
    <addaction name="actionDeSelVertsAll"/>
    <addaction name="menuVertices_SelMVerts_Unselect"/>
    <addaction name="separator"/>
    <addaction name="actionSelVertFuncLT"/>
    <addaction name="actionSelVertFuncGT"/>
    <addaction name="menuVertices_SelMVerts_by_Value_Type"/>
    <addaction name="separator"/>
    <addaction name="actionSelVertInvert"/>
    <addaction name="separator"/>
    <addaction name="actionSelMVertsGUIPinPoint"/>
    <addaction name="actionSelMVertsGUILasso"/>
    <addaction name="separator"/>
    <addaction name="actionSelectVertexEnterIndex"/>
    <addaction name="actionSelectVertex"/>
    <addaction name="actionSelectFace"/>
    <addaction name="separator"/>
    <addaction name="actionSelectPositions"/>
    <addaction name="actionSelectPositionsDeselectAll"/>
    <addaction name="separator"/>
    <addaction name="actionSelectCone"/>
    <addaction name="actionSelectSphere"/>
    <addaction name="separator"/>
    <addaction name="actionPlaneSetHNFByView"/>
    <addaction name="actionSelectPlane3FP"/>
    <addaction name="actionPlaneSetByAxisSelPrim"/>
    <addaction name="actionPlaneSetByAxisLastSelPos"/>
    <addaction name="actionPlaneOrientTowardsAxis"/>
    <addaction name="menuPlane_Extra"/>
    <addaction name="separator"/>
    <addaction name="actionSelFaceNone"/>
    <addaction name="actionSelMFacesGUIPinPoint"/>
    <addaction name="actionSelMFacesWithSyntheticVertices"/>
    <addaction name="menuFaces_Extra"/>
    <addaction name="separator"/>
    <addaction name="menuPolylines"/>
    <addaction name="separator"/>
    <addaction name="actionVertices_Normal_Sphere"/>
    <addaction name="actionFaces_Normal_Sphere"/>
   </widget>
   <widget class="QMenu" name="menuHistogram">
    <property name="title">
     <string>&amp;Histogram</string>
    </property>
    <addaction name="actionHistShow"/>
    <addaction name="actionHistLog"/>
    <addaction name="separator"/>
    <addaction name="actionHistFunctionValuesVertex"/>
    <addaction name="actionHistFunctionValuesVertexLocalMin"/>
    <addaction name="actionHistFunctionValuesVertexLocalMax"/>
    <addaction name="separator"/>
    <addaction name="actionHistFVELementsVertex"/>
    <addaction name="actionHistFVELementsVertexDim"/>
    <addaction name="separator"/>
    <addaction name="actionHistFacesEdgeLength"/>
    <addaction name="actionHistFacesAnglesMin"/>
    <addaction name="actionHistFacesAnglesMax"/>
    <addaction name="separator"/>
    <addaction name="actionPlotPolylineRunlength"/>
    <addaction name="separator"/>
    <addaction name="actionHistSceneRGB"/>
    <addaction name="actionHistSceneRGBLog"/>
   </widget>
   <widget class="QMenu" name="menuSettings">
    <property name="title">
     <string>Sett&amp;ings</string>
    </property>
    <widget class="QMenu" name="menuGridsExtra">
     <property name="title">
      <string>Grids - Extra</string>
     </property>
     <addaction name="actionGridRectangular"/>
     <addaction name="separator"/>
     <addaction name="actionGridPolarCircles"/>
     <addaction name="actionGridPolarLines"/>
    </widget>
    <widget class="QMenu" name="menuMaterialDefaults">
     <property name="title">
      <string>Material Defaults</string>
     </property>
     <addaction name="actionRenderMatted"/>
     <addaction name="actionRenderDefault"/>
     <addaction name="actionRenderMetallic"/>
     <addaction name="actionRenderLightShading"/>
    </widget>
    <widget class="QMenu" name="menuLanguages">
     <property name="title">
      <string>Languages</string>
     </property>
    </widget>
    <widget class="QMenu" name="menuAutomatic_Mesh_Polishing">
     <property name="title">
      <string>Automatic Mesh Polishing</string>
     </property>
     <addaction name="actionRemove_Dangling_Faces"/>
     <addaction name="actionMax_Number_of_vertices_for_hole_filling"/>
    </widget>
    <addaction name="actionSetFOV"/>
    <addaction name="separator"/>
    <addaction name="actionProjectPerspective"/>
    <addaction name="actionProjectOrthographic"/>
    <addaction name="separator"/>
    <addaction name="actionOrthoSetDPI"/>
    <addaction name="separator"/>
    <addaction name="actionBackGroundGridNone"/>
    <addaction name="actionBackGroundGridRaster"/>
    <addaction name="actionBackGroundGridPolar"/>
    <addaction name="actionGridHighlightCenter"/>
    <addaction name="actionGrid_Center_Cross_in_front"/>
    <addaction name="actionGridShiftDepth"/>
    <addaction name="menuGridsExtra"/>
    <addaction name="separator"/>
    <addaction name="actionLightning"/>
    <addaction name="actionLightFixedCam"/>
    <addaction name="actionLightFixedCamIntensity"/>
    <addaction name="actionLightFixedDirectionPhi"/>
    <addaction name="actionLightFixedDirectionTheta"/>
    <addaction name="actionLightFixedWorld"/>
    <addaction name="actionLightFixedWorldIntensity"/>
    <addaction name="actionLightAmbient"/>
    <addaction name="actionSelectAmbient"/>
    <addaction name="actionLightVectorsShown"/>
    <addaction name="actionLightVectorLength"/>
    <addaction name="separator"/>
    <addaction name="actionSelMatShininess"/>
    <addaction name="actionSelMatSpecular"/>
    <addaction name="separator"/>
    <addaction name="menuMaterialDefaults"/>
    <addaction name="separator"/>
    <addaction name="actionSmoothShading"/>
    <addaction name="actionFacesBackfaceCulling"/>
    <addaction name="actionFace_Backface_Lightning"/>
    <addaction name="separator"/>
    <addaction name="actionFog"/>
    <addaction name="actionFogLinearDistMin"/>
    <addaction name="actionFogLinearDistMax"/>
    <addaction name="separator"/>
    <addaction name="menuAutomatic_Mesh_Polishing"/>
    <addaction name="separator"/>
    <addaction name="actionGigaMeshLogo"/>
    <addaction name="separator"/>
    <addaction name="actionSelDatSphereTransp"/>
    <addaction name="separator"/>
    <addaction name="actionPin_Size"/>
    <addaction name="actionPin_Line_Height"/>
    <addaction name="separator"/>
    <addaction name="actionPointcloud_pointsize"/>
    <addaction name="actionDisplay_as_pointcloud_when_moving"/>
    <addaction name="separator"/>
    <addaction name="actionExternal_Programs"/>
    <addaction name="separator"/>
    <addaction name="menuLanguages"/>
    <addaction name="separator"/>
    <addaction name="actionHighDPIZoomFactor"/>
   </widget>
   <widget class="QMenu" name="menuColors">
    <property name="title">
     <string>Colo&amp;rs</string>
    </property>
    <addaction name="actionSelectColorBackground"/>
    <addaction name="separator"/>
    <addaction name="actionSelectColorSolid"/>
    <addaction name="actionSelectColorBackface"/>
    <addaction name="separator"/>
    <addaction name="actionSelectColorVertexMono"/>
    <addaction name="actionSelectColorVertexLocalMin"/>
    <addaction name="actionSelectColorVertexLocalMax"/>
    <addaction name="actionSelectColorEdgeMono"/>
    <addaction name="actionSelectColorPolyline"/>
    <addaction name="separator"/>
    <addaction name="actionSelectColorNoLabel"/>
    <addaction name="actionSelectColorLabelsMono"/>
    <addaction name="actionShowLablesMono"/>
   </widget>
   <widget class="QMenu" name="menuColorRamp">
    <property name="title">
     <string>&amp;Colorramp</string>
    </property>
    <widget class="QMenu" name="menuDeprecatedColorramps">
     <property name="title">
      <string>Deprecated Colorramps</string>
     </property>
     <addaction name="actionVisMapHSV"/>
     <addaction name="actionVisMapHSVPart"/>
     <addaction name="actionVisMapJet"/>
    </widget>
    <widget class="QMenu" name="menuHypsometricTints">
     <property name="title">
      <string>Hypsometric Tints</string>
     </property>
     <addaction name="actionVisMapHypsometric"/>
     <addaction name="actionVisMapHypsoArid"/>
     <addaction name="actionVisMapHypsoHirise1"/>
     <addaction name="actionVisMapHypsoHirise2"/>
    </widget>
    <addaction name="actionVisMapMorgenstemning"/>
    <addaction name="actionVisMapHot"/>
    <addaction name="actionVisMapCold"/>
    <addaction name="actionVisMapGrayscale"/>
    <addaction name="actionVisMapYlOrBr"/>
    <addaction name="actionVisMapCopper"/>
    <addaction name="actionVisMapSiennatones"/>
    <addaction name="actionVisMapRusttones"/>
    <addaction name="actionVisMapRdGy"/>
    <addaction name="actionVisMapSpectral"/>
    <addaction name="actionVisMapRdYlGn"/>
    <addaction name="actionVisMapParula"/>
    <addaction name="menuHypsometricTints"/>
    <addaction name="menuDeprecatedColorramps"/>
    <addaction name="separator"/>
    <addaction name="actionRepeatMapWaves"/>
    <addaction name="actionVisMapWavelength"/>
    <addaction name="separator"/>
    <addaction name="actionVisMapAutoMinMax"/>
    <addaction name="actionVisMapQuantil"/>
    <addaction name="actionVisMapQuantilSetMin"/>
    <addaction name="actionVisMapQuantilSetMax"/>
    <addaction name="actionVisMapFixedMinMax"/>
    <addaction name="actionSetFixedRangeNormalized"/>
    <addaction name="actionVisMapFixedSetMin"/>
    <addaction name="actionVisMapFixedSetMax"/>
    <addaction name="separator"/>
    <addaction name="actionVisMapInvert"/>
    <addaction name="actionVisMapLog"/>
    <addaction name="separator"/>
    <addaction name="actionIsolines"/>
    <addaction name="actionIsolinesDistance"/>
    <addaction name="actionSetIsolinesByNumber"/>
    <addaction name="actionIsolinesTenZeroed"/>
    <addaction name="actionIsolinesOffset"/>
    <addaction name="actionIsolinesWidthPixel"/>
    <addaction name="actionIsolinesOnly"/>
    <addaction name="actionIsolinesSolid"/>
   </widget>
   <widget class="QMenu" name="menuInfo">
    <property name="title">
     <string>Info</string>
    </property>
    <addaction name="actionShowInfoMesh"/>
    <addaction name="actionShowInfoSelPrim"/>
    <addaction name="actionShowInfoAxis"/>
    <addaction name="separator"/>
    <addaction name="actionEstimateVolume"/>
    <addaction name="actionComputeVolumePlane"/>
    <addaction name="separator"/>
    <addaction name="actionPolylinesLength"/>
    <addaction name="separator"/>
    <addaction name="actionShowInfoFuncVal"/>
    <addaction name="separator"/>
    <addaction name="actionShowInfoLabelProp"/>
    <addaction name="separator"/>
    <addaction name="actionMetaDataEditModelId"/>
    <addaction name="actionMetaDataEditMaterial"/>
    <addaction name="actionMetaDataEditWebReference"/>
    <addaction name="separator"/>
    <addaction name="actionShowLaTeXInfo"/>
    <addaction name="separator"/>
    <addaction name="actionInfoKeyShortcuts"/>
    <addaction name="actionKeyboardLayout"/>
    <addaction name="separator"/>
    <addaction name="actionVisitVideoTutorials"/>
    <addaction name="actionVisitWebSite"/>
    <addaction name="actionAbout"/>
   </widget>
   <widget class="QMenu" name="menuAnalyze">
    <property name="title">
     <string>A&amp;nalyze</string>
    </property>
    <widget class="QMenu" name="menuOctree">
     <property name="title">
      <string>Octree</string>
     </property>
     <addaction name="actionGenerateOctree"/>
     <addaction name="actionDraw_Octree"/>
     <addaction name="actionDetect_Self_Intersections"/>
     <addaction name="actionRemove_Drawing_of_Octree"/>
     <addaction name="actionDelete_Octree"/>
    </widget>
    <addaction name="actionMSIIFilterApplyQuick"/>
    <addaction name="actionEstimateMSIIFeature"/>
    <addaction name="separator"/>
    <addaction name="actionApplyTpsRpmTransformation"/>
    <addaction name="separator"/>
    <addaction name="actionPolylinesFromMultipleFuncVals"/>
    <addaction name="actionPolylinesFromPlaneIntersect"/>
    <addaction name="actionPolylinesFromAxisAndPostions"/>
    <addaction name="actionMeshBordersToPolylines"/>
    <addaction name="actionSelectionToPolyline"/>
    <addaction name="actionCreate_SkeletonLine"/>
    <addaction name="separator"/>
    <addaction name="actionPolylinesFromFuncVal"/>
    <addaction name="actionIsoValSet"/>
    <addaction name="separator"/>
    <addaction name="actionPolylinesCompIntInvRunLen"/>
    <addaction name="actionPolylinesCompIntInvAngle"/>
    <addaction name="actionPolylineExtrema"/>
    <addaction name="actionViewPolylinesCurvAbs"/>
    <addaction name="actionSetLengthSmooth"/>
    <addaction name="actionPolylinesCopyNormalToVertices"/>
    <addaction name="separator"/>
    <addaction name="actionGeodesicPatchSelPrim"/>
    <addaction name="actionGeodPatchVertSel"/>
    <addaction name="actionGeodPatchVertSelOrdered"/>
    <addaction name="separator"/>
    <addaction name="actionPositionsEuclideanDistances"/>
    <addaction name="actionPositionsComputeCircleCenters"/>
    <addaction name="actionCompAxisFromCircleCenters"/>
    <addaction name="separator"/>
    <addaction name="actionSphereIntersect"/>
    <addaction name="separator"/>
    <addaction name="menuOctree"/>
    <addaction name="separator"/>
    <addaction name="actionEllipsenFit"/>
   </widget>
   <addaction name="menuFile"/>
   <addaction name="menuView"/>
   <addaction name="menuSelect"/>
   <addaction name="menuEdit"/>
   <addaction name="menuFunctions"/>
   <addaction name="menuLabeling"/>
   <addaction name="menuAnalyze"/>
   <addaction name="menuHistogram"/>
   <addaction name="menuColorRamp"/>
   <addaction name="menuSettings"/>
   <addaction name="menuColors"/>
   <addaction name="menuInfo"/>
  </widget>
  <widget class="QStatusBar" name="statusbar"/>
  <widget class="QToolBar" name="uiMainToolBar">
   <property name="minimumSize">
    <size>
     <width>40</width>
     <height>40</height>
    </size>
   </property>
   <property name="windowTitle">
    <string>toolBar</string>
   </property>
   <attribute name="toolBarArea">
    <enum>TopToolBarArea</enum>
   </attribute>
   <attribute name="toolBarBreak">
    <bool>false</bool>
   </attribute>
   <addaction name="actionFileReload"/>
   <addaction name="separator"/>
   <addaction name="actionLightFixedCam"/>
   <addaction name="actionLightFixedWorld"/>
   <addaction name="actionLightAmbient"/>
   <addaction name="separator"/>
   <addaction name="actionRenderMatted"/>
   <addaction name="actionRenderDefault"/>
   <addaction name="actionRenderMetallic"/>
   <addaction name="actionRenderLightShading"/>
   <addaction name="actionRenderFlatAndEdges"/>
   <addaction name="actionIsolinesTenZeroed"/>
   <addaction name="separator"/>
   <addaction name="actionAmbientOcclusion"/>
   <addaction name="separator"/>
   <addaction name="actionScreenshot"/>
   <addaction name="separator"/>
   <addaction name="actionGridHighlightCenter"/>
   <addaction name="actionBackGroundGridRaster"/>
   <addaction name="actionBackGroundGridPolar"/>
   <addaction name="actionGridCenter"/>
   <addaction name="separator"/>
   <addaction name="actionShowInfoMesh"/>
   <addaction name="actionViewActivateInspectionOptions"/>
   <addaction name="actionViewVerticesNone"/>
   <addaction name="actionViewVerticesBorder"/>
   <addaction name="actionViewVerticesSelected"/>
   <addaction name="separator"/>
   <addaction name="actionRemoveUncleanSmall"/>
   <addaction name="actionEditMeshPolish"/>
   <addaction name="separator"/>
   <addaction name="actionMSIIFilterApplyQuick"/>
   <addaction name="separator"/>
   <addaction name="actionSelectVertex"/>
   <addaction name="actionSelMVertsGUIPinPoint"/>
   <addaction name="actionSelectPositions"/>
   <addaction name="actionSelMVertsGUILasso"/>
   <addaction name="actionSelectCone"/>
   <addaction name="actionSetConeAxisCentralPixel"/>
   <addaction name="separator"/>
   <addaction name="actionPolylinesFromAxisAndPostions"/>
   <addaction name="actionPolylinesFromPlaneIntersect"/>
   <addaction name="actionExportPlaneIntersectSVG"/>
  </widget>
  <action name="actionFileOpen">
   <property name="text">
    <string>&amp;Open</string>
   </property>
   <property name="shortcut">
    <string>Ctrl+O</string>
   </property>
  </action>
  <action name="actionApplyTpsRpmTransformation">
   <property name="text">
    <string>&amp;Apply TPS-RPM Transformation</string>
   </property>
  </action>
  <action name="actionEstimateMSIIFeature">
   <property name="text">
    <string>&amp;MSII Feature Vector - SelVert</string>
   </property>
  </action>
  <action name="actionImportTexMap">
   <property name="text">
    <string>Import &amp;Color (per Vertex)</string>
   </property>
  </action>
  <action name="actionFileSaveAs">
   <property name="text">
    <string>&amp;Save as</string>
   </property>
   <property name="shortcut">
    <string>Ctrl+S</string>
   </property>
  </action>
  <action name="actionSaveFlagBinary">
   <property name="checkable">
    <bool>true</bool>
   </property>
   <property name="checked">
    <bool>true</bool>
   </property>
   <property name="text">
    <string>&amp;Binary</string>
   </property>
  </action>
  <action name="actionSaveFlagGMExtras">
   <property name="checkable">
    <bool>true</bool>
   </property>
   <property name="checked">
    <bool>true</bool>
   </property>
   <property name="text">
    <string>&amp;GM Extras (Features, Labels, Flags)</string>
   </property>
  </action>
  <action name="actionImportVertexCoordinatesFromCSV">
   <property name="text">
    <string>Import Mesh Coordinates From CSV File</string>
   </property>
  </action>
  <action name="actionImportFeatureVectors">
   <property name="text">
    <string>&amp;Import Feature Vectors (per Vertex)</string>
   </property>
  </action>
  <action name="actionSelectVertex">
   <property name="checkable">
    <bool>true</bool>
   </property>
   <property name="checked">
    <bool>false</bool>
   </property>
   <property name="icon">
    <iconset resource="gigamesh.qrc">
     <normaloff>:/GMToolBar/gigamesh_icon_vertices_select_single_vertex.svg</normaloff>:/GMToolBar/gigamesh_icon_vertices_select_single_vertex.svg</iconset>
   </property>
   <property name="text">
    <string>&amp;Primitive - Vertex - SelVert/SelPrim</string>
   </property>
   <property name="toolTip">
    <string>Select single vertex (SelPrim)</string>
   </property>
   <property name="gmMeshWidgetParamInt" stdset="0">
    <number>0</number>
   </property>
   <property name="gmMeshWidgetParamValue" stdset="0">
    <number>0</number>
   </property>
  </action>
  <action name="actionSelectFace">
   <property name="checkable">
    <bool>true</bool>
   </property>
   <property name="checked">
    <bool>false</bool>
   </property>
   <property name="icon">
    <iconset resource="gigamesh.qrc">
     <normaloff>:/GMToolBar/gigamesh_icon_vertices_select_single_face.svg</normaloff>:/GMToolBar/gigamesh_icon_vertices_select_single_face.svg</iconset>
   </property>
   <property name="text">
    <string>Pri&amp;mitive - Face - SelFace/SelPrim</string>
   </property>
   <property name="gmMeshWidgetParamInt" stdset="0">
    <number>0</number>
   </property>
   <property name="gmMeshWidgetParamValue" stdset="0">
    <number>0</number>
   </property>
  </action>
  <action name="actionFeatDistSelEuc">
   <property name="enabled">
    <bool>true</bool>
   </property>
   <property name="text">
    <string>Feature Distance to SelVert (Euclid)</string>
   </property>
  </action>
  <action name="actionCutOffFeatureVertex">
   <property name="enabled">
    <bool>true</bool>
   </property>
   <property name="text">
    <string>Feature Vector &amp;Elements - Cut-Off SelVert</string>
   </property>
  </action>
  <action name="actionCutOffFeatureFace">
   <property name="enabled">
    <bool>false</bool>
   </property>
   <property name="text">
    <string>Feature Elements cut-&amp;off SelFace</string>
   </property>
  </action>
  <action name="actionProjectOrthographic">
   <property name="checkable">
    <bool>true</bool>
   </property>
   <property name="checked">
    <bool>true</bool>
   </property>
   <property name="text">
    <string>&amp;Orthographic View</string>
   </property>
   <property name="gmMeshWidgetFlag" stdset="0">
    <number>-1</number>
   </property>
  </action>
  <action name="actionLabelFaces">
   <property name="text">
    <string>Label + &amp;Remove Small Areas</string>
   </property>
  </action>
  <action name="actionScreenshot">
   <property name="icon">
    <iconset resource="gigamesh.qrc">
     <normaloff>:/GMToolBar/gigamesh_icon_screenshot.svg</normaloff>:/GMToolBar/gigamesh_icon_screenshot.svg</iconset>
   </property>
   <property name="text">
    <string>&amp;Screenshot (PNG)</string>
   </property>
   <property name="toolTip">
    <string>&lt;html&gt;&lt;head/&gt;&lt;body&gt;&lt;p&gt;Capture a screenshot as PNG file with transparent background.&lt;br/&gt;Choosing tiled rendering will capture the whole 3D-model.&lt;/p&gt;&lt;/body&gt;&lt;/html&gt;</string>
   </property>
  </action>
  <action name="actionVideoFrameSize">
   <property name="checkable">
    <bool>true</bool>
   </property>
   <property name="text">
    <string>Video &amp;Frame Size (Fix)</string>
   </property>
   <property name="gmMeshWidgetFlag" stdset="0">
    <number>-1</number>
   </property>
  </action>
  <action name="actionSaveStillImages360HLR">
   <property name="text">
    <string>&amp;360° Circular Orbit Horizontal Axis</string>
   </property>
  </action>
  <action name="actionScreenshotViews">
   <property name="text">
    <string>Scr&amp;eenshot Views (PNG)</string>
   </property>
   <property name="toolTip">
    <string>Screenshot Views (PNG)</string>
   </property>
  </action>
  <action name="actionViewVerticesAll">
   <property name="checkable">
    <bool>true</bool>
   </property>
   <property name="text">
    <string>&amp;All (Point Cloud)</string>
   </property>
   <property name="gmMeshGLFlag" stdset="0">
    <number>-1</number>
   </property>
  </action>
  <action name="actionViewVerticesBorder">
   <property name="checkable">
    <bool>true</bool>
   </property>
   <property name="icon">
    <iconset resource="gigamesh.qrc">
     <normaloff>:/GMToolBar/gigamesh_icon_vertices_border.svg</normaloff>:/GMToolBar/gigamesh_icon_vertices_border.svg</iconset>
   </property>
   <property name="text">
    <string>&amp;Border</string>
   </property>
   <property name="toolTip">
    <string>Show Border Vertices</string>
   </property>
   <property name="gmMeshGLFlag" stdset="0">
    <number>-1</number>
   </property>
  </action>
  <action name="actionViewVerticesSolo">
   <property name="checkable">
    <bool>true</bool>
   </property>
   <property name="icon">
    <iconset resource="gigamesh.qrc">
     <normaloff>:/GMToolBar/gigamesh_icon_vertices_solo.svg</normaloff>:/GMToolBar/gigamesh_icon_vertices_solo.svg</iconset>
   </property>
   <property name="text">
    <string>S&amp;olo</string>
   </property>
   <property name="gmMeshGLFlag" stdset="0">
    <number>-1</number>
   </property>
  </action>
  <action name="actionViewVerticesNonManifold">
   <property name="checkable">
    <bool>true</bool>
   </property>
   <property name="icon">
    <iconset resource="gigamesh.qrc">
     <normaloff>:/GMToolBar/gigamesh_icon_vertices_nonmanifold.svg</normaloff>:/GMToolBar/gigamesh_icon_vertices_nonmanifold.svg</iconset>
   </property>
   <property name="text">
    <string>Non-&amp;Manifold</string>
   </property>
   <property name="gmMeshGLFlag" stdset="0">
    <number>-1</number>
   </property>
  </action>
  <action name="actionViewVerticesSingular">
   <property name="checkable">
    <bool>true</bool>
   </property>
   <property name="icon">
    <iconset resource="gigamesh.qrc">
     <normaloff>:/GMToolBar/gigamesh_icon_vertices_singular.svg</normaloff>:/GMToolBar/gigamesh_icon_vertices_singular.svg</iconset>
   </property>
   <property name="text">
    <string>S&amp;ingular</string>
   </property>
   <property name="gmMeshGLFlag" stdset="0">
    <number>-1</number>
   </property>
  </action>
  <action name="actionViewFaces">
   <property name="checkable">
    <bool>true</bool>
   </property>
   <property name="checked">
    <bool>true</bool>
   </property>
   <property name="text">
    <string>&amp;Faces</string>
   </property>
   <property name="gmMeshGLFlag" stdset="0">
    <number>-1</number>
   </property>
  </action>
  <action name="actionViewEdges">
   <property name="checkable">
    <bool>true</bool>
   </property>
   <property name="checked">
    <bool>false</bool>
   </property>
   <property name="text">
    <string>&amp;Edges</string>
   </property>
   <property name="gmMeshGLFlag" stdset="0">
    <number>-1</number>
   </property>
  </action>
  <action name="actionViewVerticesAllMono">
   <property name="checkable">
    <bool>true</bool>
   </property>
   <property name="text">
    <string>All - Monoc&amp;hrome</string>
   </property>
   <property name="gmMeshGLFlag" stdset="0">
    <number>-1</number>
   </property>
  </action>
  <action name="actionUnloadFeatureVectors">
   <property name="text">
    <string>&amp;Unload Feature Vectors</string>
   </property>
  </action>
  <action name="actionLabelVertices">
   <property name="text">
    <string>&amp;Label - All Vertices / SelMVerts</string>
   </property>
  </action>
  <action name="actionSelectColorSolid">
   <property name="enabled">
    <bool>true</bool>
   </property>
   <property name="text">
    <string>&amp;Solid Color</string>
   </property>
  </action>
  <action name="actionNormalsVertex">
   <property name="checkable">
    <bool>true</bool>
   </property>
   <property name="text">
    <string>&amp;Normals - Vertex</string>
   </property>
   <property name="gmMeshGLFlag" stdset="0">
    <number>-1</number>
   </property>
  </action>
  <action name="actionNormalsFace">
   <property name="checkable">
    <bool>true</bool>
   </property>
   <property name="text">
    <string>Normals - Face</string>
   </property>
   <property name="gmMeshGLFlag" stdset="0">
    <number>-1</number>
   </property>
  </action>
  <action name="actionSelectionToPolyline">
   <property name="text">
    <string>Polylines from &amp;SelMVerts</string>
   </property>
  </action>
  <action name="actionUnload3D">
   <property name="text">
    <string>Unload &amp;3D</string>
   </property>
  </action>
  <action name="actionLabelbordersToPolylines">
   <property name="text">
    <string>Label &amp;Borders to Polyline(s)</string>
   </property>
  </action>
  <action name="actionViewPolylines">
   <property name="checkable">
    <bool>true</bool>
   </property>
   <property name="text">
    <string>&amp;Polylines</string>
   </property>
   <property name="gmMeshGLFlag" stdset="0">
    <number>-1</number>
   </property>
  </action>
  <action name="actionViewVerticesSelected">
   <property name="checkable">
    <bool>true</bool>
   </property>
   <property name="checked">
    <bool>false</bool>
   </property>
   <property name="icon">
    <iconset resource="gigamesh.qrc">
     <normaloff>:/GMToolBar/gigamesh_icon_vertices_selected.svg</normaloff>:/GMToolBar/gigamesh_icon_vertices_selected.svg</iconset>
   </property>
   <property name="text">
    <string>&amp;Selected (SelMVerts)</string>
   </property>
   <property name="toolTip">
    <string>Show Selected Vertices (SelMVerts)</string>
   </property>
   <property name="gmMeshGLFlag" stdset="0">
    <number>-1</number>
   </property>
  </action>
  <action name="actionViewBoundingBox">
   <property name="checkable">
    <bool>true</bool>
   </property>
   <property name="text">
    <string>&amp;Bounding Box</string>
   </property>
   <property name="shortcut">
    <string>F1</string>
   </property>
   <property name="gmMeshGLFlag" stdset="0">
    <number>-1</number>
   </property>
  </action>
  <action name="actionSelectColorBackground">
   <property name="text">
    <string>&amp;Background Color</string>
   </property>
  </action>
  <action name="actionSelectColorBackface">
   <property name="text">
    <string>Backface &amp;Color</string>
   </property>
  </action>
  <action name="actionViewDatumSpheres">
   <property name="checkable">
    <bool>true</bool>
   </property>
   <property name="text">
    <string>&amp;Datum - Spheres</string>
   </property>
  </action>
  <action name="actionViewDatumBoxes">
   <property name="checkable">
    <bool>true</bool>
   </property>
   <property name="text">
    <string>Datum - Bo&amp;xes</string>
   </property>
  </action>
  <action name="actionExportPolylines">
   <property name="text">
    <string>&amp;Export Polylines (ASCII)</string>
   </property>
  </action>
  <action name="actionVisMapHot">
   <property name="checkable">
    <bool>true</bool>
   </property>
   <property name="checked">
    <bool>true</bool>
   </property>
   <property name="text">
    <string>&amp;Hot (improved)</string>
   </property>
  </action>
  <action name="actionVisMapHSV">
   <property name="checkable">
    <bool>true</bool>
   </property>
   <property name="text">
    <string>HSV (full)</string>
   </property>
  </action>
  <action name="actionVisMapGrayscale">
   <property name="checkable">
    <bool>true</bool>
   </property>
   <property name="text">
    <string>&amp;Grayscale</string>
   </property>
  </action>
  <action name="actionVisMapInvert">
   <property name="checkable">
    <bool>true</bool>
   </property>
   <property name="text">
    <string>&amp;Invert</string>
   </property>
   <property name="gmMeshGLFlag" stdset="0">
    <number>-1</number>
   </property>
  </action>
  <action name="actionFeatAutoCorrelationVert">
   <property name="text">
    <string>Feature Auto Correlation</string>
   </property>
  </action>
  <action name="actionFeatCorrelationSelectedVert">
   <property name="enabled">
    <bool>true</bool>
   </property>
   <property name="text">
    <string>Feature C&amp;orrelation to SelVert</string>
   </property>
  </action>
  <action name="actionLightning">
   <property name="checkable">
    <bool>true</bool>
   </property>
   <property name="text">
    <string>&amp;Lighting</string>
   </property>
   <property name="shortcut">
    <string>^</string>
   </property>
   <property name="gmMeshWidgetFlag" stdset="0">
    <number>-1</number>
   </property>
  </action>
  <action name="actionEstimateVolume">
   <property name="text">
    <string>Mesh Volume (dx,dy,d&amp;z)</string>
   </property>
  </action>
  <action name="actionSphereIntersect">
   <property name="text">
    <string>Sp&amp;here Intersect</string>
   </property>
  </action>
  <action name="actionEstimateBBox">
   <property name="text">
    <string>Estimate Bounding Bo&amp;x</string>
   </property>
  </action>
  <action name="actionSelectColorVertexMono">
   <property name="text">
    <string>&amp;Vertex Color</string>
   </property>
  </action>
  <action name="actionDistanceToPlane">
   <property name="text">
    <string>&amp;Distance to Plane</string>
   </property>
  </action>
  <action name="actionVisMapHypsometric">
   <property name="checkable">
    <bool>true</bool>
   </property>
   <property name="text">
    <string>H&amp;ypsometric Tint</string>
   </property>
  </action>
  <action name="actionVisMapLog">
   <property name="checkable">
    <bool>false</bool>
   </property>
   <property name="text">
    <string>&amp;Logarithmic</string>
   </property>
  </action>
  <action name="actionSelVertFuncLT">
   <property name="enabled">
    <bool>true</bool>
   </property>
   <property name="text">
    <string>Vertices - SelMVerts - FuncVal &lt;</string>
   </property>
  </action>
  <action name="actionFeatAutoSelectedVertCorr">
   <property name="text">
    <string>Feature Auto + Correlation to SelVert</string>
   </property>
  </action>
  <action name="actionSelectAmbient">
   <property name="checkable">
    <bool>false</bool>
   </property>
   <property name="enabled">
    <bool>false</bool>
   </property>
   <property name="text">
    <string>Light Ambient - Set Brightness</string>
   </property>
   <property name="gmMeshWidgetParamFloat" stdset="0">
    <number>-1</number>
   </property>
  </action>
  <action name="actionSelMatShininess">
   <property name="enabled">
    <bool>false</bool>
   </property>
   <property name="text">
    <string>&amp;Material - Shininess</string>
   </property>
   <property name="gmMeshWidgetParamFloat" stdset="0">
    <number>-1</number>
   </property>
  </action>
  <action name="actionSelMatSpecular">
   <property name="enabled">
    <bool>false</bool>
   </property>
   <property name="text">
    <string>Mat&amp;erial - Specular</string>
   </property>
   <property name="gmMeshWidgetParamFloat" stdset="0">
    <number>-1</number>
   </property>
  </action>
  <action name="actionSelDatSphereTransp">
   <property name="text">
    <string>&amp;Datum - Sphere Transp.</string>
   </property>
  </action>
  <action name="actionVisVertIndex">
   <property name="text">
    <string>&amp;Vertex - Indices</string>
   </property>
  </action>
  <action name="actionVisVert1RArea">
   <property name="text">
    <string>Vertex - &amp;1-Ring Area</string>
   </property>
  </action>
  <action name="actionLabelSelMVerts">
   <property name="text">
    <string>Lab&amp;el - SelMVerts</string>
   </property>
  </action>
  <action name="actionAdvancePolyThres">
   <property name="text">
    <string>Label &amp;Polylines - Advance to Threshold</string>
   </property>
  </action>
  <action name="actionRemovePolylinesAll">
   <property name="text">
    <string>Remove - All Polylines</string>
   </property>
  </action>
  <action name="actionSelVertFuncGT">
   <property name="text">
    <string>Vertices - SelMVerts - FuncVal &gt;</string>
   </property>
  </action>
  <action name="actionSelVertNonMax">
   <property name="text">
    <string>Vertices - SelMVerts - NonMa&amp;x</string>
   </property>
  </action>
  <action name="actionLabelFuncValMinima">
   <property name="text">
    <string>Label &amp;FuncVal Minima</string>
   </property>
  </action>
  <action name="actionLabelFuncValMaxima">
   <property name="text">
    <string>Label FuncVal &amp;Maxima</string>
   </property>
  </action>
  <action name="actionSelectColorEdgeMono">
   <property name="text">
    <string>&amp;Edge Color</string>
   </property>
  </action>
  <action name="actionLabelSelectionToSeeds">
   <property name="text">
    <string>Label - &amp;SelMVerts to Seeds</string>
   </property>
  </action>
  <action name="actionVisMapRdGy">
   <property name="checkable">
    <bool>true</bool>
   </property>
   <property name="text">
    <string>&amp;RdGy (Brewer, diverging)</string>
   </property>
   <property name="toolTip">
    <string>Red-Gray</string>
   </property>
  </action>
  <action name="actionScreenshotSVG">
   <property name="icon">
    <iconset resource="gigamesh.qrc">
     <normaloff>:/GMToolBar/gigamesh_icon_screenshot_svg.svg</normaloff>:/GMToolBar/gigamesh_icon_screenshot_svg.svg</iconset>
   </property>
   <property name="text">
    <string>Screenshot (SVG+&amp;PNG)</string>
   </property>
  </action>
  <action name="actionExportFaceNormalAngles">
   <property name="text">
    <string>Export Face Norma&amp;l Angles</string>
   </property>
  </action>
  <action name="actionNormalsPolyline">
   <property name="checkable">
    <bool>true</bool>
   </property>
   <property name="text">
    <string>Normals - Polyline</string>
   </property>
   <property name="gmMeshGLFlag" stdset="0">
    <number>-1</number>
   </property>
  </action>
  <action name="actionNormalsPolylineMain">
   <property name="checkable">
    <bool>true</bool>
   </property>
   <property name="text">
    <string>Normals - Polyline Mean</string>
   </property>
   <property name="gmMeshGLFlag" stdset="0">
    <number>-1</number>
   </property>
  </action>
  <action name="actionPolylineExtrema">
   <property name="text">
    <string>Polylines - &amp;Compute Curvature and Extrema</string>
   </property>
  </action>
  <action name="actionSetLengthSmooth">
   <property name="text">
    <string>Set &amp;Length for Smoothing</string>
   </property>
  </action>
  <action name="actionViewPolylinesCurv">
   <property name="checkable">
    <bool>true</bool>
   </property>
   <property name="text">
    <string>Polylines with Curvature</string>
   </property>
   <property name="gmMeshGLFlag" stdset="0">
    <number>-1</number>
   </property>
  </action>
  <action name="actionSaveStillImages360VUp">
   <property name="text">
    <string>360° Circular Orbit &amp;Vertical Axis</string>
   </property>
  </action>
  <action name="actionSaveStillImages360PrimN">
   <property name="text">
    <string>360° Circular Orbit &amp;Normal of SelPrim</string>
   </property>
  </action>
  <action name="actionViewPolylinesCurvAbs">
   <property name="checkable">
    <bool>true</bool>
   </property>
   <property name="text">
    <string>Polylines &amp;w. Absolute Curvature</string>
   </property>
   <property name="gmMeshGLFlag" stdset="0">
    <number>-1</number>
   </property>
  </action>
  <action name="actionSelectPlane3FP">
   <property name="checkable">
    <bool>true</bool>
   </property>
   <property name="text">
    <string>Plane - Set using &amp;3 Points</string>
   </property>
   <property name="gmMeshWidgetParamInt" stdset="0">
    <number>0</number>
   </property>
   <property name="gmMeshWidgetParamValue" stdset="0">
    <number>0</number>
   </property>
  </action>
  <action name="actionPolylinesFromFuncVal">
   <property name="text">
    <string>Polylines from &amp;Isovalue / Functionvalue</string>
   </property>
  </action>
  <action name="actionCheckNonMaxCorr">
   <property name="text">
    <string>&amp;Check correctness of Non-Max suppression</string>
   </property>
  </action>
  <action name="actionViewMeshPlane">
   <property name="checkable">
    <bool>true</bool>
   </property>
   <property name="text">
    <string>&amp;Mesh Plane</string>
   </property>
   <property name="shortcut">
    <string>Shift+F1</string>
   </property>
   <property name="gmMeshGLFlag" stdset="0">
    <number>-1</number>
   </property>
  </action>
  <action name="actionGeodesicPatchSelPrim">
   <property name="text">
    <string>&amp;Geodesic Distance to SelPrim (SelVert/SelFace)</string>
   </property>
  </action>
  <action name="actionSaveStillImages360PlaneN">
   <property name="text">
    <string>360° Circular Orbit Normal of &amp;Plane</string>
   </property>
  </action>
  <action name="actionFog">
   <property name="checkable">
    <bool>true</bool>
   </property>
   <property name="text">
    <string>Fog</string>
   </property>
   <property name="gmMeshWidgetFlag" stdset="0">
    <number>-1</number>
   </property>
  </action>
  <action name="actionSphericalImages">
   <property name="text">
    <string>Sp&amp;herical Stack Camera Orbiting</string>
   </property>
  </action>
  <action name="actionSphericalImagesVertical">
   <property name="checkable">
    <bool>true</bool>
   </property>
   <property name="checked">
    <bool>true</bool>
   </property>
   <property name="text">
    <string>&amp;Camera on Longitudinal Orbit (Vertical Axis)</string>
   </property>
  </action>
  <action name="actionVideoFrameSizeSet">
   <property name="text">
    <string>&amp;Video Frame Size (Set)</string>
   </property>
   <property name="gmMeshWidgetParamInt" stdset="0">
    <number>-1</number>
   </property>
  </action>
  <action name="actionSphericalImagesStateNr">
   <property name="text">
    <string>Sph&amp;erical Stack State No.</string>
   </property>
  </action>
  <action name="actionSelectColorNoLabel">
   <property name="text">
    <string>&amp;No Label Color</string>
   </property>
  </action>
  <action name="actionScreenshotRuler">
   <property name="text">
    <string>Screenshot &amp;Ruler</string>
   </property>
  </action>
  <action name="actionScreenshotsCrop">
   <property name="checkable">
    <bool>true</bool>
   </property>
   <property name="text">
    <string>Screenshot &amp;Cropping</string>
   </property>
  </action>
  <action name="actionFuncValsNormalize">
   <property name="text">
    <string>Function Value - &amp;Normalize</string>
   </property>
  </action>
  <action name="actionFuncValSet">
   <property name="text">
    <string>Funct&amp;ion Value - Set Value</string>
   </property>
  </action>
  <action name="actionFTWaveletDecomp">
   <property name="text">
    <string>&amp;Feature Vector Wavelet decomp.</string>
   </property>
  </action>
  <action name="actionFuncValueCutOff">
   <property name="text">
    <string>Function Value - Cut-off</string>
   </property>
  </action>
  <action name="actionDeSelVertsAll">
   <property name="text">
    <string>&amp;Vertices - SelMVerts - Deselect All</string>
   </property>
  </action>
  <action name="actionSelMVertsGUIPinPoint">
   <property name="checkable">
    <bool>true</bool>
   </property>
   <property name="icon">
    <iconset resource="gigamesh.qrc">
     <normaloff>:/GMToolBar/gigamesh_icon_vertices_select_multiple_vertices.svg</normaloff>:/GMToolBar/gigamesh_icon_vertices_select_multiple_vertices.svg</iconset>
   </property>
   <property name="text">
    <string>Vertices - SelMVerts - &amp;GUI - Pinpoint</string>
   </property>
   <property name="toolTip">
    <string>Select multiple vertices by pinpointing (SelMVerts)</string>
   </property>
   <property name="gmMeshWidgetParamInt" stdset="0">
    <number>0</number>
   </property>
   <property name="gmMeshWidgetParamValue" stdset="0">
    <number>0</number>
   </property>
  </action>
  <action name="actionGeodPatchVertSel">
   <property name="text">
    <string>Geodesic Distance to SelMVerts</string>
   </property>
  </action>
  <action name="actionShowLablesMono">
   <property name="checkable">
    <bool>true</bool>
   </property>
   <property name="text">
    <string>Lables &amp;Mono</string>
   </property>
   <property name="gmMeshGLFlag" stdset="0">
    <number>-1</number>
   </property>
  </action>
  <action name="actionSelectColorLabelsMono">
   <property name="text">
    <string>&amp;Labels Mono Color</string>
   </property>
  </action>
  <action name="actionSelectColorPolyline">
   <property name="text">
    <string>&amp;Polyline Color</string>
   </property>
  </action>
  <action name="actionVisMapWavelength">
   <property name="text">
    <string>Set Intervall (Wavelength)</string>
   </property>
  </action>
  <action name="actionViewPolylinesCurvScale">
   <property name="text">
    <string>Polylines - Set Curvature Scale</string>
   </property>
  </action>
  <action name="actionRemoveVerticesSelected">
   <property name="text">
    <string>Remove - SelMVerts</string>
   </property>
  </action>
  <action name="actionSelVertSolo">
   <property name="text">
    <string>&amp;Vertices - Solo</string>
   </property>
  </action>
  <action name="actionSelVertNonManifoldFace">
   <property name="text">
    <string>Vertices - &amp;Non-manifold</string>
   </property>
  </action>
  <action name="actionSelVertDoubleCone">
   <property name="text">
    <string>Vertices - &amp;Singular</string>
   </property>
  </action>
  <action name="actionSelVertLabelAreaLT">
   <property name="text">
    <string>Vertices - &amp;Labelarea &lt; Abs</string>
   </property>
  </action>
  <action name="actionSelVertLabelAreaRelLT">
   <property name="text">
    <string>Ve&amp;rtices - Labelarea &lt; %</string>
   </property>
  </action>
  <action name="actionRemoveUncleanSmall">
   <property name="icon">
    <iconset resource="gigamesh.qrc">
     <normaloff>:/GMToolBar/gigamesh_icon_meshclean.svg</normaloff>:/GMToolBar/gigamesh_icon_meshclean.svg</iconset>
   </property>
   <property name="text">
    <string>&amp;Remove - Unclean/Small</string>
   </property>
   <property name="toolTip">
    <string>Removes all unclean and small surface parts</string>
   </property>
  </action>
  <action name="actionSelVertBorder">
   <property name="text">
    <string>Vertices - &amp;Border</string>
   </property>
  </action>
  <action name="actionSelVertFaceMaxAngleGT">
   <property name="text">
    <string>Vert&amp;ices - Face Maximum Angle &gt;</string>
   </property>
  </action>
  <action name="actionSelVertFaceMinAngleLT">
   <property name="text">
    <string>Vertices - Face &amp;Minimum Angle &lt;</string>
   </property>
  </action>
  <action name="actionOrthoSetDPI">
   <property name="text">
    <string>Ort&amp;ho Scale (Set DPI)</string>
   </property>
   <property name="shortcut">
    <string>Shift+F7</string>
   </property>
  </action>
  <action name="actionFillHoles">
   <property name="text">
    <string>&amp;Fill Holes (libpsalm)</string>
   </property>
  </action>
  <action name="actionFeatLengthEuc">
   <property name="text">
    <string>Feature Vector Length (Euclid/&amp;2-Norm)</string>
   </property>
  </action>
  <action name="actionRotYaw">
   <property name="text">
    <string>Rotate - Yaw (L/R)</string>
   </property>
  </action>
  <action name="actionRotPitch">
   <property name="text">
    <string>Rotate - Pitch (U/D)</string>
   </property>
  </action>
  <action name="actionRotRoll">
   <property name="text">
    <string>Rotate - Roll</string>
   </property>
  </action>
  <action name="actionShowLaTeXInfo">
   <property name="text">
    <string>LaTeX Snipset for &amp;report/catalog</string>
   </property>
  </action>
  <action name="actionSelPolyNoLabel">
   <property name="text">
    <string>Pol&amp;ylines - No Label</string>
   </property>
  </action>
  <action name="actionRemovePolylinesSelected">
   <property name="text">
    <string>Remove - SelMPol&amp;ylines</string>
   </property>
  </action>
  <action name="actionFeatDistSelMan">
   <property name="text">
    <string>Feature Distance to SelVert (Man)</string>
   </property>
  </action>
  <action name="actionFeatLengthMan">
   <property name="text">
    <string>&amp;Feature Vector Length (Man/1-Norm)</string>
   </property>
  </action>
  <action name="actionVisMapQuantil">
   <property name="checkable">
    <bool>true</bool>
   </property>
   <property name="checked">
    <bool>true</bool>
   </property>
   <property name="text">
    <string>&amp;Quantil</string>
   </property>
  </action>
  <action name="actionSelFaceSticky">
   <property name="text">
    <string>Faces - Stic&amp;ky</string>
   </property>
  </action>
  <action name="actionRemoveFacesSelected">
   <property name="text">
    <string>Remove - SelMFaces</string>
   </property>
  </action>
  <action name="actionSelFaceNonManifold">
   <property name="text">
    <string>Faces - &amp;Non-manifold</string>
   </property>
  </action>
  <action name="actionFeatElement">
   <property name="text">
    <string>Feature &amp;Element by Index</string>
   </property>
  </action>
  <action name="actionVisMapFixedMinMax">
   <property name="checkable">
    <bool>true</bool>
   </property>
   <property name="text">
    <string>&amp;Fixed Range</string>
   </property>
  </action>
  <action name="actionVisMapFixedSetMin">
   <property name="text">
    <string>Fi&amp;xed Range - Set Minimum</string>
   </property>
  </action>
  <action name="actionSmoothShading">
   <property name="checkable">
    <bool>true</bool>
   </property>
   <property name="checked">
    <bool>true</bool>
   </property>
   <property name="text">
    <string>&amp;Smooth Shading</string>
   </property>
   <property name="gmMeshGLFlag" stdset="0">
    <number>-1</number>
   </property>
  </action>
  <action name="actionVisMapAutoMinMax">
   <property name="checkable">
    <bool>true</bool>
   </property>
   <property name="text">
    <string>&amp;Auto Min/Max</string>
   </property>
  </action>
  <action name="actionIsoValSet">
   <property name="text">
    <string>Iso&amp;value - Set</string>
   </property>
  </action>
  <action name="actionSelPolyLongest">
   <property name="text">
    <string>Polyline - &amp;Longest</string>
   </property>
  </action>
  <action name="actionSelPolyRunLenGT">
   <property name="text">
    <string>Polylines - R&amp;un Length &gt;</string>
   </property>
  </action>
  <action name="actionSelPolyRunLenLT">
   <property name="text">
    <string>Polylines - Run Length &lt;</string>
   </property>
  </action>
  <action name="actionPlaneGetVPos">
   <property name="text">
    <string>Plane - Sho&amp;w VPos</string>
   </property>
  </action>
  <action name="actionPlaneSetVPos">
   <property name="text">
    <string>Plane - Set VPos</string>
   </property>
  </action>
  <action name="actionViewMatrix">
   <property name="text">
    <string>&amp;Show Camera Position</string>
   </property>
  </action>
  <action name="actionViewMatrixSet">
   <property name="text">
    <string>Set Camera Position</string>
   </property>
  </action>
  <action name="actionSelectCone">
   <property name="checkable">
    <bool>true</bool>
   </property>
   <property name="enabled">
    <bool>true</bool>
   </property>
   <property name="icon">
    <iconset resource="gigamesh.qrc">
     <normaloff>:/GMToolBar/gigamesh_icon_select_cone.svg</normaloff>:/GMToolBar/gigamesh_icon_select_cone.svg</iconset>
   </property>
   <property name="text">
    <string>&amp;Cone</string>
   </property>
   <property name="toolTip">
    <string>Select Cone (Axis and two outer Points)</string>
   </property>
   <property name="gmMeshWidgetParamInt" stdset="0">
    <number>0</number>
   </property>
   <property name="gmMeshWidgetParamValue" stdset="0">
    <number>0</number>
   </property>
  </action>
  <action name="actionCenterAroundCone">
   <property name="text">
    <string>Cone - Center Mesh around</string>
   </property>
   <property name="toolTip">
    <string>If a cone has been selected, the given mesh will be centered around it. This means that the cone axis will become the new y axis of the local coodinate system. The mesh will be centered around this axis.</string>
   </property>
  </action>
  <action name="actionUnrollMeshAroundCone">
   <property name="text">
    <string>Cone - &amp;Unroll Mesh</string>
   </property>
   <property name="toolTip">
    <string>&lt;!DOCTYPE HTML PUBLIC &quot;-//W3C//DTD HTML 4.0//EN&quot; &quot;http://www.w3.org/TR/REC-html40/strict.dtd&quot;&gt;
&lt;html&gt;&lt;head&gt;&lt;meta name=&quot;qrichtext&quot; content=&quot;1&quot; /&gt;&lt;style type=&quot;text/css&quot;&gt;
p, li { white-space: pre-wrap; }
&lt;/style&gt;&lt;/head&gt;&lt;body style=&quot; font-family:'Ubuntu'; font-size:11pt; font-weight:400; font-style:normal;&quot;&gt;
&lt;p style=&quot; margin-top:0px; margin-bottom:0px; margin-left:0px; margin-right:0px; -qt-block-indent:0; text-indent:0px;&quot;&gt;If a cone has been selected, the current mesh is unrolled around it. This action is &lt;span style=&quot; font-weight:600;&quot;&gt;irreversible&lt;/span&gt;.&lt;/p&gt;&lt;/body&gt;&lt;/html&gt;</string>
   </property>
  </action>
  <action name="actionSetFOV">
   <property name="text">
    <string>&amp;Perspective - Set Field of View</string>
   </property>
   <property name="gmMeshWidgetParamFloat" stdset="0">
    <number>-1</number>
   </property>
  </action>
  <action name="actionSplitByPlaneAdvanced">
   <property name="text">
    <string>&amp;Split by Plane (Advanced)</string>
   </property>
   <property name="toolTip">
    <string>Splits the mesh by the currently selected plane.</string>
   </property>
  </action>
  <action name="actionHueToFuncVal">
   <property name="text">
    <string>&amp;Color - Hue to FuncVal</string>
   </property>
  </action>
  <action name="actionSelectSphere">
   <property name="checkable">
    <bool>true</bool>
   </property>
   <property name="icon">
    <iconset resource="gigamesh.qrc">
     <normaloff>:/GMToolBar/gigamesh_icon_select_sphere.svg</normaloff>:/GMToolBar/gigamesh_icon_select_sphere.svg</iconset>
   </property>
   <property name="text">
    <string>&amp;Sphere</string>
   </property>
   <property name="gmMeshWidgetParamInt" stdset="0">
    <number>0</number>
   </property>
   <property name="gmMeshWidgetParamValue" stdset="0">
    <number>0</number>
   </property>
  </action>
  <action name="actionCenterAroundSphere">
   <property name="text">
    <string>Sp&amp;here - Center Mesh around</string>
   </property>
  </action>
  <action name="actionUnrollAroundSphere">
   <property name="text">
    <string>Sphere - Unroll Mesh</string>
   </property>
  </action>
  <action name="actionSetMeridianPrime">
   <property name="text">
    <string>Set &amp;Prime Meridian for Rollouts</string>
   </property>
  </action>
  <action name="actionSelVertsByIdx">
   <property name="text">
    <string>Vertices - SelMVerts - &amp;Enter Indices</string>
   </property>
  </action>
  <action name="actionSelFaceZeroArea">
   <property name="text">
    <string>Faces - &amp;Zero Area</string>
   </property>
  </action>
  <action name="actionViewVerticesLocalMinima">
   <property name="checkable">
    <bool>true</bool>
   </property>
   <property name="icon">
    <iconset resource="gigamesh.qrc">
     <normaloff>:/GMToolBar/gigamesh_icon_vertices_funcval_min.svg</normaloff>:/GMToolBar/gigamesh_icon_vertices_funcval_min.svg</iconset>
   </property>
   <property name="text">
    <string>&amp;FuncVal Local Minima</string>
   </property>
   <property name="gmMeshGLFlag" stdset="0">
    <number>-1</number>
   </property>
  </action>
  <action name="actionViewVerticesLocalMaxima">
   <property name="checkable">
    <bool>true</bool>
   </property>
   <property name="icon">
    <iconset resource="gigamesh.qrc">
     <normaloff>:/GMToolBar/gigamesh_icon_vertices_funcval_max.svg</normaloff>:/GMToolBar/gigamesh_icon_vertices_funcval_max.svg</iconset>
   </property>
   <property name="text">
    <string>F&amp;uncVal Local Maxima</string>
   </property>
   <property name="gmMeshGLFlag" stdset="0">
    <number>-1</number>
   </property>
  </action>
  <action name="actionSelVertLocalMin">
   <property name="text">
    <string>Vertices - &amp;FuncVal Local Minimum</string>
   </property>
  </action>
  <action name="actionSelVertLocalMax">
   <property name="text">
    <string>V&amp;ertices - FuncVal Local Maximum</string>
   </property>
  </action>
  <action name="actionRotOrthoPlane">
   <property name="text">
    <string>Rotate - View - &amp;Ortho to Plane</string>
   </property>
   <property name="shortcut">
    <string>F8</string>
   </property>
  </action>
  <action name="actionExportPolylinesProjected">
   <property name="text">
    <string>Export &amp;Polylines Projected (ASCII)</string>
   </property>
  </action>
  <action name="actionVisMapHSVPart">
   <property name="checkable">
    <bool>true</bool>
   </property>
   <property name="text">
    <string>HSV (&amp;part)</string>
   </property>
  </action>
  <action name="actionVisMapSpectral">
   <property name="checkable">
    <bool>true</bool>
   </property>
   <property name="text">
    <string>&amp;Spectral (Brewer, diverging)</string>
   </property>
   <property name="toolTip">
    <string>Spectral (Red-Yellow-Blue)</string>
   </property>
  </action>
  <action name="actionVisMapRdYlGn">
   <property name="checkable">
    <bool>true</bool>
   </property>
   <property name="text">
    <string>RdYlGn (&amp;Brewer, diverging)</string>
   </property>
   <property name="toolTip">
    <string>Red-Yellow-Green</string>
   </property>
  </action>
  <action name="actionVisMapQuantilSetMin">
   <property name="text">
    <string>Q&amp;uantil Min</string>
   </property>
   <property name="gmMeshGLParamFloat" stdset="0">
    <number>-1</number>
   </property>
  </action>
  <action name="actionVisMapQuantilSetMax">
   <property name="text">
    <string>Qua&amp;ntil Max</string>
   </property>
   <property name="gmMeshGLParamFloat" stdset="0">
    <number>-1</number>
   </property>
  </action>
  <action name="actionExportFuncVals">
   <property name="text">
    <string>Export Function &amp;Values (FuncVal)</string>
   </property>
  </action>
  <action name="actionDistanceToLineDir">
   <property name="text">
    <string>Distance to &amp;Line (Pos, Dir)</string>
   </property>
  </action>
  <action name="actionApplyMatrix4D">
   <property name="text">
    <string>Apply &amp;4x4 Matrix - All Vertices</string>
   </property>
  </action>
  <action name="actionSelVertLabelNo">
   <property name="text">
    <string>Verti&amp;ces - Label No.</string>
   </property>
  </action>
  <action name="actionApplyMatrix4DVertSel">
   <property name="text">
    <string>App&amp;ly 4x4 Matrix - SelMVerts</string>
   </property>
  </action>
  <action name="actionVisFaceSortIndex">
   <property name="text">
    <string>Faces - &amp;Sort Index</string>
   </property>
  </action>
  <action name="actionVisFaceMarchSphereIndex">
   <property name="text">
    <string>Marching Front with Distance to Seed (SelVert)</string>
   </property>
   <property name="toolTip">
    <string>Marching Front with Distance to Seed (SelVert)</string>
   </property>
  </action>
  <action name="actionVisVertOctree">
   <property name="text">
    <string>Vertex - &amp;Octree</string>
   </property>
  </action>
  <action name="actionLabelVertEqualFV">
   <property name="text">
    <string>Label - &amp;Vertices w. Equal FuncVal</string>
   </property>
  </action>
  <action name="actionSelFaceInSphere">
   <property name="text">
    <string>Faces - &amp;In Sphere</string>
   </property>
  </action>
  <action name="actionSelFaceNone">
   <property name="text">
    <string>&amp;Faces - Deselect all</string>
   </property>
  </action>
  <action name="actionMatlabSelectedFaceNormals">
   <property name="text">
    <string>&amp;SelMFaces Normals Matlab</string>
   </property>
  </action>
  <action name="actionVisVertFaceSphereAngleMax">
   <property name="text">
    <string>Vertex - S&amp;phere Angle Max. to Faces</string>
   </property>
  </action>
  <action name="actionVisVertFaceSphereMeanAngleMax">
   <property name="text">
    <string>Vertex - Sp&amp;here MeanNorm Angle Max</string>
   </property>
  </action>
  <action name="actionApplyMeltingSphere">
   <property name="text">
    <string>&amp;Melting Sphere - All Vertices</string>
   </property>
  </action>
  <action name="actionVisVert1RSumAngles">
   <property name="text">
    <string>Vertex - 1-&amp;Ring Sum of Angles</string>
   </property>
  </action>
  <action name="actionDistanceToPrimSelCOG">
   <property name="text">
    <string>Dista&amp;nce to SelPrim (COG)</string>
   </property>
  </action>
  <action name="actionSetConeData">
   <property name="text">
    <string>&amp;Cone - Set Data</string>
   </property>
  </action>
  <action name="actionFuncValsAbs">
   <property name="text">
    <string>Function Value - Absolute</string>
   </property>
  </action>
  <action name="actionFuncValsAdd">
   <property name="text">
    <string>Function Value - Add</string>
   </property>
  </action>
  <action name="actionComputeVolumePlane">
   <property name="text">
    <string>Mesh Volume (&amp;Plane)</string>
   </property>
  </action>
  <action name="actionPlaneGetHNF">
   <property name="text">
    <string>Plane - Show HNF</string>
   </property>
  </action>
  <action name="actionPlaneSetHNF">
   <property name="text">
    <string>Plane - Set &amp;HNF</string>
   </property>
  </action>
  <action name="actionPlaneSetHNFByView">
   <property name="text">
    <string>Plane - Set HNF by View</string>
   </property>
   <property name="shortcut">
    <string>F9</string>
   </property>
  </action>
  <action name="actionAbout">
   <property name="text">
    <string>&amp;About</string>
   </property>
  </action>
  <action name="actionMeshBordersToPolylines">
   <property name="text">
    <string>Polylines from Mesh &amp;Borders</string>
   </property>
  </action>
  <action name="actionSelFaceRandom">
   <property name="text">
    <string>Faces - &amp;Random</string>
   </property>
  </action>
  <action name="actionSphericalImagesLight">
   <property name="text">
    <string>&amp;Spherical Stack Lightsource Orbiting</string>
   </property>
  </action>
  <action name="actionSphericalImagesHorizontal">
   <property name="checkable">
    <bool>true</bool>
   </property>
   <property name="text">
    <string>Camera &amp;on Altitudinal Orbit (Horizontal Axis)</string>
   </property>
  </action>
  <action name="actionProjectPerspective">
   <property name="checkable">
    <bool>true</bool>
   </property>
   <property name="text">
    <string>Perspective &amp;View</string>
   </property>
  </action>
  <action name="actionViewVerticesNone">
   <property name="icon">
    <iconset resource="gigamesh.qrc">
     <normaloff>:/GMToolBar/gigamesh_icon_vertices_none.svg</normaloff>:/GMToolBar/gigamesh_icon_vertices_none.svg</iconset>
   </property>
   <property name="text">
    <string>&amp;None</string>
   </property>
   <property name="toolTip">
    <string>Hide all vertices</string>
   </property>
  </action>
  <action name="actionViewMeshPlaneClipping">
   <property name="checkable">
    <bool>true</bool>
   </property>
   <property name="text">
    <string>Mesh Plane as Clipping Plane</string>
   </property>
   <property name="shortcut">
    <string>F3</string>
   </property>
   <property name="gmMeshGLFlag" stdset="0">
    <number>-1</number>
   </property>
  </action>
  <action name="actionMeshPlaneFlip">
   <property name="text">
    <string>Mesh Plane Flip</string>
   </property>
   <property name="shortcut">
    <string>Shift+F3</string>
   </property>
  </action>
  <action name="actionSplitByIsoValue">
   <property name="text">
    <string>Split &amp;by IsoValue</string>
   </property>
  </action>
  <action name="actionFileReload">
   <property name="icon">
    <iconset resource="gigamesh.qrc">
     <normaloff>:/GMToolBar/gigamesh_icon_reload.svg</normaloff>:/GMToolBar/gigamesh_icon_reload.svg</iconset>
   </property>
   <property name="text">
    <string>&amp;Reload</string>
   </property>
   <property name="shortcut">
    <string>Ctrl+R</string>
   </property>
  </action>
  <action name="actionViewDefaultViewLight">
   <property name="text">
    <string>Default View and Light</string>
   </property>
   <property name="shortcut">
    <string>F12</string>
   </property>
  </action>
  <action name="actionViewDefaultViewLightZoom">
   <property name="text">
    <string>Default View, Light and &amp;Zoom</string>
   </property>
   <property name="shortcut">
    <string>Shift+F12</string>
   </property>
  </action>
  <action name="actionSelPrimViewReference">
   <property name="text">
    <string>SelPrim to View Reference</string>
   </property>
   <property name="shortcut">
    <string>F4</string>
   </property>
  </action>
  <action name="actionCurrentViewToDefault">
   <property name="text">
    <string>Current View to Default</string>
   </property>
   <property name="shortcut">
    <string>F6</string>
   </property>
  </action>
  <action name="actionFacesBackfaceCulling">
   <property name="checkable">
    <bool>true</bool>
   </property>
   <property name="text">
    <string>&amp;Faces - Backface Culling</string>
   </property>
   <property name="shortcut">
    <string>F5</string>
   </property>
   <property name="gmMeshGLFlag" stdset="0">
    <number>-1</number>
   </property>
  </action>
  <action name="actionViewClipThruSelPrim">
   <property name="checkable">
    <bool>true</bool>
   </property>
   <property name="text">
    <string>&amp;Clipping Thru SelPrim</string>
   </property>
   <property name="shortcut">
    <string>Shift+F4</string>
   </property>
   <property name="gmMeshGLFlag" stdset="0">
    <number>-1</number>
   </property>
  </action>
  <action name="actionQuit">
   <property name="text">
    <string>&amp;Quit</string>
   </property>
   <property name="shortcut">
    <string>Ctrl+Q</string>
   </property>
  </action>
  <action name="actionLightFixedCam">
   <property name="checkable">
    <bool>true</bool>
   </property>
   <property name="icon">
    <iconset resource="gigamesh.qrc">
     <normaloff>:/GMToolBar/gigamesh_icon_light_fixed_cam.svg</normaloff>:/GMToolBar/gigamesh_icon_light_fixed_cam.svg</iconset>
   </property>
   <property name="text">
    <string>Light &amp;1 (Camera fixed, Parallel)</string>
   </property>
   <property name="shortcut">
    <string>1</string>
   </property>
   <property name="gmMeshWidgetFlag" stdset="0">
    <number>-1</number>
   </property>
  </action>
  <action name="actionLightFixedWorld">
   <property name="checkable">
    <bool>true</bool>
   </property>
   <property name="icon">
    <iconset resource="gigamesh.qrc">
     <normaloff>:/GMToolBar/gigamesh_icon_light_fixed_object.svg</normaloff>:/GMToolBar/gigamesh_icon_light_fixed_object.svg</iconset>
   </property>
   <property name="text">
    <string>Light &amp;2 (Object fixed, Parallel)</string>
   </property>
   <property name="shortcut">
    <string>2</string>
   </property>
   <property name="gmMeshWidgetFlag" stdset="0">
    <number>-1</number>
   </property>
  </action>
  <action name="actionLightAmbient">
   <property name="checkable">
    <bool>true</bool>
   </property>
   <property name="icon">
    <iconset resource="gigamesh.qrc">
     <normaloff>:/GMToolBar/gigamesh_icon_light_ambient.svg</normaloff>:/GMToolBar/gigamesh_icon_light_ambient.svg</iconset>
   </property>
   <property name="text">
    <string>Light Ambient</string>
   </property>
   <property name="shortcut">
    <string>9</string>
   </property>
   <property name="gmMeshWidgetFlag" stdset="0">
    <number>-1</number>
   </property>
  </action>
  <action name="actionFuncVert1RingRMin">
   <property name="text">
    <string>Verte&amp;x - 1-Ring r_min</string>
   </property>
  </action>
  <action name="actionShowInfoSelPrim">
   <property name="text">
    <string>Properties of the &amp;SelPrim</string>
   </property>
   <property name="shortcut">
    <string>I</string>
   </property>
  </action>
  <action name="actionShowInfoFuncVal">
   <property name="text">
    <string>&amp;Function Values</string>
   </property>
   <property name="shortcut">
    <string>Shift+I</string>
   </property>
  </action>
  <action name="actionDatumAddSphere">
   <property name="text">
    <string>&amp;Datum - Add Sphere</string>
   </property>
  </action>
  <action name="actionFullscreen">
   <property name="text">
    <string>&amp;Fullscreen</string>
   </property>
   <property name="shortcut">
    <string>F11</string>
   </property>
  </action>
  <action name="actionMenu">
   <property name="checkable">
    <bool>true</bool>
   </property>
   <property name="checked">
    <bool>true</bool>
   </property>
   <property name="text">
    <string>&amp;Menu</string>
   </property>
   <property name="shortcut">
    <string>Ctrl+M</string>
   </property>
  </action>
  <action name="actionSidebar">
   <property name="checkable">
    <bool>true</bool>
   </property>
   <property name="checked">
    <bool>true</bool>
   </property>
   <property name="text">
    <string>&amp;Sidebar</string>
   </property>
  </action>
  <action name="actionStatusbar">
   <property name="checkable">
    <bool>true</bool>
   </property>
   <property name="checked">
    <bool>true</bool>
   </property>
   <property name="text">
    <string>Stat&amp;usbar</string>
   </property>
  </action>
  <action name="actionEditMeshPolish">
   <property name="icon">
    <iconset resource="gigamesh.qrc">
     <normaloff>:/GMToolBar/gigamesh_icon_autopolish.svg</normaloff>:/GMToolBar/gigamesh_icon_autopolish.svg</iconset>
   </property>
   <property name="text">
    <string>&amp;Automatic Mesh Polishing</string>
   </property>
  </action>
  <action name="actionFuncVert1RingVolInt">
   <property name="text">
    <string>Vertex - 1-Ring Volume &amp;Integral</string>
   </property>
  </action>
  <action name="actionInfoKeyShortcuts">
   <property name="text">
    <string>&amp;Keyboard Shortcuts</string>
   </property>
  </action>
  <action name="actionPolylinesLength">
   <property name="text">
    <string>Length &amp;distribution of the Polylines </string>
   </property>
  </action>
  <action name="actionPolylinesCompIntInvRunLen">
   <property name="text">
    <string>&amp;Polylines - Compute Int. Inv. - RunLen</string>
   </property>
  </action>
  <action name="actionPolylinesCompIntInvAngle">
   <property name="text">
    <string>Pol&amp;ylines - Compute Int. Inv. - Angle</string>
   </property>
  </action>
  <action name="actionGenerateOctree">
   <property name="text">
    <string>Generate Octree</string>
   </property>
  </action>
  <action name="actionDraw_Octree">
   <property name="text">
    <string>&amp;Draw Octree</string>
   </property>
  </action>
  <action name="actionRemove_Drawing_of_Octree">
   <property name="text">
    <string>&amp;Remove Drawing of Octree</string>
   </property>
  </action>
  <action name="actionDelete_Octree">
   <property name="text">
    <string>Delete &amp;Octree</string>
   </property>
  </action>
  <action name="actionSelMVertsGUILasso">
   <property name="checkable">
    <bool>true</bool>
   </property>
   <property name="icon">
    <iconset resource="gigamesh.qrc">
     <normaloff>:/GMToolBar/gigamesh_icon_vertices_select_multiple_polyline.svg</normaloff>:/GMToolBar/gigamesh_icon_vertices_select_multiple_polyline.svg</iconset>
   </property>
   <property name="text">
    <string>Vertices - SelMVerts - GUI - Lasso</string>
   </property>
   <property name="toolTip">
    <string>Selected multiple vertices with a lasso (SelMVerts)</string>
   </property>
   <property name="gmMeshWidgetParamInt" stdset="0">
    <number>0</number>
   </property>
   <property name="gmMeshWidgetParamValue" stdset="0">
    <number>0</number>
   </property>
  </action>
  <action name="actionViewFacesSelected">
   <property name="checkable">
    <bool>true</bool>
   </property>
   <property name="text">
    <string>Selected (SelMFaces)</string>
   </property>
  </action>
  <action name="actionPolylinesCopyNormalToVertices">
   <property name="text">
    <string>Polylines - Copy &amp;Normal to Vertices</string>
   </property>
  </action>
  <action name="actionSelPolyLabelNo">
   <property name="text">
    <string>Polylines - Label No.</string>
   </property>
  </action>
  <action name="actionExportPolylinesFuncVals">
   <property name="text">
    <string>E&amp;xport Polylines FuncVals</string>
   </property>
  </action>
  <action name="actionFuncValFeatureVecCorrelateWith">
   <property name="text">
    <string>Feature Correlation with</string>
   </property>
  </action>
  <action name="actionLabelColorShift">
   <property name="text">
    <string>Label Rendering: Color Shift</string>
   </property>
   <property name="gmMeshGLParInt" stdset="0">
    <number>-1</number>
   </property>
  </action>
  <action name="actionGeodPatchVertSelOrdered">
   <property name="text">
    <string>Geodesic Distance to SelMVerts, ordered</string>
   </property>
  </action>
  <action name="actionSelPolyNotLabeled">
   <property name="text">
    <string>Polylines - Not Labeled</string>
   </property>
  </action>
  <action name="actionSelVertsByIdxShow">
   <property name="text">
    <string>Vertices - SelMVerts - Show Indices</string>
   </property>
  </action>
  <action name="actionDeSelVertsNoLabel">
   <property name="text">
    <string>&amp;Vertices - No Label</string>
   </property>
  </action>
  <action name="actionSelVertLabeledNot">
   <property name="text">
    <string>Vertices - N&amp;ot Labeled</string>
   </property>
  </action>
  <action name="actionLabelSelMVertsBackground">
   <property name="text">
    <string>Label - SelMVerts t&amp;o Background</string>
   </property>
  </action>
  <action name="actionHistShow">
   <property name="checkable">
    <bool>true</bool>
   </property>
   <property name="text">
    <string>&amp;Show</string>
   </property>
   <property name="gmMeshWidgetFlag" stdset="0">
    <number>-1</number>
   </property>
  </action>
  <action name="actionHistFacesEdgeLength">
   <property name="checkable">
    <bool>true</bool>
   </property>
   <property name="text">
    <string>&amp;Edge Length</string>
   </property>
  </action>
  <action name="actionHistFVELementsVertex">
   <property name="checkable">
    <bool>true</bool>
   </property>
   <property name="text">
    <string>Feature &amp;Vector Vertex Elements</string>
   </property>
  </action>
  <action name="actionHistFVELementsVertexDim">
   <property name="checkable">
    <bool>true</bool>
   </property>
   <property name="text">
    <string>Feature Vector Vertex Elements &amp;Dimension</string>
   </property>
  </action>
  <action name="actionHistFunctionValuesVertex">
   <property name="checkable">
    <bool>true</bool>
   </property>
   <property name="checked">
    <bool>false</bool>
   </property>
   <property name="text">
    <string>&amp;Function Values Vertex</string>
   </property>
  </action>
  <action name="actionHistFacesAnglesMin">
   <property name="checkable">
    <bool>true</bool>
   </property>
   <property name="text">
    <string>&amp;Angles Faces Minimum</string>
   </property>
  </action>
  <action name="actionHistFacesAnglesMax">
   <property name="checkable">
    <bool>true</bool>
   </property>
   <property name="text">
    <string>Angles Faces &amp;Maximum</string>
   </property>
  </action>
  <action name="actionPlotPolylineRunlength">
   <property name="checkable">
    <bool>true</bool>
   </property>
   <property name="text">
    <string>&amp;Polyline Runlength</string>
   </property>
  </action>
  <action name="actionHistLog">
   <property name="checkable">
    <bool>true</bool>
   </property>
   <property name="text">
    <string>&amp;Logarithmic</string>
   </property>
   <property name="gmMeshWidgetFlag" stdset="0">
    <number>-1</number>
   </property>
  </action>
  <action name="actionHistSceneRGB">
   <property name="checkable">
    <bool>true</bool>
   </property>
   <property name="text">
    <string>Scene &amp;RGB Histogram</string>
   </property>
   <property name="gmMeshWidgetFlag" stdset="0">
    <number>-1</number>
   </property>
  </action>
  <action name="actionHistSceneRGBLog">
   <property name="checkable">
    <bool>true</bool>
   </property>
   <property name="checked">
    <bool>true</bool>
   </property>
   <property name="text">
    <string>Scene RGB &amp;Histogram logarithmic</string>
   </property>
   <property name="gmMeshWidgetFlag" stdset="0">
    <number>-1</number>
   </property>
  </action>
  <action name="actionGigaMeshLogo">
   <property name="checkable">
    <bool>true</bool>
   </property>
   <property name="text">
    <string>GigaMesh Logo</string>
   </property>
   <property name="gmMeshWidgetFlag" stdset="0">
    <number>-1</number>
   </property>
  </action>
  <action name="actionKeyboardLayout">
   <property name="checkable">
    <bool>true</bool>
   </property>
   <property name="text">
    <string>Keyboard &amp;Layout</string>
   </property>
  </action>
  <action name="actionDetect_Self_Intersections">
   <property name="enabled">
    <bool>true</bool>
   </property>
   <property name="text">
    <string>Detect Self-Intersections</string>
   </property>
   <property name="visible">
    <bool>true</bool>
   </property>
  </action>
  <action name="actionImportNormals">
   <property name="text">
    <string>Import &amp;Normals (per Vertex)</string>
   </property>
  </action>
  <action name="actionLightFixedCamIntensity">
   <property name="text">
    <string>Light 1 &amp;Brightness</string>
   </property>
   <property name="gmMeshWidgetParamFloat" stdset="0">
    <number>-1</number>
   </property>
  </action>
  <action name="actionLightFixedWorldIntensity">
   <property name="text">
    <string>Light 2 Brightness</string>
   </property>
   <property name="gmMeshWidgetParamFloat" stdset="0">
    <number>-1</number>
   </property>
  </action>
  <action name="actionFogLinearDistMin">
   <property name="text">
    <string>Fog, li&amp;near, distance minimum</string>
   </property>
   <property name="gmMeshWidgetParamFloat" stdset="0">
    <number>-1</number>
   </property>
  </action>
  <action name="actionFogLinearDistMax">
   <property name="text">
    <string>Fog, linear, distance ma&amp;ximum </string>
   </property>
   <property name="gmMeshWidgetParamFloat" stdset="0">
    <number>-1</number>
   </property>
  </action>
  <action name="actionIsolines">
   <property name="checkable">
    <bool>true</bool>
   </property>
   <property name="enabled">
    <bool>true</bool>
   </property>
   <property name="text">
    <string>Isolines</string>
   </property>
   <property name="gmMeshGLFlag" stdset="0">
    <number>-1</number>
   </property>
  </action>
  <action name="actionIsolinesDistance">
   <property name="text">
    <string>Isolines - &amp;Distance</string>
   </property>
   <property name="gmMeshGLParamFloat" stdset="0">
    <number>0</number>
   </property>
  </action>
  <action name="actionIsolinesOffset">
   <property name="text">
    <string>Isolines - Offset</string>
   </property>
   <property name="gmMeshGLParamFloat" stdset="0">
    <number>-1</number>
   </property>
  </action>
  <action name="actionIsolinesWidthPixel">
   <property name="text">
    <string>Isolines - &amp;Width (Pixel)</string>
   </property>
   <property name="gmMeshGLParamFloat" stdset="0">
    <number>-1</number>
   </property>
  </action>
  <action name="actionLightFixedDirectionPhi">
   <property name="text">
    <string>L&amp;ight 1 Set Direction Phi</string>
   </property>
   <property name="gmMeshWidgetParamFloat" stdset="0">
    <number>-1</number>
   </property>
  </action>
  <action name="actionLightFixedDirectionTheta">
   <property name="text">
    <string>Light 1 Set Direction Theta</string>
   </property>
  </action>
  <action name="actionGridRectangular">
   <property name="checkable">
    <bool>true</bool>
   </property>
   <property name="checked">
    <bool>true</bool>
   </property>
   <property name="text">
    <string>&amp;Rectangular Grid</string>
   </property>
  </action>
  <action name="actionGridPolarCircles">
   <property name="checkable">
    <bool>true</bool>
   </property>
   <property name="text">
    <string>Polar Grid: &amp;Circles</string>
   </property>
  </action>
  <action name="actionGridPolarLines">
   <property name="checkable">
    <bool>true</bool>
   </property>
   <property name="text">
    <string>&amp;Polar Grid: Angles</string>
   </property>
  </action>
  <action name="actionGridShiftDepth">
   <property name="text">
    <string>&amp;Grid shift depth</string>
   </property>
  </action>
  <action name="actionBoundingBoxLineWidth">
   <property name="text">
    <string>Bounding Box Line Width</string>
   </property>
  </action>
  <action name="actionRepeatMapWaves">
   <property name="checkable">
    <bool>true</bool>
   </property>
   <property name="text">
    <string>Repeat Map (Waves)</string>
   </property>
  </action>
  <action name="actionVisMapJet">
   <property name="checkable">
    <bool>true</bool>
   </property>
   <property name="text">
    <string>&amp;Jet (Octave)</string>
   </property>
  </action>
  <action name="actionViewVerticesAllColor">
   <property name="checkable">
    <bool>true</bool>
   </property>
   <property name="text">
    <string>All - &amp;Color per Vertex</string>
   </property>
  </action>
  <action name="actionViewVerticesAllFuncVal">
   <property name="checkable">
    <bool>true</bool>
   </property>
   <property name="text">
    <string>All - Function &amp;Value</string>
   </property>
  </action>
  <action name="actionViewVerticesAllLabel">
   <property name="checkable">
    <bool>true</bool>
   </property>
   <property name="text">
    <string>All - &amp;Label colors</string>
   </property>
  </action>
  <action name="actionSelectColorVertexLocalMin">
   <property name="text">
    <string>Vertex &amp;FuncVal Local Max Color</string>
   </property>
  </action>
  <action name="actionSelectColorVertexLocalMax">
   <property name="text">
    <string>Verte&amp;x FuncVal Local Min Color</string>
   </property>
  </action>
  <action name="actionNormalsLength">
   <property name="text">
    <string>Normals - &amp;Length (absolute)</string>
   </property>
  </action>
  <action name="actionNormalsWidth">
   <property name="text">
    <string>Normals - Width (relative)</string>
   </property>
  </action>
  <action name="actionVisMapCold">
   <property name="checkable">
    <bool>true</bool>
   </property>
   <property name="text">
    <string>&amp;Cold (improved)</string>
   </property>
  </action>
  <action name="actionVisMapMorgenstemning">
   <property name="checkable">
    <bool>true</bool>
   </property>
   <property name="text">
    <string>&amp;Morgenstemning (M. Geissbuehler)</string>
   </property>
  </action>
  <action name="actionVisSpriteShapeBox">
   <property name="checkable">
    <bool>true</bool>
   </property>
   <property name="text">
    <string>Shape - Bo&amp;x</string>
   </property>
  </action>
  <action name="actionVisSpriteShapeDisc">
   <property name="checkable">
    <bool>true</bool>
   </property>
   <property name="text">
    <string>Shape - &amp;Disc</string>
   </property>
  </action>
  <action name="actionVisSpriteShapePolarRose">
   <property name="checkable">
    <bool>true</bool>
   </property>
   <property name="text">
    <string>Shape - &amp;Polar Rose</string>
   </property>
  </action>
  <action name="actionVisSpriteShapeStarRounded">
   <property name="checkable">
    <bool>true</bool>
   </property>
   <property name="text">
    <string>Shape - Star, &amp;rounded</string>
   </property>
  </action>
  <action name="actionSelPolyVerticesNr">
   <property name="text">
    <string>Polylines - Number &amp;of Vertices</string>
   </property>
  </action>
  <action name="actionViewVerticesSynthetic">
   <property name="checkable">
    <bool>true</bool>
   </property>
   <property name="icon">
    <iconset resource="gigamesh.qrc">
     <normaloff>:/GMToolBar/gigamesh_icon_vertices_synthetic.svg</normaloff>:/GMToolBar/gigamesh_icon_vertices_synthetic.svg</iconset>
   </property>
   <property name="text">
    <string>S&amp;ynthetic</string>
   </property>
  </action>
  <action name="actionViewBoundingBoxEnclosed">
   <property name="checkable">
    <bool>true</bool>
   </property>
   <property name="text">
    <string>Boundin&amp;g Box (enclosed)</string>
   </property>
  </action>
  <action name="actionSelPolyShortest">
   <property name="text">
    <string>Polyline - Shortest</string>
   </property>
  </action>
  <action name="actionIsolinesOnly">
   <property name="checkable">
    <bool>true</bool>
   </property>
   <property name="text">
    <string>Isolines - Only</string>
   </property>
  </action>
  <action name="actionIsolinesSolid">
   <property name="checkable">
    <bool>true</bool>
   </property>
   <property name="text">
    <string>Isolines - Solid</string>
   </property>
  </action>
  <action name="actionEllipsenFit">
   <property name="text">
    <string>Ellipse &amp;Fit</string>
   </property>
  </action>
  <action name="actionSelectPositions">
   <property name="checkable">
    <bool>true</bool>
   </property>
   <property name="icon">
    <iconset resource="gigamesh.qrc">
     <normaloff>:/GMToolBar/gigamesh_icon_vertices_select_multiple_positions.svg</normaloff>:/GMToolBar/gigamesh_icon_vertices_select_multiple_positions.svg</iconset>
   </property>
   <property name="text">
    <string>Positions - SelPrims</string>
   </property>
   <property name="toolTip">
    <string>&lt;html&gt;&lt;head/&gt;&lt;body&gt;&lt;p&gt;Select positions on the mesh i.e. points within triangles. &lt;/p&gt;&lt;p&gt;These positions cae be used to:&lt;/p&gt;&lt;ul style=&quot;margin-top: 0px; margin-bottom: 0px; margin-left: 0px; margin-right: 0px; -qt-list-indent: 1;&quot;&gt;&lt;li style=&quot; margin-top:12px; margin-bottom:0px; margin-left:0px; margin-right:0px; -qt-block-indent:0; text-indent:0px;&quot;&gt;measure (euclidean) distances,&lt;/li&gt;&lt;li style=&quot; margin-top:0px; margin-bottom:0px; margin-left:0px; margin-right:0px; -qt-block-indent:0; text-indent:0px;&quot;&gt;compute multiple profile lines (axis required!) and &lt;/li&gt;&lt;li style=&quot; margin-top:0px; margin-bottom:12px; margin-left:0px; margin-right:0px; -qt-block-indent:0; text-indent:0px;&quot;&gt;the estimation of a rotational axis.&lt;/li&gt;&lt;/ul&gt;&lt;p&gt;Note: a mouse-right-click selects the last of a set of positions. For each set a guess of the rotational axis is made, while the axis is averaged using all guesses. Positions within a set are rendered with connecting lines.&lt;/p&gt;&lt;/body&gt;&lt;/html&gt;</string>
   </property>
  </action>
  <action name="actionSelectPositionsDeselectAll">
   <property name="text">
    <string>Positions - SelPrims - Deselect All</string>
   </property>
  </action>
  <action name="actionPositionsEuclideanDistances">
   <property name="text">
    <string>Positions - SelMPrims - &amp;Euclidean Distances</string>
   </property>
  </action>
  <action name="actionViewWireFrame">
   <property name="checkable">
    <bool>true</bool>
   </property>
   <property name="text">
    <string>&amp;Wireframe</string>
   </property>
  </action>
  <action name="actionViewActivateInspectionOptions">
   <property name="icon">
    <iconset resource="gigamesh.qrc">
     <normaloff>:/GMToolBar/gigamesh_icon_inspection_mode.svg</normaloff>:/GMToolBar/gigamesh_icon_inspection_mode.svg</iconset>
   </property>
   <property name="text">
    <string>Set &amp;Inspection View</string>
   </property>
   <property name="toolTip">
    <string>Set Inspection View</string>
   </property>
  </action>
  <action name="actionRecursive">
   <property name="text">
    <string>recursive</string>
   </property>
  </action>
  <action name="actionScreenshotDirectory">
   <property name="text">
    <string>Screenshot &amp;Directory (Legacy)</string>
   </property>
  </action>
  <action name="actionScreenshotPNGDirectory">
   <property name="text">
    <string>Screenshot PNG Directory</string>
   </property>
  </action>
  <action name="actionTest">
   <property name="text">
    <string>test</string>
   </property>
  </action>
  <action name="actionSketch_Rendering">
   <property name="checkable">
    <bool>true</bool>
   </property>
   <property name="text">
    <string>Sketch &amp;Rendering</string>
   </property>
  </action>
  <action name="actionTransparency">
   <property name="checkable">
    <bool>true</bool>
   </property>
   <property name="icon">
    <iconset resource="gigamesh.qrc">
     <normaloff>:/GMToolBar/gigamesh_icon_transparency.svg</normaloff>:/GMToolBar/gigamesh_icon_transparency.svg</iconset>
   </property>
   <property name="text">
    <string>Transparency</string>
   </property>
   <property name="toolTip">
    <string>Toggle Transparency</string>
   </property>
  </action>
  <action name="actionSketch_Rendering_Settings">
   <property name="text">
    <string>S&amp;ketch Rendering Settings</string>
   </property>
  </action>
  <action name="actionTransparency_Settings">
   <property name="text">
    <string>Transparency Settings</string>
   </property>
  </action>
  <action name="actionFeatDistSelCosSim">
   <property name="text">
    <string>Feature Distance to SelVert (Cos.Sim.)</string>
   </property>
  </action>
  <action name="actionFeatBVFunc">
   <property name="text">
    <string>Feature Vector &amp;Bounded Variation (BV)</string>
   </property>
  </action>
  <action name="actionFeatTVSeqn">
   <property name="text">
    <string>Feat&amp;ure Vector Total Variation (TV)</string>
   </property>
  </action>
  <action name="actionFeatDistSelTanimoto">
   <property name="text">
    <string>Feature Distance to SelVert (Tanimoto)</string>
   </property>
  </action>
  <action name="actionFeatDistSelEucNorm">
   <property name="text">
    <string>Feature Distance to SelVert (Normali&amp;zed Euclid)</string>
   </property>
  </action>
  <action name="actionBad_Lit_Areas">
   <property name="checkable">
    <bool>true</bool>
   </property>
   <property name="text">
    <string>Show Over-/Underexposed Areas</string>
   </property>
  </action>
  <action name="actionBad_Lit_Areas_Upper_Threshold">
   <property name="text">
    <string>Overexposure Threshold</string>
   </property>
  </action>
  <action name="actionBad_Lit_Areas_Lower_Threshold">
   <property name="text">
    <string>Underexposure Threshold</string>
   </property>
  </action>
  <action name="actionSelVertFromSelMFaces">
   <property name="text">
    <string>Vertices - SelMVerts - From SelMFaces</string>
   </property>
  </action>
  <action name="actionRemoveFacesZeroArea">
   <property name="text">
    <string>Remove - Faces &amp;Zero Area</string>
   </property>
  </action>
  <action name="actionColorRGBAvgToFuncVal">
   <property name="text">
    <string>Color - &amp;RGB Average to FuncVal</string>
   </property>
  </action>
  <action name="actionApplyMatrix4DScale">
   <property name="text">
    <string>Transform - Apply Scale/S&amp;kew - All Vertices</string>
   </property>
  </action>
  <action name="actionColorRGBAvgWeigthToFuncVal">
   <property name="text">
    <string>Color - RGB Avg. &amp;weigthed to FuncVal (GIMP)</string>
   </property>
  </action>
  <action name="actionFuncVertDistancesMax">
   <property name="text">
    <string>Vertex - &amp;Maximum of Distances</string>
   </property>
  </action>
  <action name="actionColorRGBSaturationRemovalToFuncVal">
   <property name="text">
    <string>Color - Saturation removal to FuncVal</string>
   </property>
  </action>
  <action name="actionColorHSVComponentToFuncVal">
   <property name="text">
    <string>Color - &amp;HSV Decomp. Brightness to FuncVal</string>
   </property>
  </action>
  <action name="actionFuncValFeatureVecMax">
   <property name="text">
    <string>Feature Element Ma&amp;x</string>
   </property>
  </action>
  <action name="actionShowInfoMesh">
   <property name="icon">
    <iconset resource="gigamesh.qrc">
     <normaloff>:/GMToolBar/gigamesh_icon_mesh_information.svg</normaloff>:/GMToolBar/gigamesh_icon_mesh_information.svg</iconset>
   </property>
   <property name="text">
    <string>Properties of the &amp;Mesh</string>
   </property>
   <property name="toolTip">
    <string>Show the properties of the mesh including indicators for its quality.</string>
   </property>
   <property name="shortcut">
    <string>Ctrl+I</string>
   </property>
  </action>
  <action name="actionEditRemoveSeededSynthComp">
   <property name="text">
    <string>Remove - Filled Holes (SelMVerts)</string>
   </property>
  </action>
  <action name="actionSelMFacesWithSyntheticVertices">
   <property name="text">
    <string>Faces - with Synthetic Vertices</string>
   </property>
  </action>
  <action name="actionCreate_SkeletonLine">
   <property name="text">
    <string>Polylines from RidgePoints (S&amp;keletonline)</string>
   </property>
  </action>
  <action name="actionSetConeAxisCentralPixel">
   <property name="icon">
    <iconset resource="gigamesh.qrc">
     <normaloff>:/GMToolBar/gigamesh_icon_select_axis_central_pixel.svg</normaloff>:/GMToolBar/gigamesh_icon_select_axis_central_pixel.svg</iconset>
   </property>
   <property name="text">
    <string>Cone - Set A&amp;xis Central Pixel</string>
   </property>
   <property name="toolTip">
    <string>Set the rotational axis using the central pixel</string>
   </property>
  </action>
  <action name="actionAngleConeAxis">
   <property name="text">
    <string>&amp;Angle based on Cone Axis</string>
   </property>
  </action>
  <action name="actionEditVerticesAdd">
   <property name="text">
    <string>Vertices - Add manually</string>
   </property>
  </action>
  <action name="actionPositionsComputeCircleCenters">
   <property name="text">
    <string>Positions - SelMPrims - Comp&amp;ute Circle Centers</string>
   </property>
  </action>
  <action name="actionCompAxisFromCircleCenters">
   <property name="text">
    <string>&amp;Axis from Circle Centers</string>
   </property>
  </action>
  <action name="actionSelVertFlagCircleCenter">
   <property name="text">
    <string>Vertices - Circle Center</string>
   </property>
  </action>
  <action name="actionUnrollMeshAroundCylinder">
   <property name="text">
    <string>Cylinder - Unroll Mesh</string>
   </property>
  </action>
  <action name="actionMakeConeCoverMesh">
   <property name="text">
    <string>Cone - Cover the &amp;whole mesh</string>
   </property>
  </action>
  <action name="actionCylinderSetRadius">
   <property name="text">
    <string>Cylinder - Set Radius</string>
   </property>
  </action>
  <action name="actionExtrudePolylines">
   <property name="text">
    <string>Extrude Polylines</string>
   </property>
  </action>
  <action name="actionViewAxisUp">
   <property name="text">
    <string>Rotate - View - Parallel to Axis</string>
   </property>
   <property name="shortcut">
    <string>Shift+F8</string>
   </property>
  </action>
  <action name="actionFuncValMeanOneRingRepeat">
   <property name="text">
    <string>Function Value - &amp;1-Ring Mean Filter</string>
   </property>
  </action>
  <action name="actionFuncValScalarMultiply">
   <property name="text">
    <string>Function Value - Multiply</string>
   </property>
  </action>
  <action name="actionFuncValFeatureVecPNorm">
   <property name="text">
    <string>Feature Vector Distance - &amp;p-Norm (experimental)</string>
   </property>
  </action>
  <action name="actionFuncValFeatureVecMin">
   <property name="text">
    <string>Feature Element Min</string>
   </property>
  </action>
  <action name="actionFuncValMedianOneRingRepeat">
   <property name="text">
    <string>Function Value - 1-Rin&amp;g Median Filter</string>
   </property>
  </action>
  <action name="actionSetIsolinesByNumber">
   <property name="text">
    <string>Isolines - Distance by Number</string>
   </property>
  </action>
  <action name="actionHistFunctionValuesVertexLocalMin">
   <property name="checkable">
    <bool>true</bool>
   </property>
   <property name="text">
    <string>F&amp;unction Values Vertex Local Minima</string>
   </property>
  </action>
  <action name="actionHistFunctionValuesVertexLocalMax">
   <property name="checkable">
    <bool>true</bool>
   </property>
   <property name="text">
    <string>Fu&amp;nction Values Vertex Local Maxima</string>
   </property>
  </action>
  <action name="actionFuncValFeatureVecMahalanobis">
   <property name="text">
    <string>Feature Vector Distance - Mahalanobis inspired (exp.)</string>
   </property>
  </action>
  <action name="actionVisPolyLineWidth">
   <property name="text">
    <string>Polylines - &amp;Width</string>
   </property>
  </action>
  <action name="actionSelVertRidges">
   <property name="text">
    <string>Vertices - SelMVerts - Ridges (experimental)</string>
   </property>
  </action>
  <action name="actionRenderMatted">
   <property name="icon">
    <iconset resource="gigamesh.qrc">
     <normaloff>:/GMToolBar/gigamesh_icon_render_dull.svg</normaloff>:/GMToolBar/gigamesh_icon_render_dull.svg</iconset>
   </property>
   <property name="text">
    <string>Material Matted / D&amp;ull</string>
   </property>
   <property name="toolTip">
    <string>For objects made from wood or clay</string>
   </property>
  </action>
  <action name="actionRenderMetallic">
   <property name="icon">
    <iconset resource="gigamesh.qrc">
     <normaloff>:/GMToolBar/gigamesh_icon_render_shiny.svg</normaloff>:/GMToolBar/gigamesh_icon_render_shiny.svg</iconset>
   </property>
   <property name="text">
    <string>Material Shin&amp;y / Metallic</string>
   </property>
   <property name="toolTip">
    <string>For objects made from metal or other shiny surfaces</string>
   </property>
  </action>
  <action name="actionBackGroundGridRaster">
   <property name="icon">
    <iconset resource="gigamesh.qrc">
     <normaloff>:/GMToolBar/gigamesh_icon_background_grid_raster.svg</normaloff>:/GMToolBar/gigamesh_icon_background_grid_raster.svg</iconset>
   </property>
   <property name="text">
    <string>&amp;Rectangular Raster Grid</string>
   </property>
   <property name="toolTip">
    <string>Rectangular Raster Grid</string>
   </property>
   <property name="shortcut">
    <string>Ctrl+Shift+F2</string>
   </property>
  </action>
  <action name="actionBackGroundGridPolar">
   <property name="icon">
    <iconset resource="gigamesh.qrc">
     <normaloff>:/GMToolBar/gigamesh_icon_background_grid_polar.svg</normaloff>:/GMToolBar/gigamesh_icon_background_grid_polar.svg</iconset>
   </property>
   <property name="text">
    <string>Polar Grid - Lines and Circles</string>
   </property>
   <property name="toolTip">
    <string>Polar Grid</string>
   </property>
   <property name="shortcut">
    <string>Shift+F2</string>
   </property>
  </action>
  <action name="actionGridHighlightCenter">
   <property name="checkable">
    <bool>true</bool>
   </property>
   <property name="icon">
    <iconset resource="gigamesh.qrc">
     <normaloff>:/GMToolBar/gigamesh_icon_background_grids_highlight_center.svg</normaloff>:/GMToolBar/gigamesh_icon_background_grids_highlight_center.svg</iconset>
   </property>
   <property name="text">
    <string>Grid: Highlight &amp;Central Pixel</string>
   </property>
   <property name="toolTip">
    <string>Additional cross-hair</string>
   </property>
   <property name="shortcut">
    <string>Ctrl+F2</string>
   </property>
  </action>
  <action name="actionBackGroundGridNone">
   <property name="icon">
    <iconset resource="gigamesh.qrc">
     <normaloff>:/GMToolBar/gigamesh_icon_empty.svg</normaloff>:/GMToolBar/gigamesh_icon_empty.svg</iconset>
   </property>
   <property name="text">
    <string>Grid - None / Toggle</string>
   </property>
   <property name="toolTip">
    <string>Disable all grids</string>
   </property>
   <property name="shortcut">
    <string>F2</string>
   </property>
  </action>
  <action name="actionRenderDefault">
   <property name="icon">
    <iconset resource="gigamesh.qrc">
     <normaloff>:/GMToolBar/gigamesh_icon_render_default.svg</normaloff>:/GMToolBar/gigamesh_icon_render_default.svg</iconset>
   </property>
   <property name="text">
    <string>Material Default</string>
   </property>
   <property name="toolTip">
    <string>High contrast for e.g. cuneiform tablets</string>
   </property>
  </action>
  <action name="actionLightVectorsShown">
   <property name="text">
    <string>Light Vectors Sho&amp;wn</string>
   </property>
   <property name="toolTip">
    <string>Number of directional vectors shown during orientation of the light source(s)</string>
   </property>
  </action>
  <action name="actionSelVertFlagSynthetic">
   <property name="text">
    <string>Vertices - S&amp;ynthetic</string>
   </property>
  </action>
  <action name="actionVisitWebSite">
   <property name="text">
    <string>&amp;Visit Web Site</string>
   </property>
   <property name="toolTip">
    <string>Visit the GigaMesh web page</string>
   </property>
  </action>
  <action name="actionDistanceToAxis">
   <property name="text">
    <string>Distance to Axis (Pos, Pos)</string>
   </property>
  </action>
  <action name="actionEditRecomputeVertexNormals">
   <property name="text">
    <string>Vertices - Recompute Normals</string>
   </property>
  </action>
  <action name="actionVisMapHypsoHirise1">
   <property name="checkable">
    <bool>true</bool>
   </property>
   <property name="text">
    <string>Hypsometric &amp;1 (HiRise inspired, exper.)</string>
   </property>
   <property name="toolTip">
    <string>Hypsometric 1 (HiRise inspired, exper.)</string>
   </property>
  </action>
  <action name="actionVisMapHypsoHirise2">
   <property name="checkable">
    <bool>true</bool>
   </property>
   <property name="text">
    <string>Hypsometric &amp;2 (HiRise inspired, exper.)</string>
   </property>
   <property name="toolTip">
    <string>Hypsometric 2 (HiRise inspired, exper.)</string>
   </property>
  </action>
  <action name="actionSetMeridianPrimeSelPrim">
   <property name="text">
    <string>Set Prime Meridian - SelPrim</string>
   </property>
  </action>
  <action name="actionSetMeridianCutSelPrim">
   <property name="text">
    <string>Set Meridian for Cutting Rollouts - SelPrim</string>
   </property>
  </action>
  <action name="actionDistanceToSphere">
   <property name="text">
    <string>Distance To Sphere</string>
   </property>
   <property name="toolTip">
    <string>Distance To Sphere</string>
   </property>
  </action>
  <action name="actionVisMapParula">
   <property name="checkable">
    <bool>true</bool>
   </property>
   <property name="text">
    <string>Parula (Jet replacment)</string>
   </property>
   <property name="toolTip">
    <string>Parula (Jet replacment)</string>
   </property>
  </action>
  <action name="actionFuncValAngleToRadial">
   <property name="text">
    <string>Angle to Radial</string>
   </property>
  </action>
  <action name="actionFuncValAxisAngleToRadial">
   <property name="text">
    <string>Angle to Radial along Axis</string>
   </property>
  </action>
  <action name="actionFuncValOrthogonalAxisAngleToRaial">
   <property name="text">
    <string>Angle to Radial in orthogonal Plane</string>
   </property>
  </action>
  <action name="actionSelFaceSelfIntersecting">
   <property name="text">
    <string>Faces - Self-intersecting</string>
   </property>
  </action>
  <action name="actionFuncValSetToOrder">
   <property name="text">
    <string>Function Value - to &amp;Order</string>
   </property>
  </action>
  <action name="actionImportFunctionValues">
   <property name="enabled">
    <bool>true</bool>
   </property>
   <property name="text">
    <string>Import Function Values (&amp;per Vertex)</string>
   </property>
  </action>
  <action name="actionViewMeshAxis">
   <property name="text">
    <string>Mesh Axis</string>
   </property>
  </action>
  <action name="actionPlaneSetByAxisSelPrim">
   <property name="text">
    <string>Plane - Set using Axis and SelPrim</string>
   </property>
  </action>
  <action name="actionPolylinesFromPlaneIntersect">
   <property name="icon">
    <iconset resource="gigamesh.qrc">
     <normaloff>:/GMToolBar/gigamesh_icon_mesh_plane_intersect.svg</normaloff>:/GMToolBar/gigamesh_icon_mesh_plane_intersect.svg</iconset>
   </property>
   <property name="text">
    <string>Polylines from Plane Intersections</string>
   </property>
  </action>
  <action name="actionExportPlaneIntersectSVG">
   <property name="icon">
    <iconset resource="gigamesh.qrc">
     <normaloff>:/GMToolBar/gigamesh_icon_mesh_plane_intersect_export_svg.svg</normaloff>:/GMToolBar/gigamesh_icon_mesh_plane_intersect_export_svg.svg</iconset>
   </property>
   <property name="text">
    <string>E&amp;xport Plane Intersections (SVG)</string>
   </property>
  </action>
  <action name="actionToolbar">
   <property name="checkable">
    <bool>true</bool>
   </property>
   <property name="checked">
    <bool>true</bool>
   </property>
   <property name="text">
    <string>&amp;Toolbar</string>
   </property>
   <property name="shortcut">
    <string>Ctrl+Shift+M</string>
   </property>
  </action>
  <action name="actionRenderFlatAndEdges">
   <property name="checkable">
    <bool>true</bool>
   </property>
   <property name="icon">
    <iconset resource="gigamesh.qrc">
     <normaloff>:/GMToolBar/gigamesh_icon_flatshade_and_edges.svg</normaloff>:/GMToolBar/gigamesh_icon_flatshade_and_edges.svg</iconset>
   </property>
   <property name="text">
    <string>Flat shading and edges</string>
   </property>
   <property name="toolTip">
    <string>&lt;html&gt;&lt;head/&gt;&lt;body&gt;&lt;p&gt;Switch between flat shading with triangle edges rendered and smooth shading without edges. The first option is usefull to inspection details of the mesh in high magnification.&lt;/p&gt;&lt;p&gt;Recommended to be used together with rendering in solid color.&lt;/p&gt;&lt;p&gt;
&lt;table&gt;
&lt;tr&gt;
	&lt;td&gt;&lt;img src=&quot;:/GMToolTipImages/tooltips/rendering_flat_smooth_egde_off.png&quot;/&gt;&lt;/td&gt;
	&lt;td&gt;&amp;nbsp;&lt;/td&gt;
	&lt;td&gt;&lt;img src=&quot;:/GMToolTipImages/tooltips/rendering_flat_smooth_egde_on.png&quot;/&gt;&lt;/td&gt;
&lt;/tr&gt;
&lt;/table&gt;
&lt;/p&gt;&lt;/body&gt;&lt;/html&gt;</string>
   </property>
  </action>
  <action name="actionPolylinesFromAxisAndPostions">
   <property name="icon">
    <iconset resource="gigamesh.qrc">
     <normaloff>:/GMToolBar/gigamesh_icon_mesh_plane_axis_positions_intersect.svg</normaloff>:/GMToolBar/gigamesh_icon_mesh_plane_axis_positions_intersect.svg</iconset>
   </property>
   <property name="text">
    <string>Polylines from A&amp;xis and Positions</string>
   </property>
   <property name="toolTip">
    <string>Compute polylines using an axis and selected positions.</string>
   </property>
  </action>
  <action name="actionShowInfoAxis">
   <property name="text">
    <string>Properties &amp;of the Axis</string>
   </property>
  </action>
  <action name="actionExportSVGDashedAxis">
   <property name="checkable">
    <bool>true</bool>
   </property>
   <property name="checked">
    <bool>true</bool>
   </property>
   <property name="text">
    <string>SVG - Das&amp;hed Axis</string>
   </property>
  </action>
  <action name="actionFeatureVecMeanOneRingRepeat">
   <property name="text">
    <string>Feature Vector Elements - 1-Ring Mean Filter</string>
   </property>
  </action>
  <action name="actionAmbientOcclusion">
   <property name="icon">
    <iconset resource="gigamesh.qrc">
     <normaloff>:/GMToolBar/gigamesh_icon_ambient_occlusion.svg</normaloff>:/GMToolBar/gigamesh_icon_ambient_occlusion.svg</iconset>
   </property>
   <property name="text">
    <string>Ambient Occlusion</string>
   </property>
   <property name="toolTip">
    <string>Compute Ambient Occlusion and store as Function Value</string>
   </property>
  </action>
  <action name="actionVisMapYlOrBr">
   <property name="checkable">
    <bool>true</bool>
   </property>
   <property name="text">
    <string>YlOrBr (Brewer, sequential)</string>
   </property>
   <property name="toolTip">
    <string>Yellow-Orange-Brown</string>
   </property>
  </action>
  <action name="actionVisMapCopper">
   <property name="checkable">
    <bool>true</bool>
   </property>
   <property name="text">
    <string>Copper (Octave)</string>
   </property>
   <property name="toolTip">
    <string>Black-Copper</string>
   </property>
  </action>
  <action name="actionVisMapRusttones">
   <property name="checkable">
    <bool>true</bool>
   </property>
   <property name="text">
    <string>Rust (similar Mathematica)</string>
   </property>
   <property name="toolTip">
    <string>Black to Dark Brown</string>
   </property>
  </action>
  <action name="actionVisMapSiennatones">
   <property name="checkable">
    <bool>true</bool>
   </property>
   <property name="text">
    <string>Sienna (similar Mathematica)</string>
   </property>
   <property name="toolTip">
    <string>Siennatones</string>
   </property>
  </action>
  <action name="actionRenderLightShading">
   <property name="icon">
    <iconset resource="gigamesh.qrc">
     <normaloff>:/GMToolBar/gigamesh_icon_render_light_shading.svg</normaloff>:/GMToolBar/gigamesh_icon_render_light_shading.svg</iconset>
   </property>
   <property name="text">
    <string>Material Light Shading</string>
   </property>
   <property name="toolTip">
    <string>Strong ambient light to achieve light shading e.g. for terrain data with hypsometric tint or ambient occlusion.</string>
   </property>
  </action>
  <action name="actionFuncValAdjacentFaceCount">
   <property name="text">
    <string>Vertex - Adjacent &amp;Face Count</string>
   </property>
   <property name="toolTip">
    <string>Stores the number of adjacent faces as function value.</string>
   </property>
  </action>
  <action name="actionIsolinesTenZeroed">
   <property name="icon">
    <iconset resource="gigamesh.qrc">
     <normaloff>:/GMToolBar/gigamesh_icon_ioslines_ten_zeroed.svg</normaloff>:/GMToolBar/gigamesh_icon_ioslines_ten_zeroed.svg</iconset>
   </property>
   <property name="text">
    <string>Isolines - 10, &amp;Zeroed</string>
   </property>
   <property name="toolTip">
    <string>Show 10 Isolines and set their offset to 0.</string>
   </property>
  </action>
  <action name="actionTransformFunctionValuesToRGB">
   <property name="text">
    <string>&amp;Transform Function Value to RGB</string>
   </property>
  </action>
  <action name="actionMultiplyColorValuesWithFunctionValues">
   <property name="text">
    <string>&amp;Multiply Color per Vertex with Function Value</string>
   </property>
  </action>
  <action name="actionNormalizeFunctionValues">
   <property name="text">
    <string>&amp;Normalize Function Values w. Colorramp Settings</string>
   </property>
  </action>
  <action name="actionSaveStillImages360DurationSlow">
   <property name="text">
    <string>360° Slow &amp;rotation duration (seconds)</string>
   </property>
  </action>
  <action name="actionExportCoordinatesOfAllVerticesAsCSV">
   <property name="text">
    <string>Export Coordinates Of All Vertices As CSV File</string>
   </property>
  </action>
  <action name="actionExportCoordinatesOfSelectedVerticesAsCSV">
   <property name="text">
    <string>Export Coordinates of Selected Vertices as CSV File</string>
   </property>
  </action>
  <action name="actionExportCoordinatesOfSelectedPrimitivesAsCSV">
   <property name="text">
    <string>Export Coordinates Of Selected Primitives As CSV File</string>
   </property>
  </action>
  <action name="actionImportTpsRpmTransformationMatrix">
   <property name="text">
    <string>Import TPS-RPM Transformation Matrix</string>
   </property>
  </action>
  <action name="actionPolylinesFromMultipleFuncVals">
   <property name="icon">
    <iconset resource="gigamesh.qrc">
     <normaloff>:/GMToolBar/gigamesh_icon_polylines_from_multiple_functionvalues.svg</normaloff>:/GMToolBar/gigamesh_icon_polylines_from_multiple_functionvalues.svg</iconset>
   </property>
   <property name="text">
    <string>Polylines from multiple FunctionValues</string>
   </property>
  </action>
  <action name="actionVisitVideoTutorials">
   <property name="icon">
    <iconset resource="gigamesh.qrc">
     <normaloff>:/GMToolBar/gigamesh_icon_visit_video_tutorials.svg</normaloff>:/GMToolBar/gigamesh_icon_visit_video_tutorials.svg</iconset>
   </property>
   <property name="text">
    <string>V&amp;isit Video Tutorials</string>
   </property>
  </action>
  <action name="actionScreenshotDPISuffix">
   <property name="checkable">
    <bool>true</bool>
   </property>
   <property name="enabled">
    <bool>true</bool>
   </property>
   <property name="text">
    <string>DPI Suffix for &amp;Ortho Images</string>
   </property>
  </action>
  <action name="actionLabelAll">
   <property name="text">
    <string>Label - All</string>
   </property>
  </action>
  <action name="actionSelMFacesBorderWithThreeVertices">
   <property name="text">
    <string>Faces - Border - 3 Vertices</string>
   </property>
  </action>
  <action name="actionEditRemoveFacesBorderErosion">
   <property name="text">
    <string>Remove - Faces Border Erosion</string>
   </property>
  </action>
  <action name="actionVisMapHypsoArid">
   <property name="checkable">
    <bool>true</bool>
   </property>
   <property name="text">
    <string>Hypsometric Arid (Land only, T. Patterson, B. Jenny)</string>
   </property>
  </action>
  <action name="actionVisMapFixedSetMax">
   <property name="text">
    <string>Fi&amp;xed Range - Set Maximum</string>
   </property>
  </action>
  <action name="actionSetFixedRangeNormalized">
   <property name="text">
    <string>Fixed Range - Set Normalized [0-1]</string>
   </property>
  </action>
  <action name="actionScreenshotViewsPDF">
   <property name="text">
    <string>Screenshot Views (PDF with TEX+PNG)</string>
   </property>
  </action>
  <action name="actionExportScreenShotsViewsSix">
   <property name="checkable">
    <bool>true</bool>
   </property>
   <property name="checked">
    <bool>true</bool>
   </property>
   <property name="text">
    <string>Views Six (or eight, when disabled)</string>
   </property>
  </action>
  <action name="actionScreenshotViewsPDFDirectory">
   <property name="text">
    <string>Screenshot Directory Views (PDF with Tex+PNG)</string>
   </property>
  </action>
  <action name="actionSplitByPlane">
   <property name="text">
    <string>Split by Plane (Quick)</string>
   </property>
  </action>
  <action name="actionMetaDataEditWebReference">
   <property name="text">
    <string>Meta-Data Edit: Web Reference</string>
   </property>
  </action>
  <action name="actionMetaDataEditModelId">
   <property name="text">
    <string>Meta-Data Edit: Model Id</string>
   </property>
  </action>
  <action name="actionMetaDataEditMaterial">
   <property name="text">
    <string>Meta-Data Edit: Material</string>
   </property>
  </action>
  <action name="actionSelMFacesGUIPinPoint">
   <property name="checkable">
    <bool>false</bool>
   </property>
   <property name="text">
    <string>Faces - GUI Pinpoint</string>
   </property>
  </action>
  <action name="actionScreenshotViewsDirectory">
   <property name="text">
    <string>Directory: Screenshot for all files</string>
   </property>
  </action>
  <action name="actionScreenshotPDF">
   <property name="icon">
    <iconset resource="gigamesh.qrc">
     <normaloff>:/GMToolBar/gigamesh_icon_screenshot_pdf.svg</normaloff>:/GMToolBar/gigamesh_icon_screenshot_pdf.svg</iconset>
   </property>
   <property name="text">
    <string>Screenshot (PDF with TEX+PNG)</string>
   </property>
  </action>
  <action name="actionPin_Size">
   <property name="text">
    <string>Pin Size</string>
   </property>
  </action>
  <action name="actionPin_Line_Height">
   <property name="text">
    <string>Pin Line Height</string>
   </property>
  </action>
  <action name="actionFace_Backface_Lightning">
   <property name="checkable">
    <bool>true</bool>
   </property>
   <property name="checked">
    <bool>true</bool>
   </property>
   <property name="text">
    <string>Faces - Backface Lighting</string>
   </property>
  </action>
  <action name="actionPointcloud_pointsize">
   <property name="text">
    <string>Pointcloud - Pointsize</string>
   </property>
  </action>
  <action name="actionDisplay_as_pointcloud_when_moving">
   <property name="checkable">
    <bool>true</bool>
   </property>
   <property name="text">
    <string>Show reduced Pointcloud when moving</string>
   </property>
  </action>
  <action name="actionFacesInvertOrientation">
   <property name="text">
    <string>Faces - Invert Orientation</string>
   </property>
  </action>
  <action name="actionSelectVertexEnterIndex">
   <property name="text">
    <string>&amp;Primitive - Vertex - SelVert/SelPrim - Enter Index</string>
   </property>
  </action>
  <action name="actionSelVertInvert">
   <property name="icon">
    <iconset resource="gigamesh.qrc">
     <normaloff>:/GMToolBar/gigamesh_icon_vertices_selected_invert.svg</normaloff>:/GMToolBar/gigamesh_icon_vertices_selected_invert.svg</iconset>
   </property>
   <property name="text">
    <string>Vertices - SelMVerts - Invert selection</string>
   </property>
  </action>
  <action name="actionSelVertsRandom">
   <property name="text">
    <string>Vertices - Random</string>
   </property>
  </action>
  <action name="actionSelMFacesLabledVerticesVoronoiCorner">
   <property name="text">
    <string>Faces - Corners of Voronoi cells of labled vertices</string>
   </property>
  </action>
  <action name="actionShowInfoLabelProp">
   <property name="text">
    <string>Label Properties</string>
   </property>
  </action>
  <action name="actionExternal_Programs">
   <property name="text">
    <string>External Programs</string>
   </property>
  </action>
  <action name="actionFuncValFeatureVecElementsStdDev">
   <property name="text">
    <string>Feature Elements Standard Deviation</string>
   </property>
  </action>
  <action name="actionGridCenter">
   <property name="icon">
    <iconset resource="gigamesh.qrc">
     <normaloff>:/GMToolBar/gigamesh_icon_background_center_location.svg</normaloff>:/GMToolBar/gigamesh_icon_background_center_location.svg</iconset>
   </property>
   <property name="text">
    <string>GridCenter</string>
   </property>
   <property name="toolTip">
    <string>Sets where the center of the grid is located</string>
   </property>
  </action>
  <action name="actionFuncValPlaneAngle">
   <property name="text">
    <string>An&amp;gle to Plane (Slope)</string>
   </property>
  </action>
  <action name="actionDistanceToCone">
   <property name="text">
    <string>Distance to Cone</string>
   </property>
  </action>
  <action name="actionSelMFacesBorderBridge">
   <property name="text">
    <string>Faces - Border - Bridge</string>
   </property>
  </action>
  <action name="actionSelMFacesBorderDangling">
   <property name="text">
    <string>Faces - Border - Dangling</string>
   </property>
  </action>
  <action name="actionSelMFacesBorderBridgeTriConn">
   <property name="text">
    <string>Faces - Border - Bridge Tri-Connection</string>
   </property>
  </action>
  <action name="actionSelMFacesWithThreeVerticesSelected">
   <property name="text">
    <string>Faces - with three selected vertices (SelMVerts)</string>
   </property>
  </action>
  <action name="actionVertices_Blaschke_Image">
   <property name="text">
    <string>Vertices - Blaschke Image</string>
   </property>
  </action>
  <action name="actionVertices_Normal_Sphere">
   <property name="text">
    <string>Normal-Sphere - Vertices</string>
   </property>
  </action>
  <action name="actionExport_Normal_Sphere_Data">
   <property name="text">
    <string>Export Normal-Sphere Data</string>
   </property>
  </action>
  <action name="actionSelVertLabelBackGrd">
   <property name="text">
    <string>Vertices - Labeled Background</string>
   </property>
  </action>
  <action name="actionSphereSurfaceLength">
   <property name="text">
    <string>Sphere Surface Length</string>
   </property>
  </action>
  <action name="actionSphereVolumeArea">
   <property name="text">
    <string>Sphere Volume Area</string>
   </property>
  </action>
  <action name="actionSphereSurfaceNumberOfComponents">
   <property name="text">
    <string>Sphere Surface Number of Components</string>
   </property>
  </action>
  <action name="actionSaveFlagTextureExport">
   <property name="checkable">
    <bool>true</bool>
   </property>
   <property name="checked">
    <bool>true</bool>
   </property>
   <property name="text">
    <string>Save Texture along Mesh</string>
   </property>
  </action>
  <action name="actionFaces_Normal_Sphere">
   <property name="text">
    <string>Normal-Sphere - Faces</string>
   </property>
  </action>
  <action name="actionExportFeatureVectors">
   <property name="text">
    <string>Export Feature Vectors (per Vertex)</string>
   </property>
  </action>
  <action name="actionFuncValToFeatureVector">
   <property name="text">
    <string>Function Value to Feature Vector</string>
   </property>
  </action>
  <action name="actionGrid_Center_Cross_in_front">
   <property name="checkable">
    <bool>true</bool>
   </property>
   <property name="text">
    <string>Grid: Center Crosshair in front</string>
   </property>
  </action>
  <action name="actionPlaneSetByAxisLastSelPos">
   <property name="text">
    <string>Plane - Set using Axis and last Selected Position</string>
   </property>
  </action>
  <action name="actionPlaneOrientTowardsAxis">
   <property name="text">
    <string>Plane - Set orientation using Axis</string>
   </property>
  </action>
  <action name="actionMSIIFilterApplyQuick">
   <property name="icon">
    <iconset resource="gigamesh.qrc">
     <normaloff>:/GMToolBar/gigamesh_icon_compute_msii_quick.svg</normaloff>:/GMToolBar/gigamesh_icon_compute_msii_quick.svg</iconset>
   </property>
   <property name="text">
    <string>MSII Feature Vectors and Function Value (Quick)</string>
   </property>
   <property name="toolTip">
    <string>Apply MSII filtering with default settings. Only a radius i.e. largest feature size is required.
Volume based feature vectors are computed including a function value (Max element). 
The latter will be shown, when the processing has finished.</string>
   </property>
  </action>
  <action name="actionLightVectorLength">
   <property name="text">
    <string>Light Vectors Length</string>
   </property>
   <property name="toolTip">
    <string>Set the length of the light vectors</string>
   </property>
  </action>
  <action name="actionSet_Vertex_Alpha">
   <property name="text">
    <string>Vertices - Set Vertex Alpha</string>
   </property>
   <property name="toolTip">
    <string>Set the alpha value of the selected vertices to value. Apply to all, if no vertex is selected.</string>
   </property>
  </action>
  <action name="actionReplaceTransparencyBgColor">
   <property name="checkable">
    <bool>true</bool>
   </property>
   <property name="text">
    <string>PNG - Keep Background</string>
   </property>
  </action>
  <action name="actionExportMetaDataHTML">
   <property name="icon">
    <iconset resource="gigamesh.qrc">
     <normaloff>:/GMToolBar/gigamesh_icon_export_metadata_html.svg</normaloff>:/GMToolBar/gigamesh_icon_export_metadata_html.svg</iconset>
   </property>
   <property name="text">
    <string>HTML page</string>
   </property>
  </action>
  <action name="actionExportMetaDataXML">
   <property name="icon">
    <iconset resource="gigamesh.qrc">
     <normaloff>:/GMToolBar/gigamesh_icon_export_metadata_xml.svg</normaloff>:/GMToolBar/gigamesh_icon_export_metadata_xml.svg</iconset>
   </property>
   <property name="text">
    <string>XML</string>
   </property>
  </action>
  <action name="actionExportMetaDataJSON">
   <property name="icon">
    <iconset resource="gigamesh.qrc">
     <normaloff>:/GMToolBar/gigamesh_icon_export_metadata_json.svg</normaloff>:/GMToolBar/gigamesh_icon_export_metadata_json.svg</iconset>
   </property>
   <property name="text">
    <string>JSON-LD</string>
   </property>
   <property name="toolTip">
    <string>JSON for Linking Data</string>
   </property>
  </action>
  <action name="actionExportMetaDataTTL">
   <property name="icon">
    <iconset resource="gigamesh.qrc">
     <normaloff>:/GMToolBar/gigamesh_icon_export_metadata_ttl.svg</normaloff>:/GMToolBar/gigamesh_icon_export_metadata_ttl.svg</iconset>
   </property>
   <property name="text">
    <string>TTL (Turtle, RDF)</string>
   </property>
  </action>
  <action name="actionExportMetaDataAll">
   <property name="icon">
    <iconset resource="gigamesh.qrc">
     <normaloff>:/GMToolBar/gigamesh_icon_export_metadata_all.svg</normaloff>:/GMToolBar/gigamesh_icon_export_metadata_all.svg</iconset>
   </property>
   <property name="text">
    <string>All above (HTML, TTL, JSON and XML)</string>
   </property>
  </action>
  <action name="actionHighDPIZoomFactor">
   <property name="text">
    <string>HighDPI Zoom Factor</string>
   </property>
  </action>
  <action name="actionDirectoryFuncValToRGB">
   <property name="text">
    <string>Directory: FuncVal to RGB</string>
   </property>
  </action>
  <action name="actionSaveLabelsSeparated">
   <property name="text">
    <string>Save Labels separated</string>
   </property>
  </action>
  <action name="actionViewShow2DBoundingBox">
   <property name="text">
    <string>Bounding Box Size in Camera Coordinates</string>
   </property>
  </action>
  <action name="actionImportPolylines">
   <property name="text">
    <string>Import Polylines</string>
   </property>
  </action>
  <action name="actionImportLabels">
   <property name="text">
    <string>Import Labels</string>
   </property>
  </action>
  <action name="actionLabelVertEqualRGB">
   <property name="text">
    <string>Label - Vertices w. Equal RGB</string>
   </property>
  </action>
<<<<<<< HEAD
  <action name="actionImport_and_apply_transformation_matrices">
   <property name="text">
    <string>Import and Apply transformation-matrices</string>
=======
  <action name="actionRemove_Dangling_Faces">
   <property name="checkable">
    <bool>true</bool>
   </property>
   <property name="text">
    <string>Remove Dangling Faces</string>
   </property>
  </action>
  <action name="actionMax_Number_of_vertices_for_hole_filling">
   <property name="text">
    <string>Max. Number of vertices for hole filling</string>
>>>>>>> 83cdc6ff
   </property>
  </action>
 </widget>
 <resources>
  <include location="gigamesh.qrc"/>
 </resources>
 <connections>
  <connection>
   <sender>actionLightning</sender>
   <signal>toggled(bool)</signal>
   <receiver>actionSelectAmbient</receiver>
   <slot>setEnabled(bool)</slot>
   <hints>
    <hint type="sourcelabel">
     <x>-1</x>
     <y>-1</y>
    </hint>
    <hint type="destinationlabel">
     <x>-1</x>
     <y>-1</y>
    </hint>
   </hints>
  </connection>
  <connection>
   <sender>actionLightning</sender>
   <signal>toggled(bool)</signal>
   <receiver>actionSelMatShininess</receiver>
   <slot>setEnabled(bool)</slot>
   <hints>
    <hint type="sourcelabel">
     <x>-1</x>
     <y>-1</y>
    </hint>
    <hint type="destinationlabel">
     <x>-1</x>
     <y>-1</y>
    </hint>
   </hints>
  </connection>
  <connection>
   <sender>actionLightning</sender>
   <signal>toggled(bool)</signal>
   <receiver>actionSelMatSpecular</receiver>
   <slot>setEnabled(bool)</slot>
   <hints>
    <hint type="sourcelabel">
     <x>-1</x>
     <y>-1</y>
    </hint>
    <hint type="destinationlabel">
     <x>-1</x>
     <y>-1</y>
    </hint>
   </hints>
  </connection>
  <connection>
   <sender>actionVisMapFixedMinMax</sender>
   <signal>toggled(bool)</signal>
   <receiver>actionVisMapFixedSetMin</receiver>
   <slot>setEnabled(bool)</slot>
   <hints>
    <hint type="sourcelabel">
     <x>-1</x>
     <y>-1</y>
    </hint>
    <hint type="destinationlabel">
     <x>-1</x>
     <y>-1</y>
    </hint>
   </hints>
  </connection>
  <connection>
   <sender>actionLightning</sender>
   <signal>toggled(bool)</signal>
   <receiver>actionLightFixedCam</receiver>
   <slot>setEnabled(bool)</slot>
   <hints>
    <hint type="sourcelabel">
     <x>-1</x>
     <y>-1</y>
    </hint>
    <hint type="destinationlabel">
     <x>-1</x>
     <y>-1</y>
    </hint>
   </hints>
  </connection>
  <connection>
   <sender>actionLightning</sender>
   <signal>toggled(bool)</signal>
   <receiver>actionLightFixedWorld</receiver>
   <slot>setEnabled(bool)</slot>
   <hints>
    <hint type="sourcelabel">
     <x>-1</x>
     <y>-1</y>
    </hint>
    <hint type="destinationlabel">
     <x>-1</x>
     <y>-1</y>
    </hint>
   </hints>
  </connection>
  <connection>
   <sender>actionLightning</sender>
   <signal>toggled(bool)</signal>
   <receiver>actionLightAmbient</receiver>
   <slot>setEnabled(bool)</slot>
   <hints>
    <hint type="sourcelabel">
     <x>-1</x>
     <y>-1</y>
    </hint>
    <hint type="destinationlabel">
     <x>-1</x>
     <y>-1</y>
    </hint>
   </hints>
  </connection>
 </connections>
</ui><|MERGE_RESOLUTION|>--- conflicted
+++ resolved
@@ -4527,11 +4527,11 @@
     <string>Label - Vertices w. Equal RGB</string>
    </property>
   </action>
-<<<<<<< HEAD
   <action name="actionImport_and_apply_transformation_matrices">
    <property name="text">
     <string>Import and Apply transformation-matrices</string>
-=======
+   </property>
+  </action>
   <action name="actionRemove_Dangling_Faces">
    <property name="checkable">
     <bool>true</bool>
@@ -4543,7 +4543,6 @@
   <action name="actionMax_Number_of_vertices_for_hole_filling">
    <property name="text">
     <string>Max. Number of vertices for hole filling</string>
->>>>>>> 83cdc6ff
    </property>
   </action>
  </widget>
