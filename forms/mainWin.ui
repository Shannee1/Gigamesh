<?xml version="1.0" encoding="UTF-8"?>
<ui version="4.0">
 <class>MainWindow</class>
 <widget class="QMainWindow" name="MainWindow">
  <property name="geometry">
   <rect>
    <x>0</x>
    <y>0</y>
    <width>1200</width>
    <height>810</height>
   </rect>
  </property>
  <property name="minimumSize">
   <size>
    <width>400</width>
    <height>300</height>
   </size>
  </property>
  <property name="cursor">
   <cursorShape>ArrowCursor</cursorShape>
  </property>
  <property name="windowTitle">
   <string>MainWindow</string>
  </property>
  <property name="windowIcon">
   <iconset resource="gigamesh.qrc">
    <normaloff>:/GMGeneric/GigaMesh_Logo_150px.png</normaloff>:/GMGeneric/GigaMesh_Logo_150px.png</iconset>
  </property>
  <property name="dockOptions">
   <set>QMainWindow::AllowNestedDocks|QMainWindow::AllowTabbedDocks|QMainWindow::AnimatedDocks</set>
  </property>
  <widget class="QWidget" name="centralwidget">
   <layout class="QHBoxLayout" name="horizontalLayout_2"/>
  </widget>
  <widget class="QMenuBar" name="menubar">
   <property name="geometry">
    <rect>
     <x>0</x>
     <y>0</y>
     <width>1200</width>
     <height>23</height>
    </rect>
   </property>
   <widget class="QMenu" name="menuFile">
    <property name="title">
     <string>&amp;File</string>
    </property>
    <widget class="QMenu" name="menuExportImageStack">
     <property name="title">
      <string>Export I&amp;mage Stack</string>
     </property>
     <addaction name="actionSaveStillImages360HLR"/>
     <addaction name="actionSaveStillImages360VUp"/>
     <addaction name="actionSaveStillImages360PrimN"/>
     <addaction name="actionSaveStillImages360PlaneN"/>
     <addaction name="separator"/>
     <addaction name="actionSaveStillImages360DurationSlow"/>
     <addaction name="separator"/>
     <addaction name="actionSphericalImagesLight"/>
     <addaction name="separator"/>
     <addaction name="actionSphericalImages"/>
     <addaction name="actionSphericalImagesVertical"/>
     <addaction name="actionSphericalImagesHorizontal"/>
     <addaction name="separator"/>
     <addaction name="actionSphericalImagesStateNr"/>
     <addaction name="separator"/>
    </widget>
    <widget class="QMenu" name="menuExportScreenshots">
     <property name="title">
      <string>Export Screens&amp;hots</string>
     </property>
     <addaction name="actionScreenshot"/>
     <addaction name="actionScreenshotSVG"/>
     <addaction name="actionScreenshotPDF"/>
     <addaction name="separator"/>
     <addaction name="actionScreenshotViews"/>
     <addaction name="actionScreenshotViewsPDF"/>
     <addaction name="separator"/>
     <addaction name="actionScreenshotRuler"/>
     <addaction name="separator"/>
     <addaction name="actionGenerateLatexFile"/>
     <addaction name="actionGenerateLatexCatalog"/>
     <addaction name="separator"/>
     <addaction name="actionScreenshotsCrop"/>
     <addaction name="separator"/>
     <addaction name="actionVideoFrameSizeSet"/>
     <addaction name="actionVideoFrameSize"/>
     <addaction name="separator"/>
     <addaction name="actionExportSVGDashedAxis"/>
     <addaction name="actionScreenshotDPISuffix"/>
     <addaction name="actionExportScreenShotsViewsSix"/>
    </widget>
    <widget class="QMenu" name="menuFileRecent">
     <property name="title">
      <string>Open Recent &amp;Files</string>
     </property>
    </widget>
    <widget class="QMenu" name="menuExport_Polylines">
     <property name="title">
      <string>&amp;Export Polylines</string>
     </property>
     <addaction name="actionExportPolylines"/>
     <addaction name="actionExportPolylinesProjected"/>
     <addaction name="actionExportPolylinesFuncVals"/>
    </widget>
    <widget class="QMenu" name="menuExport_Screenshots_Parse_Directory">
     <property name="title">
      <string>Export Screenshots - Parse Directory</string>
     </property>
     <addaction name="actionScreenshotDirectory"/>
     <addaction name="separator"/>
     <addaction name="actionScreenshotViewsPNGDirectory"/>
     <addaction name="actionScreenshotViewsPDFDirectory"/>
    </widget>
    <addaction name="actionFileOpen"/>
    <addaction name="menuFileRecent"/>
    <addaction name="actionFileReload"/>
    <addaction name="actionFileSaveAs"/>
    <addaction name="actionSaveFlagBinary"/>
    <addaction name="actionSaveFlagGMExtras"/>
    <addaction name="actionSaveFlagTextureExport"/>
    <addaction name="separator"/>
    <addaction name="actionImportVertexCoordinatesFromCSV"/>
    <addaction name="actionImportFeatureVectors"/>
    <addaction name="actionImportFunctionValues"/>
    <addaction name="actionImportNormals"/>
    <addaction name="actionImportTexMap"/>
    <addaction name="separator"/>
    <addaction name="actionExportFeatureVectors"/>
    <addaction name="actionExportFuncVals"/>
    <addaction name="separator"/>
    <addaction name="actionExportCoordinatesOfAllVerticesAsCSV"/>
    <addaction name="actionExportCoordinatesOfSelectedVerticesAsCSV"/>
    <addaction name="actionExportCoordinatesOfSelectedPrimitivesAsCSV"/>
    <addaction name="actionExportPlaneIntersectSVG"/>
    <addaction name="actionExportFaceNormalAngles"/>
    <addaction name="menuExport_Polylines"/>
    <addaction name="actionExport_Normal_Sphere_Data"/>
    <addaction name="separator"/>
    <addaction name="menuExportScreenshots"/>
    <addaction name="menuExport_Screenshots_Parse_Directory"/>
    <addaction name="menuExportImageStack"/>
    <addaction name="separator"/>
    <addaction name="actionUnloadFeatureVectors"/>
    <addaction name="actionUnload3D"/>
    <addaction name="separator"/>
    <addaction name="actionQuit"/>
   </widget>
   <widget class="QMenu" name="menuLabeling">
    <property name="title">
     <string>&amp;Labeling</string>
    </property>
    <addaction name="actionLabelVertices"/>
    <addaction name="actionLabelSelectionToSeeds"/>
    <addaction name="actionLabelSelMVerts"/>
    <addaction name="actionLabelVertEqualFV"/>
    <addaction name="actionLabelSelMVertsBackground"/>
    <addaction name="actionLabelFaces"/>
    <addaction name="separator"/>
    <addaction name="actionLabelbordersToPolylines"/>
    <addaction name="actionAdvancePolyThres"/>
    <addaction name="separator"/>
    <addaction name="actionLabelFuncValMinima"/>
    <addaction name="actionLabelFuncValMaxima"/>
    <addaction name="separator"/>
    <addaction name="actionLabelColorShift"/>
   </widget>
   <widget class="QMenu" name="menuFunctions">
    <property name="title">
     <string>F&amp;unctions</string>
    </property>
    <widget class="QMenu" name="menuVertex_Properties">
     <property name="title">
      <string>&amp;Vertex - Properties</string>
     </property>
     <addaction name="actionVisVertIndex"/>
     <addaction name="actionVisVert1RArea"/>
     <addaction name="actionVisVert1RSumAngles"/>
     <addaction name="actionFuncVert1RingRMin"/>
     <addaction name="actionFuncVert1RingVolInt"/>
     <addaction name="actionFuncValAdjacentFaceCount"/>
     <addaction name="actionVisVertOctree"/>
     <addaction name="actionVisVertFaceSphereAngleMax"/>
     <addaction name="actionVisVertFaceSphereMeanAngleMax"/>
     <addaction name="actionFuncVertDistancesMax"/>
    </widget>
    <widget class="QMenu" name="menuFeatureVectorsExtraFunctions">
     <property name="title">
      <string>Feature Vectors - Extra Functions</string>
     </property>
     <addaction name="actionFuncValFeatureVecElementsStdDev"/>
     <addaction name="separator"/>
     <addaction name="actionFeatBVFunc"/>
     <addaction name="actionFeatTVSeqn"/>
     <addaction name="separator"/>
     <addaction name="actionFeatDistSelTanimoto"/>
     <addaction name="actionFeatDistSelCosSim"/>
     <addaction name="separator"/>
     <addaction name="actionFeatAutoCorrelationVert"/>
     <addaction name="actionFeatAutoSelectedVertCorr"/>
     <addaction name="separator"/>
     <addaction name="actionFuncValFeatureVecPNorm"/>
     <addaction name="actionFuncValFeatureVecMahalanobis"/>
     <addaction name="separator"/>
     <addaction name="actionFuncValToFeatureVector"/>
    </widget>
    <widget class="QMenu" name="menuColorPerVertexToFunctionValue">
     <property name="title">
      <string>Color per Vertex to Function Value</string>
     </property>
     <addaction name="actionHueToFuncVal"/>
     <addaction name="actionColorRGBAvgToFuncVal"/>
     <addaction name="actionColorRGBAvgWeigthToFuncVal"/>
     <addaction name="actionColorRGBSaturationRemovalToFuncVal"/>
     <addaction name="actionColorHSVComponentToFuncVal"/>
    </widget>
    <widget class="QMenu" name="menuAngles_to_Axis">
     <property name="title">
      <string>Angles to Axis</string>
     </property>
     <addaction name="actionAngleConeAxis"/>
     <addaction name="separator"/>
     <addaction name="actionFuncValAngleToRadial"/>
     <addaction name="actionFuncValAxisAngleToRadial"/>
     <addaction name="actionFuncValOrthogonalAxisAngleToRaial"/>
    </widget>
    <widget class="QMenu" name="menuSpherical_Intersection">
     <property name="title">
      <string>Spherical Intersection</string>
     </property>
     <addaction name="actionSphereSurfaceLength"/>
     <addaction name="actionSphereVolumeArea"/>
     <addaction name="actionSphereSurfaceNumberOfComponents"/>
    </widget>
    <addaction name="actionFeatLengthMan"/>
    <addaction name="actionFeatLengthEuc"/>
    <addaction name="separator"/>
    <addaction name="actionFeatDistSelMan"/>
    <addaction name="actionFeatDistSelEuc"/>
    <addaction name="actionFeatDistSelEucNorm"/>
    <addaction name="actionFeatCorrelationSelectedVert"/>
    <addaction name="actionFuncValFeatureVecCorrelateWith"/>
    <addaction name="separator"/>
    <addaction name="actionFeatElement"/>
    <addaction name="actionFuncValFeatureVecMin"/>
    <addaction name="actionFuncValFeatureVecMax"/>
    <addaction name="separator"/>
    <addaction name="menuFeatureVectorsExtraFunctions"/>
    <addaction name="separator"/>
    <addaction name="actionFuncValPlaneAngle"/>
    <addaction name="actionDistanceToPlane"/>
    <addaction name="actionDistanceToPrimSelCOG"/>
    <addaction name="actionDistanceToLineDir"/>
    <addaction name="actionDistanceToAxis"/>
    <addaction name="menuAngles_to_Axis"/>
    <addaction name="actionDistanceToCone"/>
    <addaction name="actionDistanceToSphere"/>
    <addaction name="separator"/>
    <addaction name="menuVertex_Properties"/>
    <addaction name="separator"/>
    <addaction name="actionVisFaceSortIndex"/>
    <addaction name="actionVisFaceMarchSphereIndex"/>
    <addaction name="separator"/>
    <addaction name="menuColorPerVertexToFunctionValue"/>
    <addaction name="separator"/>
    <addaction name="actionAmbientOcclusion"/>
    <addaction name="menuSpherical_Intersection"/>
   </widget>
   <widget class="QMenu" name="menuEdit">
    <property name="title">
     <string>&amp;Edit</string>
    </property>
    <widget class="QMenu" name="menuFunctionsValueExtra">
     <property name="title">
      <string>Function Value - Extra</string>
     </property>
     <addaction name="actionFuncValSet"/>
     <addaction name="actionFuncValueCutOff"/>
     <addaction name="actionFuncValsNormalize"/>
     <addaction name="actionFuncValsAbs"/>
     <addaction name="actionFuncValSetToOrder"/>
     <addaction name="separator"/>
     <addaction name="actionFuncValMeanOneRingRepeat"/>
     <addaction name="actionFuncValMedianOneRingRepeat"/>
    </widget>
    <widget class="QMenu" name="menuConeCylinderExtra">
     <property name="title">
      <string>Cone / Cylinder - Extra</string>
     </property>
     <addaction name="actionSetConeAxisCentralPixel"/>
     <addaction name="actionSetConeData"/>
     <addaction name="actionMakeConeCoverMesh"/>
     <addaction name="actionCenterAroundCone"/>
     <addaction name="separator"/>
     <addaction name="actionCylinderSetRadius"/>
     <addaction name="actionUnrollMeshAroundCylinder"/>
    </widget>
    <widget class="QMenu" name="menuMoreExtra">
     <property name="title">
      <string>More / Extra</string>
     </property>
     <addaction name="actionCutOffFeatureVertex"/>
     <addaction name="actionFeatureVecMeanOneRingRepeat"/>
     <addaction name="separator"/>
     <addaction name="actionDatumAddSphere"/>
     <addaction name="separator"/>
     <addaction name="actionEditVerticesAdd"/>
    </widget>
    <widget class="QMenu" name="menuTransform_Extra">
     <property name="title">
      <string>Transform - Extra</string>
     </property>
     <addaction name="actionApplyMatrix4D"/>
     <addaction name="actionApplyMatrix4DVertSel"/>
     <addaction name="separator"/>
     <addaction name="actionApplyMeltingSphere"/>
    </widget>
    <addaction name="actionEditMeshPolish"/>
    <addaction name="separator"/>
    <addaction name="actionRemoveUncleanSmall"/>
    <addaction name="separator"/>
    <addaction name="actionRemoveFacesZeroArea"/>
    <addaction name="actionEditRemoveFacesBorderErosion"/>
    <addaction name="separator"/>
    <addaction name="actionRemoveVerticesSelected"/>
    <addaction name="actionRemoveFacesSelected"/>
    <addaction name="actionRemovePolylinesSelected"/>
    <addaction name="separator"/>
    <addaction name="actionRemovePolylinesAll"/>
    <addaction name="separator"/>
    <addaction name="actionEditRemoveSeededSynthComp"/>
    <addaction name="actionFillHoles"/>
    <addaction name="separator"/>
    <addaction name="actionFacesInvertOrientation"/>
    <addaction name="separator"/>
    <addaction name="actionFuncValsAdd"/>
    <addaction name="actionFuncValScalarMultiply"/>
    <addaction name="menuFunctionsValueExtra"/>
    <addaction name="separator"/>
    <addaction name="actionTransformFunctionValuesToRGB"/>
    <addaction name="separator"/>
    <addaction name="actionMultiplyColorValuesWithFunctionValues"/>
    <addaction name="actionNormalizeFunctionValues"/>
    <addaction name="separator"/>
    <addaction name="actionSplitByPlane"/>
    <addaction name="actionSplitByPlaneAdvanced"/>
    <addaction name="actionSplitByIsoValue"/>
    <addaction name="separator"/>
    <addaction name="actionUnrollMeshAroundCone"/>
    <addaction name="menuConeCylinderExtra"/>
    <addaction name="separator"/>
    <addaction name="actionUnrollAroundSphere"/>
    <addaction name="actionCenterAroundSphere"/>
    <addaction name="separator"/>
    <addaction name="actionSetMeridianPrime"/>
    <addaction name="actionSetMeridianPrimeSelPrim"/>
    <addaction name="actionSetMeridianCutSelPrim"/>
    <addaction name="separator"/>
    <addaction name="actionApplyMatrix4DScale"/>
    <addaction name="menuTransform_Extra"/>
    <addaction name="separator"/>
    <addaction name="actionEditRecomputeVertexNormals"/>
    <addaction name="separator"/>
    <addaction name="menuMoreExtra"/>
   </widget>
   <widget class="QMenu" name="menuView">
    <property name="enabled">
     <bool>true</bool>
    </property>
    <property name="title">
     <string>&amp;View</string>
    </property>
    <widget class="QMenu" name="menuVertices">
     <property name="title">
      <string>&amp;Vertices</string>
     </property>
     <addaction name="actionViewVerticesNone"/>
     <addaction name="separator"/>
     <addaction name="separator"/>
     <addaction name="actionViewVerticesSelected"/>
     <addaction name="separator"/>
     <addaction name="actionViewVerticesSolo"/>
     <addaction name="actionViewVerticesBorder"/>
     <addaction name="actionViewVerticesSingular"/>
     <addaction name="actionViewVerticesNonManifold"/>
     <addaction name="actionViewVerticesSynthetic"/>
     <addaction name="separator"/>
     <addaction name="actionViewVerticesLocalMinima"/>
     <addaction name="actionViewVerticesLocalMaxima"/>
     <addaction name="separator"/>
     <addaction name="actionViewVerticesAll"/>
     <addaction name="actionViewVerticesAllMono"/>
     <addaction name="actionViewVerticesAllColor"/>
     <addaction name="actionViewVerticesAllFuncVal"/>
     <addaction name="actionViewVerticesAllLabel"/>
     <addaction name="separator"/>
     <addaction name="actionVisSpriteShapeStarRounded"/>
     <addaction name="actionVisSpriteShapePolarRose"/>
     <addaction name="actionVisSpriteShapeDisc"/>
     <addaction name="actionVisSpriteShapeBox"/>
    </widget>
    <widget class="QMenu" name="menuToolbars">
     <property name="title">
      <string>&amp;Toolbars</string>
     </property>
     <addaction name="actionFullscreen"/>
     <addaction name="separator"/>
     <addaction name="actionMenu"/>
     <addaction name="actionToolbar"/>
     <addaction name="actionSidebar"/>
     <addaction name="actionStatusbar"/>
    </widget>
    <widget class="QMenu" name="menuNormals">
     <property name="title">
      <string>Normalvector Rendering</string>
     </property>
     <addaction name="actionNormalsVertex"/>
     <addaction name="actionNormalsFace"/>
     <addaction name="actionNormalsPolyline"/>
     <addaction name="actionNormalsPolylineMain"/>
     <addaction name="separator"/>
     <addaction name="actionNormalsLength"/>
     <addaction name="actionNormalsWidth"/>
    </widget>
    <widget class="QMenu" name="menuPolylines_Settings">
     <property name="title">
      <string>Polylines - Render Settings</string>
     </property>
     <addaction name="actionVisPolyLineWidth"/>
     <addaction name="separator"/>
     <addaction name="actionViewPolylinesCurv"/>
     <addaction name="actionViewPolylinesCurvScale"/>
    </widget>
    <widget class="QMenu" name="menuRotateViewByValue">
     <property name="title">
      <string>Rotate - View - by Value (Degree)</string>
     </property>
     <addaction name="actionRotYaw"/>
     <addaction name="actionRotPitch"/>
     <addaction name="actionRotRoll"/>
    </widget>
    <widget class="QMenu" name="menuRotate_Plane">
     <property name="title">
      <string>Rotate - Plane</string>
     </property>
    </widget>
    <addaction name="menuToolbars"/>
    <addaction name="separator"/>
    <addaction name="actionViewActivateInspectionOptions"/>
    <addaction name="separator"/>
    <addaction name="actionViewMatrix"/>
    <addaction name="actionViewMatrixSet"/>
    <addaction name="separator"/>
    <addaction name="actionViewBoundingBox"/>
    <addaction name="actionViewBoundingBoxEnclosed"/>
    <addaction name="actionBoundingBoxLineWidth"/>
    <addaction name="separator"/>
    <addaction name="menuVertices"/>
    <addaction name="actionViewFaces"/>
    <addaction name="actionViewFacesSelected"/>
    <addaction name="actionViewEdges"/>
    <addaction name="separator"/>
    <addaction name="actionViewMeshAxis"/>
    <addaction name="separator"/>
    <addaction name="actionViewMeshPlane"/>
    <addaction name="actionMeshPlaneFlip"/>
    <addaction name="actionViewMeshPlaneClipping"/>
    <addaction name="separator"/>
    <addaction name="actionViewClipThruSelPrim"/>
    <addaction name="separator"/>
    <addaction name="menuNormals"/>
    <addaction name="separator"/>
    <addaction name="actionViewPolylines"/>
    <addaction name="menuPolylines_Settings"/>
    <addaction name="separator"/>
    <addaction name="actionViewDatumSpheres"/>
    <addaction name="actionViewDatumBoxes"/>
    <addaction name="separator"/>
    <addaction name="actionViewDefaultViewLight"/>
    <addaction name="actionViewDefaultViewLightZoom"/>
    <addaction name="separator"/>
    <addaction name="actionRotOrthoPlane"/>
    <addaction name="actionViewAxisUp"/>
    <addaction name="menuRotateViewByValue"/>
    <addaction name="separator"/>
    <addaction name="menuRotate_Plane"/>
    <addaction name="separator"/>
    <addaction name="actionSelPrimViewReference"/>
    <addaction name="actionCurrentViewToDefault"/>
    <addaction name="separator"/>
    <addaction name="separator"/>
    <addaction name="actionBad_Lit_Areas"/>
    <addaction name="actionBad_Lit_Areas_Upper_Threshold"/>
    <addaction name="actionBad_Lit_Areas_Lower_Threshold"/>
   </widget>
   <widget class="QMenu" name="menuSelect">
    <property name="title">
     <string>Select</string>
    </property>
    <widget class="QMenu" name="menuVertices_SelMVerts_by_Value_Type">
     <property name="title">
      <string>Vertices - SelMVerts - &amp;by Value/Type/Index</string>
     </property>
     <addaction name="actionSelVertSolo"/>
     <addaction name="actionSelVertBorder"/>
     <addaction name="actionSelVertDoubleCone"/>
     <addaction name="actionSelVertFlagSynthetic"/>
     <addaction name="actionSelVertNonManifoldFace"/>
     <addaction name="actionSelVertsRandom"/>
     <addaction name="actionSelVertFlagCircleCenter"/>
     <addaction name="separator"/>
     <addaction name="actionSelVertLocalMin"/>
     <addaction name="actionSelVertLocalMax"/>
     <addaction name="separator"/>
     <addaction name="actionSelVertLabelAreaLT"/>
     <addaction name="actionSelVertLabelAreaRelLT"/>
     <addaction name="separator"/>
     <addaction name="actionSelVertFaceMinAngleLT"/>
     <addaction name="actionSelVertFaceMaxAngleGT"/>
     <addaction name="separator"/>
     <addaction name="actionSelVertLabelNo"/>
     <addaction name="actionSelVertLabelBackGrd"/>
     <addaction name="actionSelVertLabeledNot"/>
     <addaction name="separator"/>
     <addaction name="actionSelVertNonMax"/>
     <addaction name="actionSelVertRidges"/>
     <addaction name="separator"/>
     <addaction name="actionSelVertFromSelMFaces"/>
     <addaction name="separator"/>
     <addaction name="actionSelVertsByIdx"/>
     <addaction name="actionSelVertsByIdxShow"/>
    </widget>
    <widget class="QMenu" name="menuVertices_SelMVerts_Unselect">
     <property name="title">
      <string>Vertices - SelMVerts - &amp;Deselect</string>
     </property>
     <addaction name="actionDeSelVertsNoLabel"/>
    </widget>
    <widget class="QMenu" name="menuPlane_Extra">
     <property name="title">
      <string>Plane - Extra</string>
     </property>
     <addaction name="actionPlaneSetVPos"/>
     <addaction name="actionPlaneSetHNF"/>
     <addaction name="separator"/>
     <addaction name="actionPlaneGetVPos"/>
     <addaction name="actionPlaneGetHNF"/>
    </widget>
    <widget class="QMenu" name="menuPolylines">
     <property name="title">
      <string>Polylines</string>
     </property>
     <addaction name="actionSelPolyShortest"/>
     <addaction name="actionSelPolyLongest"/>
     <addaction name="separator"/>
     <addaction name="actionSelPolyNoLabel"/>
     <addaction name="actionSelPolyNotLabeled"/>
     <addaction name="actionSelPolyRunLenGT"/>
     <addaction name="actionSelPolyRunLenLT"/>
     <addaction name="actionSelPolyLabelNo"/>
     <addaction name="actionSelPolyVerticesNr"/>
    </widget>
    <widget class="QMenu" name="menuFaces_Extra">
     <property name="title">
      <string>Faces - Extra</string>
     </property>
     <addaction name="actionSelFaceSticky"/>
     <addaction name="actionSelFaceNonManifold"/>
     <addaction name="actionSelFaceZeroArea"/>
     <addaction name="separator"/>
     <addaction name="actionSelMFacesBorderBridgeTriConn"/>
     <addaction name="actionSelMFacesBorderDangling"/>
     <addaction name="actionSelMFacesBorderBridge"/>
     <addaction name="actionSelMFacesBorderWithThreeVertices"/>
     <addaction name="separator"/>
     <addaction name="actionSelFaceSelfIntersecting"/>
     <addaction name="actionSelFaceInSphere"/>
     <addaction name="actionSelFaceRandom"/>
     <addaction name="actionSelMFacesLabledVerticesVoronoiCorner"/>
     <addaction name="actionSelMFacesWithThreeVerticesSelected"/>
    </widget>
    <addaction name="actionDeSelVertsAll"/>
    <addaction name="menuVertices_SelMVerts_Unselect"/>
    <addaction name="separator"/>
    <addaction name="actionSelVertFuncLT"/>
    <addaction name="actionSelVertFuncGT"/>
    <addaction name="menuVertices_SelMVerts_by_Value_Type"/>
    <addaction name="separator"/>
    <addaction name="actionSelVertInvert"/>
    <addaction name="separator"/>
    <addaction name="actionSelMVertsGUIPinPoint"/>
    <addaction name="actionSelMVertsGUILasso"/>
    <addaction name="separator"/>
    <addaction name="actionSelectVertexEnterIndex"/>
    <addaction name="actionSelectVertex"/>
    <addaction name="actionSelectFace"/>
    <addaction name="separator"/>
    <addaction name="actionSelectPositions"/>
    <addaction name="actionSelectPositionsDeselectAll"/>
    <addaction name="separator"/>
    <addaction name="actionSelectCone"/>
    <addaction name="actionSelectSphere"/>
    <addaction name="separator"/>
    <addaction name="actionPlaneSetHNFByView"/>
    <addaction name="actionSelectPlane3FP"/>
    <addaction name="actionPlaneSetByAxisSelPrim"/>
    <addaction name="menuPlane_Extra"/>
    <addaction name="separator"/>
    <addaction name="actionSelFaceNone"/>
    <addaction name="actionSelMFacesGUIPinPoint"/>
    <addaction name="actionSelMFacesWithSyntheticVertices"/>
    <addaction name="menuFaces_Extra"/>
    <addaction name="separator"/>
    <addaction name="menuPolylines"/>
    <addaction name="separator"/>
    <addaction name="actionVertices_Normal_Sphere"/>
    <addaction name="actionFaces_Normal_Sphere"/>
   </widget>
   <widget class="QMenu" name="menuHistogram">
    <property name="title">
     <string>&amp;Histogram</string>
    </property>
    <addaction name="actionHistShow"/>
    <addaction name="actionHistLog"/>
    <addaction name="separator"/>
    <addaction name="actionHistFunctionValuesVertex"/>
    <addaction name="actionHistFunctionValuesVertexLocalMin"/>
    <addaction name="actionHistFunctionValuesVertexLocalMax"/>
    <addaction name="separator"/>
    <addaction name="actionHistFVELementsVertex"/>
    <addaction name="actionHistFVELementsVertexDim"/>
    <addaction name="separator"/>
    <addaction name="actionHistFacesEdgeLength"/>
    <addaction name="actionHistFacesAnglesMin"/>
    <addaction name="actionHistFacesAnglesMax"/>
    <addaction name="separator"/>
    <addaction name="actionPlotPolylineRunlength"/>
    <addaction name="separator"/>
    <addaction name="actionHistSceneRGB"/>
    <addaction name="actionHistSceneRGBLog"/>
   </widget>
   <widget class="QMenu" name="menuSettings">
    <property name="title">
     <string>Sett&amp;ings</string>
    </property>
    <widget class="QMenu" name="menuGridsExtra">
     <property name="title">
      <string>Grids - Extra</string>
     </property>
     <addaction name="actionGridRectangular"/>
     <addaction name="separator"/>
     <addaction name="actionGridPolarCircles"/>
     <addaction name="actionGridPolarLines"/>
    </widget>
    <widget class="QMenu" name="menuMaterialDefaults">
     <property name="title">
      <string>Material Defaults</string>
     </property>
     <addaction name="actionRenderMatted"/>
     <addaction name="actionRenderDefault"/>
     <addaction name="actionRenderMetallic"/>
     <addaction name="actionRenderLightShading"/>
    </widget>
    <widget class="QMenu" name="menuLanguages">
     <property name="title">
      <string>Languages</string>
     </property>
    </widget>
    <addaction name="actionSetFOV"/>
    <addaction name="separator"/>
    <addaction name="actionProjectPerspective"/>
    <addaction name="actionProjectOrthographic"/>
    <addaction name="separator"/>
    <addaction name="actionOrthoSetDPI"/>
    <addaction name="separator"/>
    <addaction name="actionBackGroundGridNone"/>
    <addaction name="actionBackGroundGridRaster"/>
    <addaction name="actionBackGroundGridPolar"/>
    <addaction name="actionGridHighlightCenter"/>
    <addaction name="actionGrid_Center_Cross_in_front"/>
    <addaction name="actionGridShiftDepth"/>
    <addaction name="menuGridsExtra"/>
    <addaction name="separator"/>
    <addaction name="actionLightning"/>
    <addaction name="actionLightFixedCam"/>
    <addaction name="actionLightFixedCamIntensity"/>
    <addaction name="actionLightFixedDirectionPhi"/>
    <addaction name="actionLightFixedDirectionTheta"/>
    <addaction name="actionLightFixedWorld"/>
    <addaction name="actionLightFixedWorldIntensity"/>
    <addaction name="actionLightAmbient"/>
    <addaction name="actionSelectAmbient"/>
    <addaction name="actionLightVectorsShown"/>
    <addaction name="separator"/>
    <addaction name="actionSelMatShininess"/>
    <addaction name="actionSelMatSpecular"/>
    <addaction name="separator"/>
    <addaction name="menuMaterialDefaults"/>
    <addaction name="separator"/>
    <addaction name="actionSmoothShading"/>
    <addaction name="actionFacesBackfaceCulling"/>
    <addaction name="actionFace_Backface_Lightning"/>
    <addaction name="separator"/>
    <addaction name="actionFog"/>
    <addaction name="actionFogLinearDistMin"/>
    <addaction name="actionFogLinearDistMax"/>
    <addaction name="separator"/>
    <addaction name="actionGigaMeshLogo"/>
    <addaction name="separator"/>
    <addaction name="actionSelDatSphereTransp"/>
    <addaction name="separator"/>
    <addaction name="actionPin_Size"/>
    <addaction name="actionPin_Line_Height"/>
    <addaction name="separator"/>
    <addaction name="actionPointcloud_pointsize"/>
    <addaction name="actionDisplay_as_pointcloud_when_moving"/>
    <addaction name="separator"/>
    <addaction name="actionExternal_Programs"/>
    <addaction name="separator"/>
    <addaction name="menuLanguages"/>
   </widget>
   <widget class="QMenu" name="menuColors">
    <property name="title">
     <string>Colo&amp;rs</string>
    </property>
    <addaction name="actionSelectColorBackground"/>
    <addaction name="separator"/>
    <addaction name="actionSelectColorSolid"/>
    <addaction name="actionSelectColorBackface"/>
    <addaction name="separator"/>
    <addaction name="actionSelectColorVertexMono"/>
    <addaction name="actionSelectColorVertexLocalMin"/>
    <addaction name="actionSelectColorVertexLocalMax"/>
    <addaction name="actionSelectColorEdgeMono"/>
    <addaction name="actionSelectColorPolyline"/>
    <addaction name="separator"/>
    <addaction name="actionSelectColorNoLabel"/>
    <addaction name="actionSelectColorLabelsMono"/>
    <addaction name="actionShowLablesMono"/>
   </widget>
   <widget class="QMenu" name="menuColorRamp">
    <property name="title">
     <string>&amp;Colorramp</string>
    </property>
    <widget class="QMenu" name="menuDeprecatedColorramps">
     <property name="title">
      <string>Deprecated Colorramps</string>
     </property>
     <addaction name="actionVisMapHSV"/>
     <addaction name="actionVisMapHSVPart"/>
     <addaction name="actionVisMapJet"/>
    </widget>
    <widget class="QMenu" name="menuHypsometricTints">
     <property name="title">
      <string>Hypsometric Tints</string>
     </property>
     <addaction name="actionVisMapHypsometric"/>
     <addaction name="actionVisMapHypsoArid"/>
     <addaction name="actionVisMapHypsoHirise1"/>
     <addaction name="actionVisMapHypsoHirise2"/>
    </widget>
    <addaction name="actionVisMapMorgenstemning"/>
    <addaction name="actionVisMapHot"/>
    <addaction name="actionVisMapCold"/>
    <addaction name="actionVisMapGrayscale"/>
    <addaction name="actionVisMapYlOrBr"/>
    <addaction name="actionVisMapCopper"/>
    <addaction name="actionVisMapSiennatones"/>
    <addaction name="actionVisMapRusttones"/>
    <addaction name="actionVisMapRdGy"/>
    <addaction name="actionVisMapSpectral"/>
    <addaction name="actionVisMapRdYlGn"/>
    <addaction name="actionVisMapParula"/>
    <addaction name="menuHypsometricTints"/>
    <addaction name="menuDeprecatedColorramps"/>
    <addaction name="separator"/>
    <addaction name="actionRepeatMapWaves"/>
    <addaction name="actionVisMapWavelength"/>
    <addaction name="separator"/>
    <addaction name="actionVisMapAutoMinMax"/>
    <addaction name="actionVisMapQuantil"/>
    <addaction name="actionVisMapQuantilSetMin"/>
    <addaction name="actionVisMapQuantilSetMax"/>
    <addaction name="actionVisMapFixedMinMax"/>
    <addaction name="actionSetFixedRangeNormalized"/>
    <addaction name="actionVisMapFixedSetMin"/>
    <addaction name="actionVisMapFixedSetMax"/>
    <addaction name="separator"/>
    <addaction name="actionVisMapInvert"/>
    <addaction name="actionVisMapLog"/>
    <addaction name="separator"/>
    <addaction name="actionIsolines"/>
    <addaction name="actionIsolinesDistance"/>
    <addaction name="actionSetIsolinesByNumber"/>
    <addaction name="actionIsolinesTenZeroed"/>
    <addaction name="actionIsolinesOffset"/>
    <addaction name="actionIsolinesWidthPixel"/>
    <addaction name="actionIsolinesOnly"/>
    <addaction name="actionIsolinesSolid"/>
   </widget>
   <widget class="QMenu" name="menuInfo">
    <property name="title">
     <string>Info</string>
    </property>
    <addaction name="actionShowInfoMesh"/>
    <addaction name="actionShowInfoSelPrim"/>
    <addaction name="actionShowInfoAxis"/>
    <addaction name="separator"/>
    <addaction name="actionEstimateVolume"/>
    <addaction name="actionComputeVolumePlane"/>
    <addaction name="separator"/>
    <addaction name="actionPolylinesLength"/>
    <addaction name="separator"/>
    <addaction name="actionShowInfoFuncVal"/>
    <addaction name="separator"/>
    <addaction name="actionShowInfoLabelProp"/>
    <addaction name="separator"/>
    <addaction name="actionMetaDataEditModelId"/>
    <addaction name="actionMetaDataEditMaterial"/>
    <addaction name="actionMetaDataEditWebReference"/>
    <addaction name="separator"/>
    <addaction name="actionShowLaTeXInfo"/>
    <addaction name="separator"/>
    <addaction name="actionInfoKeyShortcuts"/>
    <addaction name="actionKeyboardLayout"/>
    <addaction name="separator"/>
    <addaction name="actionVisitVideoTutorials"/>
    <addaction name="actionVisitWebSite"/>
    <addaction name="actionAbout"/>
   </widget>
   <widget class="QMenu" name="menuAnalyze">
    <property name="title">
     <string>A&amp;nalyze</string>
    </property>
    <widget class="QMenu" name="menuOctree">
     <property name="title">
      <string>Octree</string>
     </property>
     <addaction name="actionGenerateOctree"/>
     <addaction name="actionDraw_Octree"/>
     <addaction name="actionDetect_Self_Intersections"/>
     <addaction name="actionRemove_Drawing_of_Octree"/>
     <addaction name="actionDelete_Octree"/>
    </widget>
    <addaction name="actionApplyTpsRpmTransformation"/>
    <addaction name="separator"/>
    <addaction name="actionEstimateMSIIFeature"/>
    <addaction name="separator"/>
    <addaction name="actionPolylinesFromMultipleFuncVals"/>
    <addaction name="actionPolylinesFromPlaneIntersect"/>
    <addaction name="actionPolylinesFromAxisAndPostions"/>
    <addaction name="actionMeshBordersToPolylines"/>
    <addaction name="actionSelectionToPolyline"/>
    <addaction name="actionCreate_SkeletonLine"/>
    <addaction name="separator"/>
    <addaction name="actionPolylinesFromFuncVal"/>
    <addaction name="actionIsoValSet"/>
    <addaction name="separator"/>
    <addaction name="actionPolylinesCompIntInvRunLen"/>
    <addaction name="actionPolylinesCompIntInvAngle"/>
    <addaction name="actionPolylineExtrema"/>
    <addaction name="actionViewPolylinesCurvAbs"/>
    <addaction name="actionSetLengthSmooth"/>
    <addaction name="actionPolylinesCopyNormalToVertices"/>
    <addaction name="separator"/>
    <addaction name="actionGeodesicPatchSelPrim"/>
    <addaction name="actionGeodPatchVertSel"/>
    <addaction name="actionGeodPatchVertSelOrdered"/>
    <addaction name="separator"/>
    <addaction name="actionPositionsEuclideanDistances"/>
    <addaction name="actionPositionsComputeCircleCenters"/>
    <addaction name="actionCompAxisFromCircleCenters"/>
    <addaction name="separator"/>
    <addaction name="actionSphereIntersect"/>
    <addaction name="separator"/>
    <addaction name="menuOctree"/>
    <addaction name="separator"/>
    <addaction name="actionEllipsenFit"/>
   </widget>
   <addaction name="menuFile"/>
   <addaction name="menuView"/>
   <addaction name="menuSelect"/>
   <addaction name="menuEdit"/>
   <addaction name="menuFunctions"/>
   <addaction name="menuLabeling"/>
   <addaction name="menuAnalyze"/>
   <addaction name="menuHistogram"/>
   <addaction name="menuColorRamp"/>
   <addaction name="menuSettings"/>
   <addaction name="menuColors"/>
   <addaction name="menuInfo"/>
  </widget>
  <widget class="QStatusBar" name="statusbar"/>
  <widget class="QToolBar" name="uiMainToolBar">
   <property name="minimumSize">
    <size>
     <width>40</width>
     <height>40</height>
    </size>
   </property>
   <property name="windowTitle">
    <string>toolBar</string>
   </property>
   <attribute name="toolBarArea">
    <enum>TopToolBarArea</enum>
   </attribute>
   <attribute name="toolBarBreak">
    <bool>false</bool>
   </attribute>
   <addaction name="actionFileReload"/>
   <addaction name="separator"/>
   <addaction name="actionLightFixedCam"/>
   <addaction name="actionLightFixedWorld"/>
   <addaction name="actionLightAmbient"/>
   <addaction name="separator"/>
   <addaction name="actionRenderMatted"/>
   <addaction name="actionRenderDefault"/>
   <addaction name="actionRenderMetallic"/>
   <addaction name="actionRenderLightShading"/>
   <addaction name="actionRenderFlatAndEdges"/>
   <addaction name="actionIsolinesTenZeroed"/>
   <addaction name="separator"/>
   <addaction name="actionAmbientOcclusion"/>
   <addaction name="separator"/>
   <addaction name="actionGridHighlightCenter"/>
   <addaction name="actionBackGroundGridRaster"/>
   <addaction name="actionBackGroundGridPolar"/>
   <addaction name="actionGridCenter"/>
   <addaction name="separator"/>
   <addaction name="actionShowInfoMesh"/>
   <addaction name="actionViewActivateInspectionOptions"/>
   <addaction name="actionViewVerticesNone"/>
   <addaction name="actionViewVerticesBorder"/>
   <addaction name="actionViewVerticesSelected"/>
   <addaction name="separator"/>
   <addaction name="actionRemoveUncleanSmall"/>
   <addaction name="actionEditMeshPolish"/>
   <addaction name="separator"/>
   <addaction name="actionSelectVertex"/>
   <addaction name="actionSelMVertsGUIPinPoint"/>
   <addaction name="actionSelectPositions"/>
   <addaction name="actionSelMVertsGUILasso"/>
   <addaction name="actionSelectCone"/>
   <addaction name="actionSetConeAxisCentralPixel"/>
   <addaction name="separator"/>
   <addaction name="actionPolylinesFromAxisAndPostions"/>
   <addaction name="actionPolylinesFromPlaneIntersect"/>
   <addaction name="actionExportPlaneIntersectSVG"/>
  </widget>
  <action name="actionFileOpen">
   <property name="text">
    <string>&amp;Open</string>
   </property>
   <property name="shortcut">
    <string>Ctrl+O</string>
   </property>
  </action>
  <action name="actionApplyTpsRpmTransformation">
   <property name="text">
    <string>&amp;Apply TPS-RPM Transformation</string>
   </property>
  </action>
  <action name="actionEstimateMSIIFeature">
   <property name="text">
    <string>&amp;MSII Feature Vector - SelVert</string>
   </property>
  </action>
  <action name="actionImportTexMap">
   <property name="text">
    <string>Import &amp;Color (per Vertex)</string>
   </property>
  </action>
  <action name="actionFileSaveAs">
   <property name="text">
    <string>&amp;Save as</string>
   </property>
   <property name="shortcut">
    <string>Ctrl+S</string>
   </property>
  </action>
  <action name="actionSaveFlagBinary">
   <property name="checkable">
    <bool>true</bool>
   </property>
   <property name="checked">
    <bool>true</bool>
   </property>
   <property name="text">
    <string>&amp;Binary</string>
   </property>
  </action>
  <action name="actionSaveFlagGMExtras">
   <property name="checkable">
    <bool>true</bool>
   </property>
   <property name="checked">
    <bool>true</bool>
   </property>
   <property name="text">
    <string>&amp;GM Extras (Features, Labels, Flags)</string>
   </property>
  </action>
  <action name="actionImportVertexCoordinatesFromCSV">
   <property name="text">
    <string>Import Mesh Coordinates From CSV File</string>
   </property>
  </action>
  <action name="actionImportFeatureVectors">
   <property name="text">
    <string>&amp;Import Feature Vectors (per Vertex)</string>
   </property>
  </action>
  <action name="actionSelectVertex">
   <property name="checkable">
    <bool>true</bool>
   </property>
   <property name="checked">
    <bool>false</bool>
   </property>
   <property name="icon">
    <iconset resource="gigamesh.qrc">
     <normaloff>:/GMToolBar/gigamesh_icon_vertices_select_single_vertex.svg</normaloff>:/GMToolBar/gigamesh_icon_vertices_select_single_vertex.svg</iconset>
   </property>
   <property name="text">
    <string>&amp;Primitive - Vertex - SelVert/SelPrim</string>
   </property>
   <property name="toolTip">
    <string>Select single vertex (SelPrim)</string>
   </property>
   <property name="gmMeshWidgetParamInt" stdset="0">
    <number>0</number>
   </property>
   <property name="gmMeshWidgetParamValue" stdset="0">
    <number>0</number>
   </property>
  </action>
  <action name="actionSelectFace">
   <property name="checkable">
    <bool>true</bool>
   </property>
   <property name="checked">
    <bool>false</bool>
   </property>
   <property name="icon">
    <iconset resource="gigamesh.qrc">
     <normaloff>:/GMToolBar/gigamesh_icon_vertices_select_single_face.svg</normaloff>:/GMToolBar/gigamesh_icon_vertices_select_single_face.svg</iconset>
   </property>
   <property name="text">
    <string>Pri&amp;mitive - Face - SelFace/SelPrim</string>
   </property>
   <property name="gmMeshWidgetParamInt" stdset="0">
    <number>0</number>
   </property>
   <property name="gmMeshWidgetParamValue" stdset="0">
    <number>0</number>
   </property>
  </action>
  <action name="actionFeatDistSelEuc">
   <property name="enabled">
    <bool>true</bool>
   </property>
   <property name="text">
    <string>Feature Distance to SelVert (Euclid)</string>
   </property>
  </action>
  <action name="actionCutOffFeatureVertex">
   <property name="enabled">
    <bool>true</bool>
   </property>
   <property name="text">
    <string>Feature Vector &amp;Elements - Cut-Off SelVert</string>
   </property>
  </action>
  <action name="actionCutOffFeatureFace">
   <property name="enabled">
    <bool>false</bool>
   </property>
   <property name="text">
    <string>Feature Elements cut-&amp;off SelFace</string>
   </property>
  </action>
  <action name="actionProjectOrthographic">
   <property name="checkable">
    <bool>true</bool>
   </property>
   <property name="checked">
    <bool>true</bool>
   </property>
   <property name="text">
    <string>&amp;Orthographic View</string>
   </property>
   <property name="gmMeshWidgetFlag" stdset="0">
    <number>-1</number>
   </property>
  </action>
  <action name="actionLabelFaces">
   <property name="text">
    <string>Label + &amp;Remove Small Areas</string>
   </property>
  </action>
  <action name="actionScreenshot">
   <property name="text">
    <string>&amp;Screenshot (TIFF/PNG)</string>
   </property>
  </action>
  <action name="actionVideoFrameSize">
   <property name="checkable">
    <bool>true</bool>
   </property>
   <property name="text">
    <string>Video &amp;Frame Size (Fix)</string>
   </property>
   <property name="gmMeshWidgetFlag" stdset="0">
    <number>-1</number>
   </property>
  </action>
  <action name="actionSaveStillImages360HLR">
   <property name="text">
    <string>&amp;360° Circular Orbit Horizontal Axis</string>
   </property>
  </action>
  <action name="actionScreenshotViews">
   <property name="text">
    <string>Scr&amp;eenshot Views (TIFF/PNG)</string>
   </property>
  </action>
  <action name="actionViewVerticesAll">
   <property name="checkable">
    <bool>true</bool>
   </property>
   <property name="text">
    <string>&amp;All (Point Cloud)</string>
   </property>
   <property name="gmMeshGLFlag" stdset="0">
    <number>-1</number>
   </property>
  </action>
  <action name="actionViewVerticesBorder">
   <property name="checkable">
    <bool>true</bool>
   </property>
   <property name="icon">
    <iconset resource="gigamesh.qrc">
     <normaloff>:/GMToolBar/gigamesh_icon_vertices_border.svg</normaloff>:/GMToolBar/gigamesh_icon_vertices_border.svg</iconset>
   </property>
   <property name="text">
    <string>&amp;Border</string>
   </property>
   <property name="toolTip">
    <string>Show Border Vertices</string>
   </property>
   <property name="gmMeshGLFlag" stdset="0">
    <number>-1</number>
   </property>
  </action>
  <action name="actionViewVerticesSolo">
   <property name="checkable">
    <bool>true</bool>
   </property>
   <property name="icon">
    <iconset resource="gigamesh.qrc">
     <normaloff>:/GMToolBar/gigamesh_icon_vertices_solo.svg</normaloff>:/GMToolBar/gigamesh_icon_vertices_solo.svg</iconset>
   </property>
   <property name="text">
    <string>S&amp;olo</string>
   </property>
   <property name="gmMeshGLFlag" stdset="0">
    <number>-1</number>
   </property>
  </action>
  <action name="actionViewVerticesNonManifold">
   <property name="checkable">
    <bool>true</bool>
   </property>
   <property name="icon">
    <iconset resource="gigamesh.qrc">
     <normaloff>:/GMToolBar/gigamesh_icon_vertices_nonmanifold.svg</normaloff>:/GMToolBar/gigamesh_icon_vertices_nonmanifold.svg</iconset>
   </property>
   <property name="text">
    <string>Non-&amp;Manifold</string>
   </property>
   <property name="gmMeshGLFlag" stdset="0">
    <number>-1</number>
   </property>
  </action>
  <action name="actionViewVerticesSingular">
   <property name="checkable">
    <bool>true</bool>
   </property>
   <property name="icon">
    <iconset resource="gigamesh.qrc">
     <normaloff>:/GMToolBar/gigamesh_icon_vertices_singular.svg</normaloff>:/GMToolBar/gigamesh_icon_vertices_singular.svg</iconset>
   </property>
   <property name="text">
    <string>S&amp;ingular</string>
   </property>
   <property name="gmMeshGLFlag" stdset="0">
    <number>-1</number>
   </property>
  </action>
  <action name="actionViewFaces">
   <property name="checkable">
    <bool>true</bool>
   </property>
   <property name="checked">
    <bool>true</bool>
   </property>
   <property name="text">
    <string>&amp;Faces</string>
   </property>
   <property name="gmMeshGLFlag" stdset="0">
    <number>-1</number>
   </property>
  </action>
  <action name="actionViewEdges">
   <property name="checkable">
    <bool>true</bool>
   </property>
   <property name="checked">
    <bool>false</bool>
   </property>
   <property name="text">
    <string>&amp;Edges</string>
   </property>
   <property name="gmMeshGLFlag" stdset="0">
    <number>-1</number>
   </property>
  </action>
  <action name="actionViewVerticesAllMono">
   <property name="checkable">
    <bool>true</bool>
   </property>
   <property name="text">
    <string>All - Monoc&amp;hrome</string>
   </property>
   <property name="gmMeshGLFlag" stdset="0">
    <number>-1</number>
   </property>
  </action>
  <action name="actionUnloadFeatureVectors">
   <property name="text">
    <string>&amp;Unload Feature Vectors</string>
   </property>
  </action>
  <action name="actionLabelVertices">
   <property name="text">
    <string>&amp;Label - All Vertices / SelMVerts</string>
   </property>
  </action>
  <action name="actionSelectColorSolid">
   <property name="enabled">
    <bool>true</bool>
   </property>
   <property name="text">
    <string>&amp;Solid Color</string>
   </property>
  </action>
  <action name="actionNormalsVertex">
   <property name="checkable">
    <bool>true</bool>
   </property>
   <property name="text">
    <string>&amp;Normals - Vertex</string>
   </property>
   <property name="gmMeshGLFlag" stdset="0">
    <number>-1</number>
   </property>
  </action>
  <action name="actionNormalsFace">
   <property name="checkable">
    <bool>true</bool>
   </property>
   <property name="text">
    <string>Normals - Face</string>
   </property>
   <property name="gmMeshGLFlag" stdset="0">
    <number>-1</number>
   </property>
  </action>
  <action name="actionSelectionToPolyline">
   <property name="text">
    <string>Polylines from &amp;SelMVerts</string>
   </property>
  </action>
  <action name="actionUnload3D">
   <property name="text">
    <string>Unload &amp;3D</string>
   </property>
  </action>
  <action name="actionLabelbordersToPolylines">
   <property name="text">
    <string>Label &amp;Borders to Polyline(s)</string>
   </property>
  </action>
  <action name="actionViewPolylines">
   <property name="checkable">
    <bool>true</bool>
   </property>
   <property name="text">
    <string>&amp;Polylines</string>
   </property>
   <property name="gmMeshGLFlag" stdset="0">
    <number>-1</number>
   </property>
  </action>
  <action name="actionViewVerticesSelected">
   <property name="checkable">
    <bool>true</bool>
   </property>
   <property name="checked">
    <bool>false</bool>
   </property>
   <property name="icon">
    <iconset resource="gigamesh.qrc">
     <normaloff>:/GMToolBar/gigamesh_icon_vertices_selected.svg</normaloff>:/GMToolBar/gigamesh_icon_vertices_selected.svg</iconset>
   </property>
   <property name="text">
    <string>&amp;Selected (SelMVerts)</string>
   </property>
   <property name="toolTip">
    <string>Show Selected Vertices (SelMVerts)</string>
   </property>
   <property name="gmMeshGLFlag" stdset="0">
    <number>-1</number>
   </property>
  </action>
  <action name="actionViewBoundingBox">
   <property name="checkable">
    <bool>true</bool>
   </property>
   <property name="text">
    <string>&amp;Bounding Box</string>
   </property>
   <property name="shortcut">
    <string>F1</string>
   </property>
   <property name="gmMeshGLFlag" stdset="0">
    <number>-1</number>
   </property>
  </action>
  <action name="actionSelectColorBackground">
   <property name="text">
    <string>&amp;Background Color</string>
   </property>
  </action>
  <action name="actionSelectColorBackface">
   <property name="text">
    <string>Backface &amp;Color</string>
   </property>
  </action>
  <action name="actionViewDatumSpheres">
   <property name="checkable">
    <bool>true</bool>
   </property>
   <property name="text">
    <string>&amp;Datum - Spheres</string>
   </property>
  </action>
  <action name="actionViewDatumBoxes">
   <property name="checkable">
    <bool>true</bool>
   </property>
   <property name="text">
    <string>Datum - Bo&amp;xes</string>
   </property>
  </action>
  <action name="actionExportPolylines">
   <property name="text">
    <string>&amp;Export Polylines (ASCII)</string>
   </property>
  </action>
  <action name="actionVisMapHot">
   <property name="checkable">
    <bool>true</bool>
   </property>
   <property name="checked">
    <bool>true</bool>
   </property>
   <property name="text">
    <string>&amp;Hot (improved)</string>
   </property>
  </action>
  <action name="actionVisMapHSV">
   <property name="checkable">
    <bool>true</bool>
   </property>
   <property name="text">
    <string>HSV (full)</string>
   </property>
  </action>
  <action name="actionVisMapGrayscale">
   <property name="checkable">
    <bool>true</bool>
   </property>
   <property name="text">
    <string>&amp;Grayscale</string>
   </property>
  </action>
  <action name="actionVisMapInvert">
   <property name="checkable">
    <bool>true</bool>
   </property>
   <property name="text">
    <string>&amp;Invert</string>
   </property>
   <property name="gmMeshGLFlag" stdset="0">
    <number>-1</number>
   </property>
  </action>
  <action name="actionFeatAutoCorrelationVert">
   <property name="text">
    <string>Feature Auto Correlation</string>
   </property>
  </action>
  <action name="actionFeatCorrelationSelectedVert">
   <property name="enabled">
    <bool>true</bool>
   </property>
   <property name="text">
    <string>Feature C&amp;orrelation to SelVert</string>
   </property>
  </action>
  <action name="actionLightning">
   <property name="checkable">
    <bool>true</bool>
   </property>
   <property name="text">
    <string>&amp;Lighting</string>
   </property>
   <property name="shortcut">
    <string>^</string>
   </property>
   <property name="gmMeshWidgetFlag" stdset="0">
    <number>-1</number>
   </property>
  </action>
  <action name="actionEstimateVolume">
   <property name="text">
    <string>Mesh Volume (dx,dy,d&amp;z)</string>
   </property>
  </action>
  <action name="actionSphereIntersect">
   <property name="text">
    <string>Sp&amp;here Intersect</string>
   </property>
  </action>
  <action name="actionEstimateBBox">
   <property name="text">
    <string>Estimate Bounding Bo&amp;x</string>
   </property>
  </action>
  <action name="actionSelectColorVertexMono">
   <property name="text">
    <string>&amp;Vertex Color</string>
   </property>
  </action>
  <action name="actionDistanceToPlane">
   <property name="text">
    <string>&amp;Distance to Plane</string>
   </property>
  </action>
  <action name="actionVisMapHypsometric">
   <property name="checkable">
    <bool>true</bool>
   </property>
   <property name="text">
    <string>H&amp;ypsometric Tint</string>
   </property>
  </action>
  <action name="actionVisMapLog">
   <property name="checkable">
    <bool>false</bool>
   </property>
   <property name="text">
    <string>&amp;Logarithmic</string>
   </property>
  </action>
  <action name="actionSelVertFuncLT">
   <property name="enabled">
    <bool>true</bool>
   </property>
   <property name="text">
    <string>Vertices - SelMVerts - FuncVal &lt;</string>
   </property>
  </action>
  <action name="actionFeatAutoSelectedVertCorr">
   <property name="text">
    <string>Feature Auto + Correlation to SelVert</string>
   </property>
  </action>
  <action name="actionSelectAmbient">
   <property name="checkable">
    <bool>false</bool>
   </property>
   <property name="enabled">
    <bool>false</bool>
   </property>
   <property name="text">
    <string>Light Ambient - Set Brightness</string>
   </property>
   <property name="gmMeshWidgetParamFloat" stdset="0">
    <number>-1</number>
   </property>
  </action>
  <action name="actionSelMatShininess">
   <property name="enabled">
    <bool>false</bool>
   </property>
   <property name="text">
    <string>&amp;Material - Shininess</string>
   </property>
   <property name="gmMeshWidgetParamFloat" stdset="0">
    <number>-1</number>
   </property>
  </action>
  <action name="actionSelMatSpecular">
   <property name="enabled">
    <bool>false</bool>
   </property>
   <property name="text">
    <string>Mat&amp;erial - Specular</string>
   </property>
   <property name="gmMeshWidgetParamFloat" stdset="0">
    <number>-1</number>
   </property>
  </action>
  <action name="actionSelDatSphereTransp">
   <property name="text">
    <string>&amp;Datum - Sphere Transp.</string>
   </property>
  </action>
  <action name="actionVisVertIndex">
   <property name="text">
    <string>&amp;Vertex - Indices</string>
   </property>
  </action>
  <action name="actionVisVert1RArea">
   <property name="text">
    <string>Vertex - &amp;1-Ring Area</string>
   </property>
  </action>
  <action name="actionLabelSelMVerts">
   <property name="text">
    <string>Lab&amp;el - SelMVerts</string>
   </property>
  </action>
  <action name="actionAdvancePolyThres">
   <property name="text">
    <string>Label &amp;Polylines - Advance to Threshold</string>
   </property>
  </action>
  <action name="actionRemovePolylinesAll">
   <property name="text">
    <string>Remove - All Polylines</string>
   </property>
  </action>
  <action name="actionSelVertFuncGT">
   <property name="text">
    <string>Vertices - SelMVerts - FuncVal &gt;</string>
   </property>
  </action>
  <action name="actionSelVertNonMax">
   <property name="text">
    <string>Vertices - SelMVerts - NonMa&amp;x</string>
   </property>
  </action>
  <action name="actionLabelFuncValMinima">
   <property name="text">
    <string>Label &amp;FuncVal Minima</string>
   </property>
  </action>
  <action name="actionLabelFuncValMaxima">
   <property name="text">
    <string>Label FuncVal &amp;Maxima</string>
   </property>
  </action>
  <action name="actionSelectColorEdgeMono">
   <property name="text">
    <string>&amp;Edge Color</string>
   </property>
  </action>
  <action name="actionLabelSelectionToSeeds">
   <property name="text">
    <string>Label - &amp;SelMVerts to Seeds</string>
   </property>
  </action>
  <action name="actionVisMapRdGy">
   <property name="checkable">
    <bool>true</bool>
   </property>
   <property name="text">
    <string>&amp;RdGy (Brewer, diverging)</string>
   </property>
   <property name="toolTip">
    <string>Red-Gray</string>
   </property>
  </action>
  <action name="actionScreenshotSVG">
   <property name="text">
    <string>Screenshot (SVG+&amp;PNG)</string>
   </property>
  </action>
  <action name="actionExportFaceNormalAngles">
   <property name="text">
    <string>Export Face Norma&amp;l Angles</string>
   </property>
  </action>
  <action name="actionNormalsPolyline">
   <property name="checkable">
    <bool>true</bool>
   </property>
   <property name="text">
    <string>Normals - Polyline</string>
   </property>
   <property name="gmMeshGLFlag" stdset="0">
    <number>-1</number>
   </property>
  </action>
  <action name="actionNormalsPolylineMain">
   <property name="checkable">
    <bool>true</bool>
   </property>
   <property name="text">
    <string>Normals - Polyline Mean</string>
   </property>
   <property name="gmMeshGLFlag" stdset="0">
    <number>-1</number>
   </property>
  </action>
  <action name="actionPolylineExtrema">
   <property name="text">
    <string>Polylines - &amp;Compute Curvature and Extrema</string>
   </property>
  </action>
  <action name="actionSetLengthSmooth">
   <property name="text">
    <string>Set &amp;Length for Smoothing</string>
   </property>
  </action>
  <action name="actionViewPolylinesCurv">
   <property name="checkable">
    <bool>true</bool>
   </property>
   <property name="text">
    <string>Polylines with Curvature</string>
   </property>
   <property name="gmMeshGLFlag" stdset="0">
    <number>-1</number>
   </property>
  </action>
  <action name="actionSaveStillImages360VUp">
   <property name="text">
    <string>360° Circular Orbit &amp;Vertical Axis</string>
   </property>
  </action>
  <action name="actionSaveStillImages360PrimN">
   <property name="text">
    <string>360° Circular Orbit &amp;Normal of SelPrim</string>
   </property>
  </action>
  <action name="actionViewPolylinesCurvAbs">
   <property name="checkable">
    <bool>true</bool>
   </property>
   <property name="text">
    <string>Polylines &amp;w. Absolute Curvature</string>
   </property>
   <property name="gmMeshGLFlag" stdset="0">
    <number>-1</number>
   </property>
  </action>
  <action name="actionSelectPlane3FP">
   <property name="checkable">
    <bool>true</bool>
   </property>
   <property name="text">
    <string>Plane - Set using &amp;3 Points</string>
   </property>
   <property name="gmMeshWidgetParamInt" stdset="0">
    <number>0</number>
   </property>
   <property name="gmMeshWidgetParamValue" stdset="0">
    <number>0</number>
   </property>
  </action>
  <action name="actionPolylinesFromFuncVal">
   <property name="text">
    <string>Polylines from &amp;Isovalue / Functionvalue</string>
   </property>
  </action>
  <action name="actionCheckNonMaxCorr">
   <property name="text">
    <string>&amp;Check correctness of Non-Max suppression</string>
   </property>
  </action>
  <action name="actionViewMeshPlane">
   <property name="checkable">
    <bool>true</bool>
   </property>
   <property name="text">
    <string>&amp;Mesh Plane</string>
   </property>
   <property name="shortcut">
    <string>Shift+F1</string>
   </property>
   <property name="gmMeshGLFlag" stdset="0">
    <number>-1</number>
   </property>
  </action>
  <action name="actionGeodesicPatchSelPrim">
   <property name="text">
    <string>&amp;Geodesic Distance to SelPrim (SelVert/SelFace)</string>
   </property>
  </action>
  <action name="actionSaveStillImages360PlaneN">
   <property name="text">
    <string>360° Circular Orbit Normal of &amp;Plane</string>
   </property>
  </action>
  <action name="actionFog">
   <property name="checkable">
    <bool>true</bool>
   </property>
   <property name="text">
    <string>Fog</string>
   </property>
   <property name="gmMeshWidgetFlag" stdset="0">
    <number>-1</number>
   </property>
  </action>
  <action name="actionSphericalImages">
   <property name="text">
    <string>Sp&amp;herical Stack Camera Orbiting</string>
   </property>
  </action>
  <action name="actionSphericalImagesVertical">
   <property name="checkable">
    <bool>true</bool>
   </property>
   <property name="checked">
    <bool>true</bool>
   </property>
   <property name="text">
    <string>&amp;Camera on Longitudinal Orbit (Vertical Axis)</string>
   </property>
  </action>
  <action name="actionVideoFrameSizeSet">
   <property name="text">
    <string>&amp;Video Frame Size (Set)</string>
   </property>
   <property name="gmMeshWidgetParamInt" stdset="0">
    <number>-1</number>
   </property>
  </action>
  <action name="actionSphericalImagesStateNr">
   <property name="text">
    <string>Sph&amp;erical Stack State No.</string>
   </property>
  </action>
  <action name="actionSelectColorNoLabel">
   <property name="text">
    <string>&amp;No Label Color</string>
   </property>
  </action>
  <action name="actionScreenshotRuler">
   <property name="text">
    <string>Screenshot &amp;Ruler</string>
   </property>
  </action>
  <action name="actionScreenshotsCrop">
   <property name="checkable">
    <bool>true</bool>
   </property>
   <property name="text">
    <string>Screenshot &amp;Cropping</string>
   </property>
  </action>
  <action name="actionFuncValsNormalize">
   <property name="text">
    <string>Function Value - &amp;Normalize</string>
   </property>
  </action>
  <action name="actionFuncValSet">
   <property name="text">
    <string>Funct&amp;ion Value - Set Value</string>
   </property>
  </action>
  <action name="actionFTWaveletDecomp">
   <property name="text">
    <string>&amp;Feature Vector Wavelet decomp.</string>
   </property>
  </action>
  <action name="actionFuncValueCutOff">
   <property name="text">
    <string>Function Value - Cut-off</string>
   </property>
  </action>
  <action name="actionDeSelVertsAll">
   <property name="text">
    <string>&amp;Vertices - SelMVerts - Deselect All</string>
   </property>
  </action>
  <action name="actionSelMVertsGUIPinPoint">
   <property name="checkable">
    <bool>true</bool>
   </property>
   <property name="icon">
    <iconset resource="gigamesh.qrc">
     <normaloff>:/GMToolBar/gigamesh_icon_vertices_select_multiple_vertices.svg</normaloff>:/GMToolBar/gigamesh_icon_vertices_select_multiple_vertices.svg</iconset>
   </property>
   <property name="text">
    <string>Vertices - SelMVerts - &amp;GUI - Pinpoint</string>
   </property>
   <property name="toolTip">
    <string>Select multiple vertices by pinpointing (SelMVerts)</string>
   </property>
   <property name="gmMeshWidgetParamInt" stdset="0">
    <number>0</number>
   </property>
   <property name="gmMeshWidgetParamValue" stdset="0">
    <number>0</number>
   </property>
  </action>
  <action name="actionGeodPatchVertSel">
   <property name="text">
    <string>Geodesic Distance to SelMVerts</string>
   </property>
  </action>
  <action name="actionShowLablesMono">
   <property name="checkable">
    <bool>true</bool>
   </property>
   <property name="text">
    <string>Lables &amp;Mono</string>
   </property>
   <property name="gmMeshGLFlag" stdset="0">
    <number>-1</number>
   </property>
  </action>
  <action name="actionSelectColorLabelsMono">
   <property name="text">
    <string>&amp;Labels Mono Color</string>
   </property>
  </action>
  <action name="actionSelectColorPolyline">
   <property name="text">
    <string>&amp;Polyline Color</string>
   </property>
  </action>
  <action name="actionVisMapWavelength">
   <property name="text">
    <string>Set Intervall (Wavelength)</string>
   </property>
  </action>
  <action name="actionViewPolylinesCurvScale">
   <property name="text">
    <string>Polylines - Set Curvature Scale</string>
   </property>
  </action>
  <action name="actionRemoveVerticesSelected">
   <property name="text">
    <string>Remove - SelMVerts</string>
   </property>
  </action>
  <action name="actionSelVertSolo">
   <property name="text">
    <string>&amp;Vertices - Solo</string>
   </property>
  </action>
  <action name="actionSelVertNonManifoldFace">
   <property name="text">
    <string>Vertices - &amp;Non-manifold</string>
   </property>
  </action>
  <action name="actionSelVertDoubleCone">
   <property name="text">
    <string>Vertices - &amp;Singular</string>
   </property>
  </action>
  <action name="actionSelVertLabelAreaLT">
   <property name="text">
    <string>Vertices - &amp;Labelarea &lt; Abs</string>
   </property>
  </action>
  <action name="actionSelVertLabelAreaRelLT">
   <property name="text">
    <string>Ve&amp;rtices - Labelarea &lt; %</string>
   </property>
  </action>
  <action name="actionRemoveUncleanSmall">
   <property name="icon">
    <iconset resource="gigamesh.qrc">
     <normaloff>:/GMToolBar/gigamesh_icon_meshclean.svg</normaloff>:/GMToolBar/gigamesh_icon_meshclean.svg</iconset>
   </property>
   <property name="text">
    <string>&amp;Remove - Unclean/Small</string>
   </property>
   <property name="toolTip">
    <string>Removes all unclean and small surface parts</string>
   </property>
  </action>
  <action name="actionSelVertBorder">
   <property name="text">
    <string>Vertices - &amp;Border</string>
   </property>
  </action>
  <action name="actionSelVertFaceMaxAngleGT">
   <property name="text">
    <string>Vert&amp;ices - Face Maximum Angle &gt;</string>
   </property>
  </action>
  <action name="actionSelVertFaceMinAngleLT">
   <property name="text">
    <string>Vertices - Face &amp;Minimum Angle &lt;</string>
   </property>
  </action>
  <action name="actionOrthoSetDPI">
   <property name="text">
    <string>Ort&amp;ho Scale (Set DPI)</string>
   </property>
   <property name="shortcut">
    <string>Shift+F7</string>
   </property>
  </action>
  <action name="actionFillHoles">
   <property name="text">
    <string>&amp;Fill Holes (libpsalm)</string>
   </property>
  </action>
  <action name="actionFeatLengthEuc">
   <property name="text">
    <string>Feature Vector Length (Euclid/&amp;2-Norm)</string>
   </property>
  </action>
  <action name="actionRotYaw">
   <property name="text">
    <string>Rotate - Yaw (L/R)</string>
   </property>
  </action>
  <action name="actionRotPitch">
   <property name="text">
    <string>Rotate - Pitch (U/D)</string>
   </property>
  </action>
  <action name="actionRotRoll">
   <property name="text">
    <string>Rotate - Roll</string>
   </property>
  </action>
  <action name="actionShowLaTeXInfo">
   <property name="text">
    <string>LaTeX Snipset for &amp;report/catalog</string>
   </property>
  </action>
  <action name="actionSelPolyNoLabel">
   <property name="text">
    <string>Pol&amp;ylines - No Label</string>
   </property>
  </action>
  <action name="actionRemovePolylinesSelected">
   <property name="text">
    <string>Remove - SelMPol&amp;ylines</string>
   </property>
  </action>
  <action name="actionFeatDistSelMan">
   <property name="text">
    <string>Feature Distance to SelVert (Man)</string>
   </property>
  </action>
  <action name="actionFeatLengthMan">
   <property name="text">
    <string>&amp;Feature Vector Length (Man/1-Norm)</string>
   </property>
  </action>
  <action name="actionVisMapQuantil">
   <property name="checkable">
    <bool>true</bool>
   </property>
   <property name="checked">
    <bool>true</bool>
   </property>
   <property name="text">
    <string>&amp;Quantil</string>
   </property>
  </action>
  <action name="actionSelFaceSticky">
   <property name="text">
    <string>Faces - Stic&amp;ky</string>
   </property>
  </action>
  <action name="actionRemoveFacesSelected">
   <property name="text">
    <string>Remove - SelMFaces</string>
   </property>
  </action>
  <action name="actionSelFaceNonManifold">
   <property name="text">
    <string>Faces - &amp;Non-manifold</string>
   </property>
  </action>
  <action name="actionFeatElement">
   <property name="text">
    <string>Feature &amp;Element by Index</string>
   </property>
  </action>
  <action name="actionVisMapFixedMinMax">
   <property name="checkable">
    <bool>true</bool>
   </property>
   <property name="text">
    <string>&amp;Fixed Range</string>
   </property>
  </action>
  <action name="actionVisMapFixedSetMin">
   <property name="text">
    <string>Fi&amp;xed Range - Set Minimum</string>
   </property>
  </action>
  <action name="actionSmoothShading">
   <property name="checkable">
    <bool>true</bool>
   </property>
   <property name="checked">
    <bool>true</bool>
   </property>
   <property name="text">
    <string>&amp;Smooth Shading</string>
   </property>
   <property name="gmMeshGLFlag" stdset="0">
    <number>-1</number>
   </property>
  </action>
  <action name="actionVisMapAutoMinMax">
   <property name="checkable">
    <bool>true</bool>
   </property>
   <property name="text">
    <string>&amp;Auto Min/Max</string>
   </property>
  </action>
  <action name="actionIsoValSet">
   <property name="text">
    <string>Iso&amp;value - Set</string>
   </property>
  </action>
  <action name="actionSelPolyLongest">
   <property name="text">
    <string>Polyline - &amp;Longest</string>
   </property>
  </action>
  <action name="actionSelPolyRunLenGT">
   <property name="text">
    <string>Polylines - R&amp;un Length &gt;</string>
   </property>
  </action>
  <action name="actionSelPolyRunLenLT">
   <property name="text">
    <string>Polylines - Run Length &lt;</string>
   </property>
  </action>
  <action name="actionPlaneGetVPos">
   <property name="text">
    <string>Plane - Sho&amp;w VPos</string>
   </property>
  </action>
  <action name="actionPlaneSetVPos">
   <property name="text">
    <string>Plane - Set VPos</string>
   </property>
  </action>
  <action name="actionViewMatrix">
   <property name="text">
    <string>&amp;Show Camera Position</string>
   </property>
  </action>
  <action name="actionViewMatrixSet">
   <property name="text">
    <string>Set Camera Position</string>
   </property>
  </action>
  <action name="actionSelectCone">
   <property name="checkable">
    <bool>true</bool>
   </property>
   <property name="enabled">
    <bool>true</bool>
   </property>
   <property name="icon">
    <iconset resource="gigamesh.qrc">
     <normaloff>:/GMToolBar/gigamesh_icon_select_cone.svg</normaloff>:/GMToolBar/gigamesh_icon_select_cone.svg</iconset>
   </property>
   <property name="text">
    <string>&amp;Cone</string>
   </property>
   <property name="toolTip">
    <string>Select Cone (Axis and two outer Points)</string>
   </property>
   <property name="gmMeshWidgetParamInt" stdset="0">
    <number>0</number>
   </property>
   <property name="gmMeshWidgetParamValue" stdset="0">
    <number>0</number>
   </property>
  </action>
  <action name="actionCenterAroundCone">
   <property name="text">
    <string>Cone - Center Mesh around</string>
   </property>
   <property name="toolTip">
    <string>If a cone has been selected, the given mesh will be centered around it. This means that the cone axis will become the new y axis of the local coodinate system. The mesh will be centered around this axis.</string>
   </property>
  </action>
  <action name="actionUnrollMeshAroundCone">
   <property name="text">
    <string>Cone - &amp;Unroll Mesh</string>
   </property>
   <property name="toolTip">
    <string>&lt;!DOCTYPE HTML PUBLIC &quot;-//W3C//DTD HTML 4.0//EN&quot; &quot;http://www.w3.org/TR/REC-html40/strict.dtd&quot;&gt;
&lt;html&gt;&lt;head&gt;&lt;meta name=&quot;qrichtext&quot; content=&quot;1&quot; /&gt;&lt;style type=&quot;text/css&quot;&gt;
p, li { white-space: pre-wrap; }
&lt;/style&gt;&lt;/head&gt;&lt;body style=&quot; font-family:'Ubuntu'; font-size:11pt; font-weight:400; font-style:normal;&quot;&gt;
&lt;p style=&quot; margin-top:0px; margin-bottom:0px; margin-left:0px; margin-right:0px; -qt-block-indent:0; text-indent:0px;&quot;&gt;If a cone has been selected, the current mesh is unrolled around it. This action is &lt;span style=&quot; font-weight:600;&quot;&gt;irreversible&lt;/span&gt;.&lt;/p&gt;&lt;/body&gt;&lt;/html&gt;</string>
   </property>
  </action>
  <action name="actionSetFOV">
   <property name="text">
    <string>&amp;Perspective - Set Field of View</string>
   </property>
   <property name="gmMeshWidgetParamFloat" stdset="0">
    <number>-1</number>
   </property>
  </action>
  <action name="actionSplitByPlaneAdvanced">
   <property name="text">
    <string>&amp;Split by Plane (Advanced)</string>
   </property>
   <property name="toolTip">
    <string>Splits the mesh by the currently selected plane.</string>
   </property>
  </action>
  <action name="actionHueToFuncVal">
   <property name="text">
    <string>&amp;Color - Hue to FuncVal</string>
   </property>
  </action>
  <action name="actionSelectSphere">
   <property name="checkable">
    <bool>true</bool>
   </property>
   <property name="icon">
    <iconset resource="gigamesh.qrc">
     <normaloff>:/GMToolBar/gigamesh_icon_select_sphere.svg</normaloff>:/GMToolBar/gigamesh_icon_select_sphere.svg</iconset>
   </property>
   <property name="text">
    <string>&amp;Sphere</string>
   </property>
   <property name="gmMeshWidgetParamInt" stdset="0">
    <number>0</number>
   </property>
   <property name="gmMeshWidgetParamValue" stdset="0">
    <number>0</number>
   </property>
  </action>
  <action name="actionCenterAroundSphere">
   <property name="text">
    <string>Sp&amp;here - Center Mesh around</string>
   </property>
  </action>
  <action name="actionUnrollAroundSphere">
   <property name="text">
    <string>Sphere - Unroll Mesh</string>
   </property>
  </action>
  <action name="actionSetMeridianPrime">
   <property name="text">
    <string>Set &amp;Prime Meridian for Rollouts</string>
   </property>
  </action>
  <action name="actionSelVertsByIdx">
   <property name="text">
    <string>Vertices - SelMVerts - &amp;Enter Indices</string>
   </property>
  </action>
  <action name="actionSelFaceZeroArea">
   <property name="text">
    <string>Faces - &amp;Zero Area</string>
   </property>
  </action>
  <action name="actionViewVerticesLocalMinima">
   <property name="checkable">
    <bool>true</bool>
   </property>
   <property name="icon">
    <iconset resource="gigamesh.qrc">
     <normaloff>:/GMToolBar/gigamesh_icon_vertices_funcval_min.svg</normaloff>:/GMToolBar/gigamesh_icon_vertices_funcval_min.svg</iconset>
   </property>
   <property name="text">
    <string>&amp;FuncVal Local Minima</string>
   </property>
   <property name="gmMeshGLFlag" stdset="0">
    <number>-1</number>
   </property>
  </action>
  <action name="actionViewVerticesLocalMaxima">
   <property name="checkable">
    <bool>true</bool>
   </property>
   <property name="icon">
    <iconset resource="gigamesh.qrc">
     <normaloff>:/GMToolBar/gigamesh_icon_vertices_funcval_max.svg</normaloff>:/GMToolBar/gigamesh_icon_vertices_funcval_max.svg</iconset>
   </property>
   <property name="text">
    <string>F&amp;uncVal Local Maxima</string>
   </property>
   <property name="gmMeshGLFlag" stdset="0">
    <number>-1</number>
   </property>
  </action>
  <action name="actionSelVertLocalMin">
   <property name="text">
    <string>Vertices - &amp;FuncVal Local Minimum</string>
   </property>
  </action>
  <action name="actionSelVertLocalMax">
   <property name="text">
    <string>V&amp;ertices - FuncVal Local Maximum</string>
   </property>
  </action>
  <action name="actionRotOrthoPlane">
   <property name="text">
    <string>Rotate - View - &amp;Ortho to Plane</string>
   </property>
   <property name="shortcut">
    <string>F8</string>
   </property>
  </action>
  <action name="actionExportPolylinesProjected">
   <property name="text">
    <string>Export &amp;Polylines Projected (ASCII)</string>
   </property>
  </action>
  <action name="actionVisMapHSVPart">
   <property name="checkable">
    <bool>true</bool>
   </property>
   <property name="text">
    <string>HSV (&amp;part)</string>
   </property>
  </action>
  <action name="actionVisMapSpectral">
   <property name="checkable">
    <bool>true</bool>
   </property>
   <property name="text">
    <string>&amp;Spectral (Brewer, diverging)</string>
   </property>
   <property name="toolTip">
    <string>Spectral (Red-Yellow-Blue)</string>
   </property>
  </action>
  <action name="actionVisMapRdYlGn">
   <property name="checkable">
    <bool>true</bool>
   </property>
   <property name="text">
    <string>RdYlGn (&amp;Brewer, diverging)</string>
   </property>
   <property name="toolTip">
    <string>Red-Yellow-Green</string>
   </property>
  </action>
  <action name="actionVisMapQuantilSetMin">
   <property name="text">
    <string>Q&amp;uantil Min</string>
   </property>
   <property name="gmMeshGLParamFloat" stdset="0">
    <number>-1</number>
   </property>
  </action>
  <action name="actionVisMapQuantilSetMax">
   <property name="text">
    <string>Qua&amp;ntil Max</string>
   </property>
   <property name="gmMeshGLParamFloat" stdset="0">
    <number>-1</number>
   </property>
  </action>
  <action name="actionExportFuncVals">
   <property name="text">
    <string>Export Function &amp;Values (FuncVal)</string>
   </property>
  </action>
  <action name="actionDistanceToLineDir">
   <property name="text">
    <string>Distance to &amp;Line (Pos, Dir)</string>
   </property>
  </action>
  <action name="actionApplyMatrix4D">
   <property name="text">
    <string>Apply &amp;4x4 Matrix - All Vertices</string>
   </property>
  </action>
  <action name="actionSelVertLabelNo">
   <property name="text">
    <string>Verti&amp;ces - Label No.</string>
   </property>
  </action>
  <action name="actionApplyMatrix4DVertSel">
   <property name="text">
    <string>App&amp;ly 4x4 Matrix - SelMVerts</string>
   </property>
  </action>
  <action name="actionVisFaceSortIndex">
   <property name="text">
    <string>Faces - &amp;Sort Index</string>
   </property>
  </action>
  <action name="actionVisFaceMarchSphereIndex">
   <property name="text">
    <string>Marching Front with Distance to Seed (SelVert)</string>
   </property>
   <property name="toolTip">
    <string>Marching Front with Distance to Seed (SelVert)</string>
   </property>
  </action>
  <action name="actionVisVertOctree">
   <property name="text">
    <string>Vertex - &amp;Octree</string>
   </property>
  </action>
  <action name="actionLabelVertEqualFV">
   <property name="text">
    <string>Label - &amp;Vertices w. Equal FuncVal</string>
   </property>
  </action>
  <action name="actionSelFaceInSphere">
   <property name="text">
    <string>Faces - &amp;In Sphere</string>
   </property>
  </action>
  <action name="actionSelFaceNone">
   <property name="text">
    <string>&amp;Faces - Deselect all</string>
   </property>
  </action>
  <action name="actionMatlabSelectedFaceNormals">
   <property name="text">
    <string>&amp;SelMFaces Normals Matlab</string>
   </property>
  </action>
  <action name="actionVisVertFaceSphereAngleMax">
   <property name="text">
    <string>Vertex - S&amp;phere Angle Max. to Faces</string>
   </property>
  </action>
  <action name="actionVisVertFaceSphereMeanAngleMax">
   <property name="text">
    <string>Vertex - Sp&amp;here MeanNorm Angle Max</string>
   </property>
  </action>
  <action name="actionApplyMeltingSphere">
   <property name="text">
    <string>&amp;Melting Sphere - All Vertices</string>
   </property>
  </action>
  <action name="actionVisVert1RSumAngles">
   <property name="text">
    <string>Vertex - 1-&amp;Ring Sum of Angles</string>
   </property>
  </action>
  <action name="actionDistanceToPrimSelCOG">
   <property name="text">
    <string>Dista&amp;nce to SelPrim (COG)</string>
   </property>
  </action>
  <action name="actionSetConeData">
   <property name="text">
    <string>&amp;Cone - Set Data</string>
   </property>
  </action>
  <action name="actionFuncValsAbs">
   <property name="text">
    <string>Function Value - Absolute</string>
   </property>
  </action>
  <action name="actionFuncValsAdd">
   <property name="text">
    <string>Function Value - Add</string>
   </property>
  </action>
  <action name="actionComputeVolumePlane">
   <property name="text">
    <string>Mesh Volume (&amp;Plane)</string>
   </property>
  </action>
  <action name="actionPlaneGetHNF">
   <property name="text">
    <string>Plane - Show HNF</string>
   </property>
  </action>
  <action name="actionPlaneSetHNF">
   <property name="text">
    <string>Plane - Set &amp;HNF</string>
   </property>
  </action>
  <action name="actionPlaneSetHNFByView">
   <property name="text">
    <string>Plane - Set HNF by View</string>
   </property>
  </action>
  <action name="actionAbout">
   <property name="text">
    <string>&amp;About</string>
   </property>
  </action>
  <action name="actionMeshBordersToPolylines">
   <property name="text">
    <string>Polylines from Mesh &amp;Borders</string>
   </property>
  </action>
  <action name="actionSelFaceRandom">
   <property name="text">
    <string>Faces - &amp;Random</string>
   </property>
  </action>
  <action name="actionSphericalImagesLight">
   <property name="text">
    <string>&amp;Spherical Stack Lightsource Orbiting</string>
   </property>
  </action>
  <action name="actionSphericalImagesHorizontal">
   <property name="checkable">
    <bool>true</bool>
   </property>
   <property name="text">
    <string>Camera &amp;on Altitudinal Orbit (Horizontal Axis)</string>
   </property>
  </action>
  <action name="actionProjectPerspective">
   <property name="checkable">
    <bool>true</bool>
   </property>
   <property name="text">
    <string>Perspective &amp;View</string>
   </property>
  </action>
  <action name="actionViewVerticesNone">
   <property name="icon">
    <iconset resource="gigamesh.qrc">
     <normaloff>:/GMToolBar/gigamesh_icon_vertices_none.svg</normaloff>:/GMToolBar/gigamesh_icon_vertices_none.svg</iconset>
   </property>
   <property name="text">
    <string>&amp;None</string>
   </property>
   <property name="toolTip">
    <string>Hide all vertices</string>
   </property>
  </action>
  <action name="actionViewMeshPlaneClipping">
   <property name="checkable">
    <bool>true</bool>
   </property>
   <property name="text">
    <string>Mesh Plane as Clipping Plane</string>
   </property>
   <property name="shortcut">
    <string>F3</string>
   </property>
   <property name="gmMeshGLFlag" stdset="0">
    <number>-1</number>
   </property>
  </action>
  <action name="actionMeshPlaneFlip">
   <property name="text">
    <string>Mesh Plane Flip</string>
   </property>
   <property name="shortcut">
    <string>Shift+F3</string>
   </property>
  </action>
  <action name="actionSplitByIsoValue">
   <property name="text">
    <string>Split &amp;by IsoValue</string>
   </property>
  </action>
  <action name="actionFileReload">
   <property name="icon">
    <iconset resource="gigamesh.qrc">
     <normaloff>:/GMToolBar/gigamesh_icon_reload.svg</normaloff>:/GMToolBar/gigamesh_icon_reload.svg</iconset>
   </property>
   <property name="text">
    <string>&amp;Reload</string>
   </property>
   <property name="shortcut">
    <string>Ctrl+R</string>
   </property>
  </action>
  <action name="actionViewDefaultViewLight">
   <property name="text">
    <string>Default View and Light</string>
   </property>
   <property name="shortcut">
    <string>F12</string>
   </property>
  </action>
  <action name="actionViewDefaultViewLightZoom">
   <property name="text">
    <string>Default View, Light and &amp;Zoom</string>
   </property>
   <property name="shortcut">
    <string>Shift+F12</string>
   </property>
  </action>
  <action name="actionSelPrimViewReference">
   <property name="text">
    <string>SelPrim to View Reference</string>
   </property>
   <property name="shortcut">
    <string>F4</string>
   </property>
  </action>
  <action name="actionCurrentViewToDefault">
   <property name="text">
    <string>Current View to Default</string>
   </property>
   <property name="shortcut">
    <string>F6</string>
   </property>
  </action>
  <action name="actionFacesBackfaceCulling">
   <property name="checkable">
    <bool>true</bool>
   </property>
   <property name="text">
    <string>&amp;Faces - Backface Culling</string>
   </property>
   <property name="shortcut">
    <string>F5</string>
   </property>
   <property name="gmMeshGLFlag" stdset="0">
    <number>-1</number>
   </property>
  </action>
  <action name="actionViewClipThruSelPrim">
   <property name="checkable">
    <bool>true</bool>
   </property>
   <property name="text">
    <string>&amp;Clipping Thru SelPrim</string>
   </property>
   <property name="shortcut">
    <string>Shift+F4</string>
   </property>
   <property name="gmMeshGLFlag" stdset="0">
    <number>-1</number>
   </property>
  </action>
  <action name="actionQuit">
   <property name="text">
    <string>&amp;Quit</string>
   </property>
   <property name="shortcut">
    <string>Ctrl+Q</string>
   </property>
  </action>
  <action name="actionLightFixedCam">
   <property name="checkable">
    <bool>true</bool>
   </property>
   <property name="icon">
    <iconset resource="gigamesh.qrc">
     <normaloff>:/GMToolBar/gigamesh_icon_light_fixed_cam.svg</normaloff>:/GMToolBar/gigamesh_icon_light_fixed_cam.svg</iconset>
   </property>
   <property name="text">
    <string>Light &amp;1 (Object fixed, Parallel)</string>
   </property>
   <property name="shortcut">
    <string>1</string>
   </property>
   <property name="gmMeshWidgetFlag" stdset="0">
    <number>-1</number>
   </property>
  </action>
  <action name="actionLightFixedWorld">
   <property name="checkable">
    <bool>true</bool>
   </property>
   <property name="icon">
    <iconset resource="gigamesh.qrc">
     <normaloff>:/GMToolBar/gigamesh_icon_light_fixed_object.svg</normaloff>:/GMToolBar/gigamesh_icon_light_fixed_object.svg</iconset>
   </property>
   <property name="text">
    <string>Light &amp;2 (Camera fixed, Parallel)</string>
   </property>
   <property name="shortcut">
    <string>2</string>
   </property>
   <property name="gmMeshWidgetFlag" stdset="0">
    <number>-1</number>
   </property>
  </action>
  <action name="actionLightAmbient">
   <property name="checkable">
    <bool>true</bool>
   </property>
   <property name="icon">
    <iconset resource="gigamesh.qrc">
     <normaloff>:/GMToolBar/gigamesh_icon_light_ambient.svg</normaloff>:/GMToolBar/gigamesh_icon_light_ambient.svg</iconset>
   </property>
   <property name="text">
    <string>Light Ambient</string>
   </property>
   <property name="shortcut">
    <string>9</string>
   </property>
   <property name="gmMeshWidgetFlag" stdset="0">
    <number>-1</number>
   </property>
  </action>
  <action name="actionFuncVert1RingRMin">
   <property name="text">
    <string>Verte&amp;x - 1-Ring r_min</string>
   </property>
  </action>
  <action name="actionShowInfoSelPrim">
   <property name="text">
    <string>Properties of the &amp;SelPrim</string>
   </property>
   <property name="shortcut">
    <string>I</string>
   </property>
  </action>
  <action name="actionShowInfoFuncVal">
   <property name="text">
    <string>&amp;Function Values</string>
   </property>
   <property name="shortcut">
    <string>Shift+I</string>
   </property>
  </action>
  <action name="actionDatumAddSphere">
   <property name="text">
    <string>&amp;Datum - Add Sphere</string>
   </property>
  </action>
  <action name="actionFullscreen">
   <property name="text">
    <string>&amp;Fullscreen</string>
   </property>
   <property name="shortcut">
    <string>F11</string>
   </property>
  </action>
  <action name="actionMenu">
   <property name="checkable">
    <bool>true</bool>
   </property>
   <property name="checked">
    <bool>true</bool>
   </property>
   <property name="text">
    <string>&amp;Menu</string>
   </property>
   <property name="shortcut">
    <string>Ctrl+M</string>
   </property>
  </action>
  <action name="actionSidebar">
   <property name="checkable">
    <bool>true</bool>
   </property>
   <property name="checked">
    <bool>true</bool>
   </property>
   <property name="text">
    <string>&amp;Sidebar</string>
   </property>
  </action>
  <action name="actionStatusbar">
   <property name="checkable">
    <bool>true</bool>
   </property>
   <property name="checked">
    <bool>true</bool>
   </property>
   <property name="text">
    <string>Stat&amp;usbar</string>
   </property>
  </action>
  <action name="actionEditMeshPolish">
   <property name="icon">
    <iconset resource="gigamesh.qrc">
     <normaloff>:/GMToolBar/gigamesh_icon_autopolish.svg</normaloff>:/GMToolBar/gigamesh_icon_autopolish.svg</iconset>
   </property>
   <property name="text">
    <string>&amp;Automatic Mesh Polishing</string>
   </property>
  </action>
  <action name="actionFuncVert1RingVolInt">
   <property name="text">
    <string>Vertex - 1-Ring Volume &amp;Integral</string>
   </property>
  </action>
  <action name="actionInfoKeyShortcuts">
   <property name="text">
    <string>&amp;Keyboard Shortcuts</string>
   </property>
  </action>
  <action name="actionPolylinesLength">
   <property name="text">
    <string>Length &amp;distribution of the Polylines </string>
   </property>
  </action>
  <action name="actionPolylinesCompIntInvRunLen">
   <property name="text">
    <string>&amp;Polylines - Compute Int. Inv. - RunLen</string>
   </property>
  </action>
  <action name="actionPolylinesCompIntInvAngle">
   <property name="text">
    <string>Pol&amp;ylines - Compute Int. Inv. - Angle</string>
   </property>
  </action>
  <action name="actionGenerateOctree">
   <property name="text">
    <string>Generate Octree</string>
   </property>
  </action>
  <action name="actionDraw_Octree">
   <property name="text">
    <string>&amp;Draw Octree</string>
   </property>
  </action>
  <action name="actionRemove_Drawing_of_Octree">
   <property name="text">
    <string>&amp;Remove Drawing of Octree</string>
   </property>
  </action>
  <action name="actionDelete_Octree">
   <property name="text">
    <string>Delete &amp;Octree</string>
   </property>
  </action>
  <action name="actionSelMVertsGUILasso">
   <property name="checkable">
    <bool>true</bool>
   </property>
   <property name="icon">
    <iconset resource="gigamesh.qrc">
     <normaloff>:/GMToolBar/gigamesh_icon_vertices_select_multiple_polyline.svg</normaloff>:/GMToolBar/gigamesh_icon_vertices_select_multiple_polyline.svg</iconset>
   </property>
   <property name="text">
    <string>Vertices - SelMVerts - GUI - Lasso</string>
   </property>
   <property name="toolTip">
    <string>Selected multiple vertices with a lasso (SelMVerts)</string>
   </property>
   <property name="gmMeshWidgetParamInt" stdset="0">
    <number>0</number>
   </property>
   <property name="gmMeshWidgetParamValue" stdset="0">
    <number>0</number>
   </property>
  </action>
  <action name="actionViewFacesSelected">
   <property name="checkable">
    <bool>true</bool>
   </property>
   <property name="text">
    <string>Selected (SelMFaces)</string>
   </property>
  </action>
  <action name="actionPolylinesCopyNormalToVertices">
   <property name="text">
    <string>Polylines - Copy &amp;Normal to Vertices</string>
   </property>
  </action>
  <action name="actionSelPolyLabelNo">
   <property name="text">
    <string>Polylines - Label No.</string>
   </property>
  </action>
  <action name="actionExportPolylinesFuncVals">
   <property name="text">
    <string>E&amp;xport Polylines FuncVals</string>
   </property>
  </action>
  <action name="actionFuncValFeatureVecCorrelateWith">
   <property name="text">
    <string>Feature Correlation with</string>
   </property>
  </action>
  <action name="actionLabelColorShift">
   <property name="text">
    <string>Label Rendering: Color Shift</string>
   </property>
   <property name="gmMeshGLParInt" stdset="0">
    <number>-1</number>
   </property>
  </action>
  <action name="actionGeodPatchVertSelOrdered">
   <property name="text">
    <string>Geodesic Distance to SelMVerts, ordered</string>
   </property>
  </action>
  <action name="actionSelPolyNotLabeled">
   <property name="text">
    <string>Polylines - Not Labeled</string>
   </property>
  </action>
  <action name="actionSelVertsByIdxShow">
   <property name="text">
    <string>Vertices - SelMVerts - Show Indices</string>
   </property>
  </action>
  <action name="actionDeSelVertsNoLabel">
   <property name="text">
    <string>&amp;Vertices - No Label</string>
   </property>
  </action>
  <action name="actionSelVertLabeledNot">
   <property name="text">
    <string>Vertices - N&amp;ot Labeled</string>
   </property>
  </action>
  <action name="actionLabelSelMVertsBackground">
   <property name="text">
    <string>Label - SelMVerts t&amp;o Background</string>
   </property>
  </action>
  <action name="actionHistShow">
   <property name="checkable">
    <bool>true</bool>
   </property>
   <property name="text">
    <string>&amp;Show</string>
   </property>
   <property name="gmMeshWidgetFlag" stdset="0">
    <number>-1</number>
   </property>
  </action>
  <action name="actionHistFacesEdgeLength">
   <property name="checkable">
    <bool>true</bool>
   </property>
   <property name="text">
    <string>&amp;Edge Length</string>
   </property>
  </action>
  <action name="actionHistFVELementsVertex">
   <property name="checkable">
    <bool>true</bool>
   </property>
   <property name="text">
    <string>Feature &amp;Vector Vertex Elements</string>
   </property>
  </action>
  <action name="actionHistFVELementsVertexDim">
   <property name="checkable">
    <bool>true</bool>
   </property>
   <property name="text">
    <string>Feature Vector Vertex Elements &amp;Dimension</string>
   </property>
  </action>
  <action name="actionHistFunctionValuesVertex">
   <property name="checkable">
    <bool>true</bool>
   </property>
   <property name="checked">
    <bool>false</bool>
   </property>
   <property name="text">
    <string>&amp;Function Values Vertex</string>
   </property>
  </action>
  <action name="actionHistFacesAnglesMin">
   <property name="checkable">
    <bool>true</bool>
   </property>
   <property name="text">
    <string>&amp;Angles Faces Minimum</string>
   </property>
  </action>
  <action name="actionHistFacesAnglesMax">
   <property name="checkable">
    <bool>true</bool>
   </property>
   <property name="text">
    <string>Angles Faces &amp;Maximum</string>
   </property>
  </action>
  <action name="actionPlotPolylineRunlength">
   <property name="checkable">
    <bool>true</bool>
   </property>
   <property name="text">
    <string>&amp;Polyline Runlength</string>
   </property>
  </action>
  <action name="actionHistLog">
   <property name="checkable">
    <bool>true</bool>
   </property>
   <property name="text">
    <string>&amp;Logarithmic</string>
   </property>
   <property name="gmMeshWidgetFlag" stdset="0">
    <number>-1</number>
   </property>
  </action>
  <action name="actionHistSceneRGB">
   <property name="checkable">
    <bool>true</bool>
   </property>
   <property name="text">
    <string>Scene &amp;RGB Histogram</string>
   </property>
   <property name="gmMeshWidgetFlag" stdset="0">
    <number>-1</number>
   </property>
  </action>
  <action name="actionHistSceneRGBLog">
   <property name="checkable">
    <bool>true</bool>
   </property>
   <property name="checked">
    <bool>true</bool>
   </property>
   <property name="text">
    <string>Scene RGB &amp;Histogram logarithmic</string>
   </property>
   <property name="gmMeshWidgetFlag" stdset="0">
    <number>-1</number>
   </property>
  </action>
  <action name="actionGigaMeshLogo">
   <property name="checkable">
    <bool>true</bool>
   </property>
   <property name="text">
    <string>GigaMesh Logo</string>
   </property>
   <property name="gmMeshWidgetFlag" stdset="0">
    <number>-1</number>
   </property>
  </action>
  <action name="actionKeyboardLayout">
   <property name="checkable">
    <bool>true</bool>
   </property>
   <property name="text">
    <string>Keyboard &amp;Layout</string>
   </property>
  </action>
  <action name="actionVertApplyNormalShift">
   <property name="text">
    <string>&amp;Vertex - Apply Normal Shift</string>
   </property>
  </action>
  <action name="actionDetect_Self_Intersections">
   <property name="text">
    <string>Detect Self-Intersections</string>
   </property>
  </action>
  <action name="actionImportNormals">
   <property name="text">
    <string>Import &amp;Normals (per Vertex)</string>
   </property>
  </action>
  <action name="actionLightFixedCamIntensity">
   <property name="text">
    <string>Light 1 &amp;Brightness</string>
   </property>
   <property name="gmMeshWidgetParamFloat" stdset="0">
    <number>-1</number>
   </property>
  </action>
  <action name="actionLightFixedWorldIntensity">
   <property name="text">
    <string>Light 2 Brightness</string>
   </property>
   <property name="gmMeshWidgetParamFloat" stdset="0">
    <number>-1</number>
   </property>
  </action>
  <action name="actionFogLinearDistMin">
   <property name="text">
    <string>Fog, li&amp;near, distance minimum</string>
   </property>
   <property name="gmMeshWidgetParamFloat" stdset="0">
    <number>-1</number>
   </property>
  </action>
  <action name="actionFogLinearDistMax">
   <property name="text">
    <string>Fog, linear, distance ma&amp;ximum </string>
   </property>
   <property name="gmMeshWidgetParamFloat" stdset="0">
    <number>-1</number>
   </property>
  </action>
  <action name="actionIsolines">
   <property name="checkable">
    <bool>true</bool>
   </property>
   <property name="enabled">
    <bool>true</bool>
   </property>
   <property name="text">
    <string>Isolines</string>
   </property>
   <property name="gmMeshGLFlag" stdset="0">
    <number>-1</number>
   </property>
  </action>
  <action name="actionIsolinesDistance">
   <property name="text">
    <string>Isolines - &amp;Distance</string>
   </property>
   <property name="gmMeshGLParamFloat" stdset="0">
    <number>0</number>
   </property>
  </action>
  <action name="actionIsolinesOffset">
   <property name="text">
    <string>Isolines - Offset</string>
   </property>
   <property name="gmMeshGLParamFloat" stdset="0">
    <number>-1</number>
   </property>
  </action>
  <action name="actionIsolinesWidthPixel">
   <property name="text">
    <string>Isolines - &amp;Width (Pixel)</string>
   </property>
   <property name="gmMeshGLParamFloat" stdset="0">
    <number>-1</number>
   </property>
  </action>
  <action name="actionLightFixedDirectionPhi">
   <property name="text">
    <string>L&amp;ight 1 Set Direction Phi</string>
   </property>
   <property name="gmMeshWidgetParamFloat" stdset="0">
    <number>-1</number>
   </property>
  </action>
  <action name="actionLightFixedDirectionTheta">
   <property name="text">
    <string>Light 1 Set Direction Theta</string>
   </property>
  </action>
  <action name="actionGridRectangular">
   <property name="checkable">
    <bool>true</bool>
   </property>
   <property name="checked">
    <bool>true</bool>
   </property>
   <property name="text">
    <string>&amp;Rectangular Grid</string>
   </property>
  </action>
  <action name="actionGridPolarCircles">
   <property name="checkable">
    <bool>true</bool>
   </property>
   <property name="text">
    <string>Polar Grid: &amp;Circles</string>
   </property>
  </action>
  <action name="actionGridPolarLines">
   <property name="checkable">
    <bool>true</bool>
   </property>
   <property name="text">
    <string>&amp;Polar Grid: Angles</string>
   </property>
  </action>
  <action name="actionGridShiftDepth">
   <property name="text">
    <string>&amp;Grid shift depth</string>
   </property>
  </action>
  <action name="actionBoundingBoxLineWidth">
   <property name="text">
    <string>Bounding Box Line Width</string>
   </property>
  </action>
  <action name="actionRepeatMapWaves">
   <property name="checkable">
    <bool>true</bool>
   </property>
   <property name="text">
    <string>Repeat Map (Waves)</string>
   </property>
  </action>
  <action name="actionVisMapJet">
   <property name="checkable">
    <bool>true</bool>
   </property>
   <property name="text">
    <string>&amp;Jet (Octave)</string>
   </property>
  </action>
  <action name="actionViewVerticesAllColor">
   <property name="checkable">
    <bool>true</bool>
   </property>
   <property name="text">
    <string>All - &amp;Color per Vertex</string>
   </property>
  </action>
  <action name="actionViewVerticesAllFuncVal">
   <property name="checkable">
    <bool>true</bool>
   </property>
   <property name="text">
    <string>All - Function &amp;Value</string>
   </property>
  </action>
  <action name="actionViewVerticesAllLabel">
   <property name="checkable">
    <bool>true</bool>
   </property>
   <property name="text">
    <string>All - &amp;Label colors</string>
   </property>
  </action>
  <action name="actionSelectColorVertexLocalMin">
   <property name="text">
    <string>Vertex &amp;FuncVal Local Max Color</string>
   </property>
  </action>
  <action name="actionSelectColorVertexLocalMax">
   <property name="text">
    <string>Verte&amp;x FuncVal Local Min Color</string>
   </property>
  </action>
  <action name="actionNormalsLength">
   <property name="text">
    <string>Normals - &amp;Length (absolute)</string>
   </property>
  </action>
  <action name="actionNormalsWidth">
   <property name="text">
    <string>Normals - Width (relative)</string>
   </property>
  </action>
  <action name="actionVisMapCold">
   <property name="checkable">
    <bool>true</bool>
   </property>
   <property name="text">
    <string>&amp;Cold (improved)</string>
   </property>
  </action>
  <action name="actionVisMapMorgenstemning">
   <property name="checkable">
    <bool>true</bool>
   </property>
   <property name="text">
    <string>&amp;Morgenstemning (M. Geissbuehler)</string>
   </property>
  </action>
  <action name="actionVisSpriteShapeBox">
   <property name="checkable">
    <bool>true</bool>
   </property>
   <property name="text">
    <string>Shape - Bo&amp;x</string>
   </property>
  </action>
  <action name="actionVisSpriteShapeDisc">
   <property name="checkable">
    <bool>true</bool>
   </property>
   <property name="text">
    <string>Shape - &amp;Disc</string>
   </property>
  </action>
  <action name="actionVisSpriteShapePolarRose">
   <property name="checkable">
    <bool>true</bool>
   </property>
   <property name="text">
    <string>Shape - &amp;Polar Rose</string>
   </property>
  </action>
  <action name="actionVisSpriteShapeStarRounded">
   <property name="checkable">
    <bool>true</bool>
   </property>
   <property name="text">
    <string>Shape - Star, &amp;rounded</string>
   </property>
  </action>
  <action name="actionSelPolyVerticesNr">
   <property name="text">
    <string>Polylines - Number &amp;of Vertices</string>
   </property>
  </action>
  <action name="actionViewVerticesSynthetic">
   <property name="checkable">
    <bool>true</bool>
   </property>
   <property name="icon">
    <iconset resource="gigamesh.qrc">
     <normaloff>:/GMToolBar/gigamesh_icon_vertices_synthetic.svg</normaloff>:/GMToolBar/gigamesh_icon_vertices_synthetic.svg</iconset>
   </property>
   <property name="text">
    <string>S&amp;ynthetic</string>
   </property>
  </action>
  <action name="actionViewBoundingBoxEnclosed">
   <property name="checkable">
    <bool>true</bool>
   </property>
   <property name="text">
    <string>Boundin&amp;g Box (enclosed)</string>
   </property>
  </action>
  <action name="actionSelPolyShortest">
   <property name="text">
    <string>Polyline - Shortest</string>
   </property>
  </action>
  <action name="actionIsolinesOnly">
   <property name="checkable">
    <bool>true</bool>
   </property>
   <property name="text">
    <string>Isolines - Only</string>
   </property>
  </action>
  <action name="actionIsolinesSolid">
   <property name="checkable">
    <bool>true</bool>
   </property>
   <property name="text">
    <string>Isolines - Solid</string>
   </property>
  </action>
  <action name="actionEllipsenFit">
   <property name="text">
    <string>Ellipse &amp;Fit</string>
   </property>
  </action>
  <action name="actionSelectPositions">
   <property name="checkable">
    <bool>true</bool>
   </property>
   <property name="icon">
    <iconset resource="gigamesh.qrc">
     <normaloff>:/GMToolBar/gigamesh_icon_vertices_select_multiple_positions.svg</normaloff>:/GMToolBar/gigamesh_icon_vertices_select_multiple_positions.svg</iconset>
   </property>
   <property name="text">
    <string>Positions - SelPrims</string>
   </property>
   <property name="toolTip">
    <string>&lt;html&gt;&lt;head/&gt;&lt;body&gt;&lt;p&gt;Select positions on the mesh i.e. points within triangles. &lt;/p&gt;&lt;p&gt;These positions cae be used to:&lt;/p&gt;&lt;ul style=&quot;margin-top: 0px; margin-bottom: 0px; margin-left: 0px; margin-right: 0px; -qt-list-indent: 1;&quot;&gt;&lt;li style=&quot; margin-top:12px; margin-bottom:0px; margin-left:0px; margin-right:0px; -qt-block-indent:0; text-indent:0px;&quot;&gt;measure (euclidean) distances,&lt;/li&gt;&lt;li style=&quot; margin-top:0px; margin-bottom:0px; margin-left:0px; margin-right:0px; -qt-block-indent:0; text-indent:0px;&quot;&gt;compute multiple profile lines (axis required!) and &lt;/li&gt;&lt;li style=&quot; margin-top:0px; margin-bottom:12px; margin-left:0px; margin-right:0px; -qt-block-indent:0; text-indent:0px;&quot;&gt;the estimation of a rotational axis.&lt;/li&gt;&lt;/ul&gt;&lt;p&gt;Note: a mouse-right-click selects the last of a set of positions. For each set a guess of the rotational axis is made, while the axis is averaged using all guesses. Positions within a set are rendered with connecting lines.&lt;/p&gt;&lt;/body&gt;&lt;/html&gt;</string>
   </property>
  </action>
  <action name="actionSelectPositionsDeselectAll">
   <property name="text">
    <string>Positions - SelPrims - Deselect All</string>
   </property>
  </action>
  <action name="actionPositionsEuclideanDistances">
   <property name="text">
    <string>Positions - SelMPrims - &amp;Euclidean Distances</string>
   </property>
  </action>
  <action name="actionViewWireFrame">
   <property name="checkable">
    <bool>true</bool>
   </property>
   <property name="text">
    <string>&amp;Wireframe</string>
   </property>
  </action>
  <action name="actionViewActivateInspectionOptions">
   <property name="icon">
    <iconset resource="gigamesh.qrc">
     <normaloff>:/GMToolBar/gigamesh_icon_inspection_mode.svg</normaloff>:/GMToolBar/gigamesh_icon_inspection_mode.svg</iconset>
   </property>
   <property name="text">
    <string>Set &amp;Inspection View</string>
   </property>
   <property name="toolTip">
    <string>Set Inspection View</string>
   </property>
  </action>
  <action name="actionRecursive">
   <property name="text">
    <string>recursive</string>
   </property>
  </action>
  <action name="actionScreenshotDirectory">
   <property name="text">
    <string>Screenshot &amp;Directory (Legacy)</string>
   </property>
  </action>
  <action name="actionScreenshotPNGDirectory">
   <property name="text">
    <string>Screenshot PNG Directory</string>
   </property>
  </action>
  <action name="actionGenerateLatexFile">
   <property name="enabled">
    <bool>true</bool>
   </property>
   <property name="text">
    <string>&amp;Generate Latex File</string>
   </property>
  </action>
  <action name="actionGenerateLatexCatalog">
   <property name="enabled">
    <bool>true</bool>
   </property>
   <property name="text">
    <string>Generate &amp;Latex Catalog</string>
   </property>
  </action>
  <action name="actionTest">
   <property name="text">
    <string>test</string>
   </property>
  </action>
  <action name="actionSketch_Rendering">
   <property name="checkable">
    <bool>true</bool>
   </property>
   <property name="text">
    <string>Sketch &amp;Rendering</string>
   </property>
  </action>
  <action name="actionTransparency">
   <property name="checkable">
    <bool>true</bool>
   </property>
   <property name="icon">
    <iconset resource="gigamesh.qrc">
     <normaloff>:/GMToolBar/gigamesh_icon_transparency.svg</normaloff>:/GMToolBar/gigamesh_icon_transparency.svg</iconset>
   </property>
   <property name="text">
    <string>Transparency</string>
   </property>
   <property name="toolTip">
    <string>Toggle Transparency</string>
   </property>
  </action>
  <action name="actionSketch_Rendering_Settings">
   <property name="text">
    <string>S&amp;ketch Rendering Settings</string>
   </property>
  </action>
  <action name="actionTransparency_Settings">
   <property name="text">
    <string>Transparency Settings</string>
   </property>
  </action>
  <action name="actionFeatDistSelCosSim">
   <property name="text">
    <string>Feature Distance to SelVert (Cos.Sim.)</string>
   </property>
  </action>
  <action name="actionFeatBVFunc">
   <property name="text">
    <string>Feature Vector &amp;Bounded Variation (BV)</string>
   </property>
  </action>
  <action name="actionFeatTVSeqn">
   <property name="text">
    <string>Feat&amp;ure Vector Total Variation (TV)</string>
   </property>
  </action>
  <action name="actionFeatDistSelTanimoto">
   <property name="text">
    <string>Feature Distance to SelVert (Tanimoto)</string>
   </property>
  </action>
  <action name="actionFeatDistSelEucNorm">
   <property name="text">
    <string>Feature Distance to SelVert (Normali&amp;zed Euclid)</string>
   </property>
  </action>
  <action name="actionBad_Lit_Areas">
   <property name="checkable">
    <bool>true</bool>
   </property>
   <property name="text">
    <string>Show Over-/Underexposed Areas</string>
   </property>
  </action>
  <action name="actionBad_Lit_Areas_Upper_Threshold">
   <property name="text">
    <string>Overexposure Threshold</string>
   </property>
  </action>
  <action name="actionBad_Lit_Areas_Lower_Threshold">
   <property name="text">
    <string>Underexposure Threshold</string>
   </property>
  </action>
  <action name="actionSelVertFromSelMFaces">
   <property name="text">
    <string>Vertices - SelMVerts - From SelMFaces</string>
   </property>
  </action>
  <action name="actionRemoveFacesZeroArea">
   <property name="text">
    <string>Remove - Faces &amp;Zero Area</string>
   </property>
  </action>
  <action name="actionColorRGBAvgToFuncVal">
   <property name="text">
    <string>Color - &amp;RGB Average to FuncVal</string>
   </property>
  </action>
  <action name="actionApplyMatrix4DScale">
   <property name="text">
    <string>Transform - Apply Scale/S&amp;kew - All Vertices</string>
   </property>
  </action>
  <action name="actionColorRGBAvgWeigthToFuncVal">
   <property name="text">
    <string>Color - RGB Avg. &amp;weigthed to FuncVal (GIMP)</string>
   </property>
  </action>
  <action name="actionFuncVertDistancesMax">
   <property name="text">
    <string>Vertex - &amp;Maximum of Distances</string>
   </property>
  </action>
  <action name="actionColorRGBSaturationRemovalToFuncVal">
   <property name="text">
    <string>Color - Saturation removal to FuncVal</string>
   </property>
  </action>
  <action name="actionColorHSVComponentToFuncVal">
   <property name="text">
    <string>Color - &amp;HSV Decomp. Brightness to FuncVal</string>
   </property>
  </action>
  <action name="actionFuncValFeatureVecMax">
   <property name="text">
    <string>Feature Element Ma&amp;x</string>
   </property>
  </action>
  <action name="actionShowInfoMesh">
   <property name="icon">
    <iconset resource="gigamesh.qrc">
     <normaloff>:/GMToolBar/gigamesh_icon_mesh_information.svg</normaloff>:/GMToolBar/gigamesh_icon_mesh_information.svg</iconset>
   </property>
   <property name="text">
    <string>Properties of the &amp;Mesh</string>
   </property>
   <property name="toolTip">
    <string>Show the properties of the mesh including indicators for its quality.</string>
   </property>
   <property name="shortcut">
    <string>Ctrl+I</string>
   </property>
  </action>
  <action name="actionEditRemoveSeededSynthComp">
   <property name="text">
    <string>Remove - Filled Holes (SelMVerts)</string>
   </property>
  </action>
  <action name="actionSelMFacesWithSyntheticVertices">
   <property name="text">
    <string>Faces - with Synthetic Vertices</string>
   </property>
  </action>
  <action name="actionCreate_SkeletonLine">
   <property name="text">
    <string>Polylines from RidgePoints (S&amp;keletonline)</string>
   </property>
  </action>
  <action name="actionSetConeAxisCentralPixel">
   <property name="icon">
    <iconset resource="gigamesh.qrc">
     <normaloff>:/GMToolBar/gigamesh_icon_select_axis_central_pixel.svg</normaloff>:/GMToolBar/gigamesh_icon_select_axis_central_pixel.svg</iconset>
   </property>
   <property name="text">
    <string>Cone - Set A&amp;xis Central Pixel</string>
   </property>
   <property name="toolTip">
    <string>Set the rotational axis using the central pixel</string>
   </property>
  </action>
  <action name="actionAngleConeAxis">
   <property name="text">
    <string>&amp;Angle based on Cone Axis</string>
   </property>
  </action>
  <action name="actionEditVerticesAdd">
   <property name="text">
    <string>Vertices - Add manually</string>
   </property>
  </action>
  <action name="actionPositionsComputeCircleCenters">
   <property name="text">
    <string>Positions - SelMPrims - Comp&amp;ute Circle Centers</string>
   </property>
  </action>
  <action name="actionCompAxisFromCircleCenters">
   <property name="text">
    <string>&amp;Axis from Circle Centers</string>
   </property>
  </action>
  <action name="actionSelVertFlagCircleCenter">
   <property name="text">
    <string>Vertices - Circle Center</string>
   </property>
  </action>
  <action name="actionUnrollMeshAroundCylinder">
   <property name="text">
    <string>Cylinder - Unroll Mesh</string>
   </property>
  </action>
  <action name="actionMakeConeCoverMesh">
   <property name="text">
    <string>Cone - Cover the &amp;whole mesh</string>
   </property>
  </action>
  <action name="actionCylinderSetRadius">
   <property name="text">
    <string>Cylinder - Set Radius</string>
   </property>
  </action>
  <action name="actionExtrudePolylines">
   <property name="text">
    <string>Extrude Polylines</string>
   </property>
  </action>
  <action name="actionViewAxisUp">
   <property name="text">
    <string>Rotate - View - Parallel to Axis</string>
   </property>
   <property name="shortcut">
    <string>Shift+F8</string>
   </property>
  </action>
  <action name="actionFuncValMeanOneRingRepeat">
   <property name="text">
    <string>Function Value - &amp;1-Ring Mean Filter</string>
   </property>
  </action>
  <action name="actionFuncValScalarMultiply">
   <property name="text">
    <string>Function Value - Multiply</string>
   </property>
  </action>
  <action name="actionFuncValFeatureVecPNorm">
   <property name="text">
    <string>Feature Vector Distance - &amp;p-Norm (experimental)</string>
   </property>
  </action>
  <action name="actionFuncValFeatureVecMin">
   <property name="text">
    <string>Feature Element Min</string>
   </property>
  </action>
  <action name="actionFuncValMedianOneRingRepeat">
   <property name="text">
    <string>Function Value - 1-Rin&amp;g Median Filter</string>
   </property>
  </action>
  <action name="actionSetIsolinesByNumber">
   <property name="text">
    <string>Isolines - Distance by Number</string>
   </property>
  </action>
  <action name="actionHistFunctionValuesVertexLocalMin">
   <property name="checkable">
    <bool>true</bool>
   </property>
   <property name="text">
    <string>F&amp;unction Values Vertex Local Minima</string>
   </property>
  </action>
  <action name="actionHistFunctionValuesVertexLocalMax">
   <property name="checkable">
    <bool>true</bool>
   </property>
   <property name="text">
    <string>Fu&amp;nction Values Vertex Local Maxima</string>
   </property>
  </action>
  <action name="actionFuncValFeatureVecMahalanobis">
   <property name="text">
    <string>Feature Vector Distance - Mahalanobis inspired (exp.)</string>
   </property>
  </action>
  <action name="actionVisPolyLineWidth">
   <property name="text">
    <string>Polylines - &amp;Width</string>
   </property>
  </action>
  <action name="actionSelVertRidges">
   <property name="text">
    <string>Vertices - SelMVerts - Ridges (experimental)</string>
   </property>
  </action>
  <action name="actionRenderMatted">
   <property name="icon">
    <iconset resource="gigamesh.qrc">
     <normaloff>:/GMToolBar/gigamesh_icon_render_dull.svg</normaloff>:/GMToolBar/gigamesh_icon_render_dull.svg</iconset>
   </property>
   <property name="text">
    <string>Material Matted / D&amp;ull</string>
   </property>
   <property name="toolTip">
    <string>For objects made from wood or clay</string>
   </property>
  </action>
  <action name="actionRenderMetallic">
   <property name="icon">
    <iconset resource="gigamesh.qrc">
     <normaloff>:/GMToolBar/gigamesh_icon_render_shiny.svg</normaloff>:/GMToolBar/gigamesh_icon_render_shiny.svg</iconset>
   </property>
   <property name="text">
    <string>Material Shin&amp;y / Metallic</string>
   </property>
   <property name="toolTip">
    <string>For objects made from metal or other shiny surfaces</string>
   </property>
  </action>
  <action name="actionBackGroundGridRaster">
   <property name="icon">
    <iconset resource="gigamesh.qrc">
     <normaloff>:/GMToolBar/gigamesh_icon_background_grid_raster.svg</normaloff>:/GMToolBar/gigamesh_icon_background_grid_raster.svg</iconset>
   </property>
   <property name="text">
    <string>&amp;Rectangular Raster Grid</string>
   </property>
   <property name="toolTip">
    <string>Rectangular Raster Grid</string>
   </property>
   <property name="shortcut">
    <string>Ctrl+Shift+F2</string>
   </property>
  </action>
  <action name="actionBackGroundGridPolar">
   <property name="icon">
    <iconset resource="gigamesh.qrc">
     <normaloff>:/GMToolBar/gigamesh_icon_background_grid_polar.svg</normaloff>:/GMToolBar/gigamesh_icon_background_grid_polar.svg</iconset>
   </property>
   <property name="text">
    <string>Polar Grid - Lines and Circles</string>
   </property>
   <property name="toolTip">
    <string>Polar Grid</string>
   </property>
   <property name="shortcut">
    <string>Shift+F2</string>
   </property>
  </action>
  <action name="actionGridHighlightCenter">
   <property name="checkable">
    <bool>true</bool>
   </property>
   <property name="icon">
    <iconset resource="gigamesh.qrc">
     <normaloff>:/GMToolBar/gigamesh_icon_background_grids_highlight_center.svg</normaloff>:/GMToolBar/gigamesh_icon_background_grids_highlight_center.svg</iconset>
   </property>
   <property name="text">
    <string>Grid: Highlight &amp;Central Pixel</string>
   </property>
   <property name="toolTip">
    <string>Additional cross-hair</string>
   </property>
   <property name="shortcut">
    <string>Ctrl+F2</string>
   </property>
  </action>
  <action name="actionBackGroundGridNone">
   <property name="icon">
    <iconset resource="gigamesh.qrc">
     <normaloff>:/GMToolBar/gigamesh_icon_empty.svg</normaloff>:/GMToolBar/gigamesh_icon_empty.svg</iconset>
   </property>
   <property name="text">
    <string>Grid - None / Toggle</string>
   </property>
   <property name="toolTip">
    <string>Disable all grids</string>
   </property>
   <property name="shortcut">
    <string>F2</string>
   </property>
  </action>
  <action name="actionRenderDefault">
   <property name="icon">
    <iconset resource="gigamesh.qrc">
     <normaloff>:/GMToolBar/gigamesh_icon_render_default.svg</normaloff>:/GMToolBar/gigamesh_icon_render_default.svg</iconset>
   </property>
   <property name="text">
    <string>Material Default</string>
   </property>
   <property name="toolTip">
    <string>High contrast for e.g. cuneiform tablets</string>
   </property>
  </action>
  <action name="actionLightVectorsShown">
   <property name="text">
    <string>Light Vectors Sho&amp;wn</string>
   </property>
   <property name="toolTip">
    <string>Number of directional vectors shown during orientation of the light source(s)</string>
   </property>
  </action>
  <action name="actionSelVertFlagSynthetic">
   <property name="text">
    <string>Vertices - S&amp;ynthetic</string>
   </property>
  </action>
  <action name="actionVisitWebSite">
   <property name="text">
    <string>&amp;Visit Web Site</string>
   </property>
   <property name="toolTip">
    <string>Visit the GigaMesh web page</string>
   </property>
  </action>
  <action name="actionDistanceToAxis">
   <property name="text">
    <string>Distance to Axis (Pos, Pos)</string>
   </property>
  </action>
  <action name="actionEditRecomputeVertexNormals">
   <property name="text">
    <string>Vertices - Recompute Normals</string>
   </property>
  </action>
  <action name="actionVisMapHypsoHirise1">
   <property name="checkable">
    <bool>true</bool>
   </property>
   <property name="text">
    <string>Hypsometric &amp;1 (HiRise inspired, exper.)</string>
   </property>
   <property name="toolTip">
    <string>Hypsometric 1 (HiRise inspired, exper.)</string>
   </property>
  </action>
  <action name="actionVisMapHypsoHirise2">
   <property name="checkable">
    <bool>true</bool>
   </property>
   <property name="text">
    <string>Hypsometric &amp;2 (HiRise inspired, exper.)</string>
   </property>
   <property name="toolTip">
    <string>Hypsometric 2 (HiRise inspired, exper.)</string>
   </property>
  </action>
  <action name="actionSetMeridianPrimeSelPrim">
   <property name="text">
    <string>Set Prime Meridian - SelPrim</string>
   </property>
  </action>
  <action name="actionSetMeridianCutSelPrim">
   <property name="text">
    <string>Set Meridian for Cutting Rollouts - SelPrim</string>
   </property>
  </action>
  <action name="actionDistanceToSphere">
   <property name="text">
    <string>Distance To Sphere</string>
   </property>
   <property name="toolTip">
    <string>Distance To Sphere</string>
   </property>
  </action>
  <action name="actionVisMapParula">
   <property name="checkable">
    <bool>true</bool>
   </property>
   <property name="text">
    <string>Parula (Jet replacment)</string>
   </property>
   <property name="toolTip">
    <string>Parula (Jet replacment)</string>
   </property>
  </action>
  <action name="actionFuncValAngleToRadial">
   <property name="text">
    <string>Angle to Radial</string>
   </property>
  </action>
  <action name="actionFuncValAxisAngleToRadial">
   <property name="text">
    <string>Angle to Radial along Axis</string>
   </property>
  </action>
  <action name="actionFuncValOrthogonalAxisAngleToRaial">
   <property name="text">
    <string>Angle to Radial in orthogonal Plane</string>
   </property>
  </action>
  <action name="actionSelFaceSelfIntersecting">
   <property name="text">
    <string>Faces - Self-intersecting</string>
   </property>
  </action>
  <action name="actionFuncValSetToOrder">
   <property name="text">
    <string>Function Value - to &amp;Order</string>
   </property>
  </action>
  <action name="actionImportFunctionValues">
   <property name="enabled">
    <bool>true</bool>
   </property>
   <property name="text">
    <string>Import Function Values (&amp;per Vertex)</string>
   </property>
  </action>
  <action name="actionViewMeshAxis">
   <property name="text">
    <string>Mesh Axis</string>
   </property>
  </action>
  <action name="actionPlaneSetByAxisSelPrim">
   <property name="text">
    <string>Plane - Set using Axis and SelPrim</string>
   </property>
  </action>
  <action name="actionPolylinesFromPlaneIntersect">
   <property name="icon">
    <iconset resource="gigamesh.qrc">
     <normaloff>:/GMToolBar/gigamesh_icon_mesh_plane_intersect.svg</normaloff>:/GMToolBar/gigamesh_icon_mesh_plane_intersect.svg</iconset>
   </property>
   <property name="text">
    <string>Polylines from Plane Intersections</string>
   </property>
  </action>
  <action name="actionExportPlaneIntersectSVG">
   <property name="icon">
    <iconset resource="gigamesh.qrc">
     <normaloff>:/GMToolBar/gigamesh_icon_mesh_plane_intersect_export_svg.svg</normaloff>:/GMToolBar/gigamesh_icon_mesh_plane_intersect_export_svg.svg</iconset>
   </property>
   <property name="text">
    <string>E&amp;xport Plane Intersections (SVG)</string>
   </property>
  </action>
  <action name="actionToolbar">
   <property name="checkable">
    <bool>true</bool>
   </property>
   <property name="checked">
    <bool>true</bool>
   </property>
   <property name="text">
    <string>&amp;Toolbar</string>
   </property>
   <property name="shortcut">
    <string>Ctrl+Shift+M</string>
   </property>
  </action>
  <action name="actionRenderFlatAndEdges">
   <property name="checkable">
    <bool>true</bool>
   </property>
   <property name="icon">
    <iconset resource="gigamesh.qrc">
     <normaloff>:/GMToolBar/gigamesh_icon_flatshade_and_edges.svg</normaloff>:/GMToolBar/gigamesh_icon_flatshade_and_edges.svg</iconset>
   </property>
   <property name="text">
    <string>Flat shading and edges</string>
   </property>
   <property name="toolTip">
    <string>&lt;html&gt;&lt;head/&gt;&lt;body&gt;&lt;p&gt;Switch between flat shading with triangle edges rendered and smooth shading without edges. The first option is usefull to inspection details of the mesh in high magnification.&lt;/p&gt;&lt;p&gt;Recommended to be used together with rendering in solid color.&lt;/p&gt;&lt;p&gt;
&lt;table&gt;
&lt;tr&gt;
	&lt;td&gt;&lt;img src=&quot;:/GMToolTipImages/tooltips/rendering_flat_smooth_egde_off.png&quot;/&gt;&lt;/td&gt;
	&lt;td&gt;&amp;nbsp;&lt;/td&gt;
	&lt;td&gt;&lt;img src=&quot;:/GMToolTipImages/tooltips/rendering_flat_smooth_egde_on.png&quot;/&gt;&lt;/td&gt;
&lt;/tr&gt;
&lt;/table&gt;
&lt;/p&gt;&lt;/body&gt;&lt;/html&gt;</string>
   </property>
  </action>
  <action name="actionPolylinesFromAxisAndPostions">
   <property name="icon">
    <iconset resource="gigamesh.qrc">
     <normaloff>:/GMToolBar/gigamesh_icon_mesh_plane_axis_positions_intersect.svg</normaloff>:/GMToolBar/gigamesh_icon_mesh_plane_axis_positions_intersect.svg</iconset>
   </property>
   <property name="text">
    <string>Polylines from A&amp;xis and Positions</string>
   </property>
   <property name="toolTip">
    <string>Compute polylines using an axis and selected positions.</string>
   </property>
  </action>
  <action name="actionShowInfoAxis">
   <property name="text">
    <string>Properties &amp;of the Axis</string>
   </property>
  </action>
  <action name="actionExportSVGDashedAxis">
   <property name="checkable">
    <bool>true</bool>
   </property>
   <property name="checked">
    <bool>true</bool>
   </property>
   <property name="text">
    <string>SVG - Das&amp;hed Axis</string>
   </property>
  </action>
  <action name="actionFeatureVecMeanOneRingRepeat">
   <property name="text">
    <string>Feature Vector Elements - 1-Ring Mean Filter</string>
   </property>
  </action>
  <action name="actionAmbientOcclusion">
   <property name="icon">
    <iconset resource="gigamesh.qrc">
     <normaloff>:/GMToolBar/gigamesh_icon_ambient_occlusion.svg</normaloff>:/GMToolBar/gigamesh_icon_ambient_occlusion.svg</iconset>
   </property>
   <property name="text">
    <string>Ambient Occlusion</string>
   </property>
   <property name="toolTip">
    <string>Compute Ambient Occlusion and store as Function Value</string>
   </property>
  </action>
  <action name="actionVisMapYlOrBr">
   <property name="checkable">
    <bool>true</bool>
   </property>
   <property name="text">
    <string>YlOrBr (Brewer, sequential)</string>
   </property>
   <property name="toolTip">
    <string>Yellow-Orange-Brown</string>
   </property>
  </action>
  <action name="actionVisMapCopper">
   <property name="checkable">
    <bool>true</bool>
   </property>
   <property name="text">
    <string>Copper (Octave)</string>
   </property>
   <property name="toolTip">
    <string>Black-Copper</string>
   </property>
  </action>
  <action name="actionVisMapRusttones">
   <property name="checkable">
    <bool>true</bool>
   </property>
   <property name="text">
    <string>Rust (similar Mathematica)</string>
   </property>
   <property name="toolTip">
    <string>Black to Dark Brown</string>
   </property>
  </action>
  <action name="actionVisMapSiennatones">
   <property name="checkable">
    <bool>true</bool>
   </property>
   <property name="text">
    <string>Sienna (similar Mathematica)</string>
   </property>
   <property name="toolTip">
    <string>Siennatones</string>
   </property>
  </action>
  <action name="actionRenderLightShading">
   <property name="icon">
    <iconset resource="gigamesh.qrc">
     <normaloff>:/GMToolBar/gigamesh_icon_render_light_shading.svg</normaloff>:/GMToolBar/gigamesh_icon_render_light_shading.svg</iconset>
   </property>
   <property name="text">
    <string>Material Light Shading</string>
   </property>
   <property name="toolTip">
    <string>Strong ambient light to achieve light shading e.g. for terrain data with hypsometric tint or ambient occlusion.</string>
   </property>
  </action>
  <action name="actionFuncValAdjacentFaceCount">
   <property name="text">
    <string>Vertex - Adjacent &amp;Face Count</string>
   </property>
   <property name="toolTip">
    <string>Stores the number of adjacent faces as function value.</string>
   </property>
  </action>
  <action name="actionIsolinesTenZeroed">
   <property name="icon">
    <iconset resource="gigamesh.qrc">
     <normaloff>:/GMToolBar/gigamesh_icon_ioslines_ten_zeroed.svg</normaloff>:/GMToolBar/gigamesh_icon_ioslines_ten_zeroed.svg</iconset>
   </property>
   <property name="text">
    <string>Isolines - 10, &amp;Zeroed</string>
   </property>
   <property name="toolTip">
    <string>Show 10 Isolines and set their offset to 0.</string>
   </property>
  </action>
  <action name="actionTransformFunctionValuesToRGB">
   <property name="text">
    <string>&amp;Transform Function Value to RGB</string>
   </property>
  </action>
  <action name="actionMultiplyColorValuesWithFunctionValues">
   <property name="text">
    <string>&amp;Multiply Color per Vertex with Function Value</string>
   </property>
  </action>
  <action name="actionNormalizeFunctionValues">
   <property name="text">
    <string>&amp;Normalize Function Values w. Colorramp Settings</string>
   </property>
  </action>
  <action name="actionSaveStillImages360DurationSlow">
   <property name="text">
    <string>360° Slow &amp;rotation duration (seconds)</string>
   </property>
  </action>
  <action name="actionExportCoordinatesOfAllVerticesAsCSV">
   <property name="text">
    <string>Export Coordinates Of All Vertices As CSV File</string>
   </property>
  </action>
  <action name="actionExportCoordinatesOfSelectedVerticesAsCSV">
   <property name="text">
    <string>Export Coordinates of Selected Vertices as CSV File</string>
   </property>
  </action>
  <action name="actionExportCoordinatesOfSelectedPrimitivesAsCSV">
   <property name="text">
    <string>Export Coordinates Of Selected Primitives As CSV File</string>
   </property>
  </action>
  <action name="actionImportTpsRpmTransformationMatrix">
   <property name="text">
    <string>Import TPS-RPM Transformation Matrix</string>
   </property>
  </action>
  <action name="actionPolylinesFromMultipleFuncVals">
   <property name="icon">
    <iconset resource="gigamesh.qrc">
     <normaloff>:/GMToolBar/gigamesh_icon_polylines_from_multiple_functionvalues.svg</normaloff>:/GMToolBar/gigamesh_icon_polylines_from_multiple_functionvalues.svg</iconset>
   </property>
   <property name="text">
    <string>Polylines from multiple FunctionValues</string>
   </property>
  </action>
  <action name="actionVisitVideoTutorials">
   <property name="icon">
    <iconset resource="gigamesh.qrc">
     <normaloff>:/GMToolBar/gigamesh_icon_visit_video_tutorials.svg</normaloff>:/GMToolBar/gigamesh_icon_visit_video_tutorials.svg</iconset>
   </property>
   <property name="text">
    <string>V&amp;isit Video Tutorials</string>
   </property>
  </action>
  <action name="actionScreenshotDPISuffix">
   <property name="checkable">
    <bool>true</bool>
   </property>
   <property name="enabled">
    <bool>true</bool>
   </property>
   <property name="text">
    <string>DPI Suffix for &amp;Ortho Images</string>
   </property>
  </action>
  <action name="actionLabelAll">
   <property name="text">
    <string>Label - All</string>
   </property>
  </action>
  <action name="actionSelMFacesBorderWithThreeVertices">
   <property name="text">
    <string>Faces - Border - 3 Vertices</string>
   </property>
  </action>
  <action name="actionEditRemoveFacesBorderErosion">
   <property name="text">
    <string>Remove - Faces Border Erosion</string>
   </property>
  </action>
  <action name="actionVisMapHypsoArid">
   <property name="checkable">
    <bool>true</bool>
   </property>
   <property name="text">
    <string>Hypsometric Arid (Land only, T. Patterson, B. Jenny)</string>
   </property>
  </action>
  <action name="actionVisMapFixedSetMax">
   <property name="text">
    <string>Fi&amp;xed Range - Set Maximum</string>
   </property>
  </action>
  <action name="actionSetFixedRangeNormalized">
   <property name="text">
    <string>Fixed Range - Set Normalized [0-1]</string>
   </property>
  </action>
  <action name="actionScreenshotViewsPDF">
   <property name="text">
    <string>Screenshot Views (PDF with TEX+PNG)</string>
   </property>
  </action>
  <action name="actionExportScreenShotsViewsSix">
   <property name="checkable">
    <bool>true</bool>
   </property>
   <property name="checked">
    <bool>true</bool>
   </property>
   <property name="text">
    <string>Views Six (or eight, when disabled)</string>
   </property>
  </action>
  <action name="actionScreenshotViewsPDFDirectory">
   <property name="text">
    <string>Screenshot Directory Views (PDF with Tex+PNG)</string>
   </property>
  </action>
  <action name="actionSplitByPlane">
   <property name="text">
    <string>Split by Plane (Quick)</string>
   </property>
  </action>
  <action name="actionMetaDataEditWebReference">
   <property name="text">
    <string>Meta-Data Edit: Web Reference</string>
   </property>
  </action>
  <action name="actionMetaDataEditModelId">
   <property name="text">
    <string>Meta-Data Edit: Model Id</string>
   </property>
  </action>
  <action name="actionMetaDataEditMaterial">
   <property name="text">
    <string>Meta-Data Edit: Material</string>
   </property>
  </action>
  <action name="actionSelMFacesGUIPinPoint">
   <property name="checkable">
    <bool>false</bool>
   </property>
   <property name="text">
    <string>Faces - GUI Pinpoint</string>
   </property>
  </action>
  <action name="actionScreenshotViewsPNGDirectory">
   <property name="text">
    <string>Screenshot Directory Views (PNG)</string>
   </property>
  </action>
  <action name="actionScreenshotPDF">
   <property name="text">
    <string>Screenshot (PDF with TEX+PNG)</string>
   </property>
  </action>
  <action name="actionPin_Size">
   <property name="text">
    <string>Pin Size</string>
   </property>
  </action>
  <action name="actionPin_Line_Height">
   <property name="text">
    <string>Pin Line Height</string>
   </property>
  </action>
  <action name="actionFace_Backface_Lightning">
   <property name="checkable">
    <bool>true</bool>
   </property>
   <property name="checked">
    <bool>true</bool>
   </property>
   <property name="text">
    <string>Faces - Backface Lighting</string>
   </property>
  </action>
  <action name="actionPointcloud_pointsize">
   <property name="text">
    <string>Pointcloud - Pointsize</string>
   </property>
  </action>
  <action name="actionDisplay_as_pointcloud_when_moving">
   <property name="checkable">
    <bool>true</bool>
   </property>
   <property name="text">
    <string>Show reduced Pointcloud when moving</string>
   </property>
  </action>
  <action name="actionFacesInvertOrientation">
   <property name="text">
    <string>Faces - Invert Orientation</string>
   </property>
  </action>
  <action name="actionSelectVertexEnterIndex">
   <property name="text">
    <string>&amp;Primitive - Vertex - SelVert/SelPrim - Enter Index</string>
   </property>
  </action>
  <action name="actionSelVertInvert">
   <property name="icon">
    <iconset resource="gigamesh.qrc">
     <normaloff>:/GMToolBar/gigamesh_icon_vertices_selected_invert.svg</normaloff>:/GMToolBar/gigamesh_icon_vertices_selected_invert.svg</iconset>
   </property>
   <property name="text">
    <string>Vertices - SelMVerts - Invert selection</string>
   </property>
  </action>
  <action name="actionSelVertsRandom">
   <property name="text">
    <string>Vertices - Random</string>
   </property>
  </action>
  <action name="actionSelMFacesLabledVerticesVoronoiCorner">
   <property name="text">
    <string>Faces - Corners of Voronoi cells of labled vertices</string>
   </property>
  </action>
  <action name="actionShowInfoLabelProp">
   <property name="text">
    <string>Label Properties</string>
   </property>
  </action>
  <action name="actionExternal_Programs">
   <property name="text">
    <string>External Programs</string>
   </property>
  </action>
  <action name="actionFuncValFeatureVecElementsStdDev">
   <property name="text">
    <string>Feature Elements Standard Deviation</string>
   </property>
  </action>
  <action name="actionGridCenter">
   <property name="icon">
    <iconset resource="gigamesh.qrc">
     <normaloff>:/GMToolBar/gigamesh_icon_background_center_location.svg</normaloff>:/GMToolBar/gigamesh_icon_background_center_location.svg</iconset>
   </property>
   <property name="text">
    <string>GridCenter</string>
   </property>
   <property name="toolTip">
    <string>Sets where the center of the grid is located</string>
   </property>
  </action>
  <action name="actionFuncValPlaneAngle">
   <property name="text">
    <string>An&amp;gle to Plane (Slope)</string>
   </property>
  </action>
  <action name="actionDistanceToCone">
   <property name="text">
    <string>Distance to Cone</string>
   </property>
  </action>
  <action name="actionSelMFacesBorderBridge">
   <property name="text">
    <string>Faces - Border - Bridge</string>
   </property>
  </action>
  <action name="actionSelMFacesBorderDangling">
   <property name="text">
    <string>Faces - Border - Dangling</string>
   </property>
  </action>
  <action name="actionSelMFacesBorderBridgeTriConn">
   <property name="text">
    <string>Faces - Border - Bridge Tri-Connection</string>
   </property>
  </action>
  <action name="actionSelMFacesWithThreeVerticesSelected">
   <property name="text">
    <string>Faces - with three selected vertices (SelMVerts)</string>
   </property>
  </action>
  <action name="actionVertices_Blaschke_Image">
   <property name="text">
    <string>Vertices - Blaschke Image</string>
   </property>
  </action>
  <action name="actionVertices_Normal_Sphere">
   <property name="text">
    <string>Normal-Sphere - Vertices</string>
   </property>
  </action>
  <action name="actionExport_Normal_Sphere_Data">
   <property name="text">
    <string>Export Normal-Sphere Data</string>
   </property>
  </action>
  <action name="actionSelVertLabelBackGrd">
   <property name="text">
    <string>Vertices - Labeled Background</string>
   </property>
  </action>
<<<<<<< HEAD
  <action name="actionSphereSurfaceLength">
   <property name="text">
    <string>Sphere Surface Length</string>
   </property>
  </action>
  <action name="actionSphereVolumeArea">
   <property name="text">
    <string>Sphere Volume Area</string>
   </property>
  </action>
  <action name="actionSphereSurfaceNumberOfComponents">
   <property name="text">
    <string>Sphere Surface Number of Components</string>
=======
  <action name="actionSaveFlagTextureExport">
   <property name="checkable">
    <bool>true</bool>
   </property>
   <property name="checked">
    <bool>true</bool>
   </property>
   <property name="text">
    <string>Save Texture along Mesh</string>
   </property>
  </action>
  <action name="actionFaces_Normal_Sphere">
   <property name="text">
    <string>Normal-Sphere - Faces</string>
   </property>
  </action>
  <action name="actionExportFeatureVectors">
   <property name="text">
    <string>Export Feature Vectors (per Vertex)</string>
   </property>
  </action>
  <action name="actionFuncValToFeatureVector">
   <property name="text">
    <string>Function Value to Feature Vector</string>
   </property>
  </action>
  <action name="actionGrid_Center_Cross_in_front">
   <property name="checkable">
    <bool>true</bool>
   </property>
   <property name="text">
    <string>Grid: Center Crosshair in front</string>
>>>>>>> 3398a042
   </property>
  </action>
 </widget>
 <resources>
  <include location="gigamesh.qrc"/>
 </resources>
 <connections>
  <connection>
   <sender>actionLightning</sender>
   <signal>toggled(bool)</signal>
   <receiver>actionSelectAmbient</receiver>
   <slot>setEnabled(bool)</slot>
   <hints>
    <hint type="sourcelabel">
     <x>-1</x>
     <y>-1</y>
    </hint>
    <hint type="destinationlabel">
     <x>-1</x>
     <y>-1</y>
    </hint>
   </hints>
  </connection>
  <connection>
   <sender>actionLightning</sender>
   <signal>toggled(bool)</signal>
   <receiver>actionSelMatShininess</receiver>
   <slot>setEnabled(bool)</slot>
   <hints>
    <hint type="sourcelabel">
     <x>-1</x>
     <y>-1</y>
    </hint>
    <hint type="destinationlabel">
     <x>-1</x>
     <y>-1</y>
    </hint>
   </hints>
  </connection>
  <connection>
   <sender>actionLightning</sender>
   <signal>toggled(bool)</signal>
   <receiver>actionSelMatSpecular</receiver>
   <slot>setEnabled(bool)</slot>
   <hints>
    <hint type="sourcelabel">
     <x>-1</x>
     <y>-1</y>
    </hint>
    <hint type="destinationlabel">
     <x>-1</x>
     <y>-1</y>
    </hint>
   </hints>
  </connection>
  <connection>
   <sender>actionVisMapFixedMinMax</sender>
   <signal>toggled(bool)</signal>
   <receiver>actionVisMapFixedSetMin</receiver>
   <slot>setEnabled(bool)</slot>
   <hints>
    <hint type="sourcelabel">
     <x>-1</x>
     <y>-1</y>
    </hint>
    <hint type="destinationlabel">
     <x>-1</x>
     <y>-1</y>
    </hint>
   </hints>
  </connection>
  <connection>
   <sender>actionLightning</sender>
   <signal>toggled(bool)</signal>
   <receiver>actionLightFixedCam</receiver>
   <slot>setEnabled(bool)</slot>
   <hints>
    <hint type="sourcelabel">
     <x>-1</x>
     <y>-1</y>
    </hint>
    <hint type="destinationlabel">
     <x>-1</x>
     <y>-1</y>
    </hint>
   </hints>
  </connection>
  <connection>
   <sender>actionLightning</sender>
   <signal>toggled(bool)</signal>
   <receiver>actionLightFixedWorld</receiver>
   <slot>setEnabled(bool)</slot>
   <hints>
    <hint type="sourcelabel">
     <x>-1</x>
     <y>-1</y>
    </hint>
    <hint type="destinationlabel">
     <x>-1</x>
     <y>-1</y>
    </hint>
   </hints>
  </connection>
  <connection>
   <sender>actionLightning</sender>
   <signal>toggled(bool)</signal>
   <receiver>actionLightAmbient</receiver>
   <slot>setEnabled(bool)</slot>
   <hints>
    <hint type="sourcelabel">
     <x>-1</x>
     <y>-1</y>
    </hint>
    <hint type="destinationlabel">
     <x>-1</x>
     <y>-1</y>
    </hint>
   </hints>
  </connection>
 </connections>
</ui><|MERGE_RESOLUTION|>--- conflicted
+++ resolved
@@ -4306,7 +4306,6 @@
     <string>Vertices - Labeled Background</string>
    </property>
   </action>
-<<<<<<< HEAD
   <action name="actionSphereSurfaceLength">
    <property name="text">
     <string>Sphere Surface Length</string>
@@ -4320,7 +4319,8 @@
   <action name="actionSphereSurfaceNumberOfComponents">
    <property name="text">
     <string>Sphere Surface Number of Components</string>
-=======
+   </property>
+  </action>
   <action name="actionSaveFlagTextureExport">
    <property name="checkable">
     <bool>true</bool>
@@ -4353,7 +4353,6 @@
    </property>
    <property name="text">
     <string>Grid: Center Crosshair in front</string>
->>>>>>> 3398a042
    </property>
   </action>
  </widget>
