//
// GigaMesh - The GigaMesh Software Framework is a modular software for display,
// editing and visualization of 3D-data typically acquired with structured light or
// structure from motion.
// Copyright (C) 2009-2020 Hubert Mara
//
// This file is part of GigaMesh.
//
// GigaMesh is free software: you can redistribute it and/or modify
// it under the terms of the GNU General Public License as published by
// the Free Software Foundation, either version 3 of the License, or
// (at your option) any later version.
//
// GigaMesh is distributed in the hope that it will be useful,
// but WITHOUT ANY WARRANTY; without even the implied warranty of
// MERCHANTABILITY or FITNESS FOR A PARTICULAR PURPOSE.  See the
// GNU General Public License for more details.
//
// You should have received a copy of the GNU General Public License
// along with GigaMesh.  If not, see <http://www.gnu.org/licenses/>.
//

#include <GigaMesh/mesh/MeshIO/ModelMetaData.h>
#include <iostream>

//! Set Meta-Data as strings.
//! @returns false in case of an error. True otherwise.
ModelMetaData::ModelMetaData()
{
	clearModelMetaStrings();
}

bool ModelMetaData::setModelMetaString(
        eMetaStrings       rMetaStrID,        //!< Id of the meta-data string.
        const std::string& rModelMeta         //!< Meta-data content as string.
) {
	mMetaDataStrings[rMetaStrID] = rModelMeta;
	return( true );
}

//! Get Meta-Data as strings.
//! @returns nullptr case of an error.
std::string ModelMetaData::getModelMetaString(
        eMetaStrings rMetaStrID               //!< Id of the meta-data string.
) const {
	if( rMetaStrID == META_STRINGS_COUNT ) {
		std::cerr << "[ModelMetaData::" << __FUNCTION__ << "] ERROR: Id META_STRINGS_COUNT has no content!\n" << std::endl;
		return std::string();
	}
	return( mMetaDataStrings[rMetaStrID] );
}

//! Fetch the name of the Meta-Data strings using an Id.
//! @returns false in case of an error. True otherwise.
bool ModelMetaData::getModelMetaStringName(
        eMetaStrings rMetaStrID,                   //!< Id of the meta-data string.
        std::string& rModelMetaStringName          //!< Name as string of the meta-data string.
) const {
	if( rMetaStrID == META_STRINGS_COUNT ) {
		std::cerr << "[ModelMetaData::" << __FUNCTION__ << "] ERROR: Id META_STRINGS_COUNT has no name!" << std::endl;
		return( false );
	}
	rModelMetaStringName = mMetaDataStringNames[rMetaStrID];
	return( true );
}

//! Fetch the label for the name of a Meta-Data strings using an Id.
//! @returns false in case of an error. True otherwise.
bool ModelMetaData::getModelMetaStringLabel(
        eMetaStrings rMetaStrID,                   //!< Id of the meta-data string.
        std::string& rModelMetaStringLabel         //!< Name as string of the meta-data string.
) const {
	if( rMetaStrID == META_STRINGS_COUNT ) {
		std::cerr << "[ModelMetaData::" << __FUNCTION__ << "] ERROR: Id META_STRINGS_COUNT has no name!" << std::endl;
		return( false );
	}
	rModelMetaStringLabel = mMetaDataStringLabels[rMetaStrID];
	return( true );
}

//! Fetch the Id of the Meta-Data strings using its name as string.
//! @returns false in case of an error or no Id found. True otherwise.META_STRINGS_COUNT
bool ModelMetaData::getModelMetaStringId(
<<<<<<< HEAD
				const std::string& rModelMetaStringName,   //!< Id of the meta-data string.
				eMetaStrings& rMetaStrID                   //!< Name as string of the meta-data string.
) const 
{
        for( unsigned i=0; i< META_STRINGS_COUNT; i++ ) {
=======
        const std::string& rModelMetaStringName,   //!< Id of the meta-data string.
        eMetaStrings& rMetaStrID                   //!< Name as string of the meta-data string.
) const {
	for( unsigned i=0; i<META_STRINGS_COUNT ; i++ ) {
>>>>>>> c16145fa
		if( rModelMetaStringName == mMetaDataStringNames[i]) {
			rMetaStrID = static_cast<eMetaStrings>( i );
			return( true );
		}
	}
	// Nothing found
	return( false );
}

//! Clear and reset meta-data.
//! @returns false in case of an error or no Id found. True otherwise.
bool ModelMetaData::clearModelMetaStrings() {
	// Initialize strings holding meta-data
        for( unsigned i=0; i< META_STRINGS_COUNT; i++ ) {
		mMetaDataStrings[i].clear();
		mMetaDataStringNames[i] = "ERROR: Not Set!";
	}

	// Initialze names of the strings holding meta-data
	mMetaDataStringNames[META_MODEL_ID]         = "ModelID";
	mMetaDataStringNames[META_MODEL_MATERIAL]   = "ModelMaterial";
	mMetaDataStringNames[META_FILENAME]         = "ModelFileName";
	mMetaDataStringNames[META_REFERENCE_WEB]    = "ModelReferenceWeb";
	mMetaDataStringNames[META_MODEL_UUID]           = "ModelUUID";
	mMetaDataStringNames[META_MODEL_UUID_PARENT]    = "ModelUUIDParent";
	mMetaDataStringNames[META_MODEL_UUID_PROCESS]   = "ModelUUIDProcess";
	mMetaDataStringNames[META_MODEL_CREATORS]       = "ModelCreators";
	mMetaDataStringNames[META_MODEL_CONTRIBUTORS]   = "ModelContributors";
	mMetaDataStringNames[META_TEXTUREFILE]      = "TextureFile";
        mMetaDataStringNames[META_USER_DATA]        = "User";

	// Initialze labels for the names of the strings holding meta-data
	mMetaDataStringLabels[META_MODEL_ID]             = "ID of the model";
	mMetaDataStringLabels[META_MODEL_MATERIAL]       = "Material of the object";
	mMetaDataStringLabels[META_FILENAME]             = "Filename";
	mMetaDataStringLabels[META_REFERENCE_WEB]        = "Reference / URL";
	mMetaDataStringLabels[META_MODEL_UUID]           = "UUID of the model";
	mMetaDataStringLabels[META_MODEL_UUID_PARENT]    = "UUID of the model's parent";
	mMetaDataStringLabels[META_MODEL_UUID_PROCESS]   = "UUID of the last applied function";
	mMetaDataStringLabels[META_MODEL_CREATORS]       = "Creator(s) of the model";
	mMetaDataStringLabels[META_MODEL_CONTRIBUTORS]   = "Contributor(s)";
	mMetaDataStringLabels[META_TEXTUREFILE]          = "TextureFile";

	// Done.
	return( true );
}

bool ModelMetaData::hasTextureCoordinates() const
{
	return mHasTextureCoordinates;
}

void ModelMetaData::setHasTextureCoordinates(bool hasTextureCoordinates)
{
	mHasTextureCoordinates = hasTextureCoordinates;
}

TextureHandle ModelMetaData::addTextureName(const std::filesystem::path& textureName)
{
	for(size_t i = 0; i<mTextureFiles.size(); ++i)
	{
		if(mTextureFiles[i] == textureName)
			return i;
	}

	mTextureFiles.push_back(textureName);
	return mTextureFiles.size() - 1;
}

std::filesystem::path ModelMetaData::getTextureName(TextureHandle id) const
{
	if(id < mTextureFiles.size())
		return mTextureFiles[id];

	return std::filesystem::path();
}

bool ModelMetaData::hasTextureFiles() const
{
	return !mTextureFiles.empty();
}

std::vector<std::filesystem::path>& ModelMetaData::getTexturefilesRef()
{
	return mTextureFiles;
}

std::filesystem::path ModelMetaData::getFileName() const
{
	return mFileName;
}

void ModelMetaData::setFileName(const std::filesystem::path& fileName)
{
	mFileName = fileName;
}<|MERGE_RESOLUTION|>--- conflicted
+++ resolved
@@ -81,18 +81,10 @@
 //! Fetch the Id of the Meta-Data strings using its name as string.
 //! @returns false in case of an error or no Id found. True otherwise.META_STRINGS_COUNT
 bool ModelMetaData::getModelMetaStringId(
-<<<<<<< HEAD
-				const std::string& rModelMetaStringName,   //!< Id of the meta-data string.
-				eMetaStrings& rMetaStrID                   //!< Name as string of the meta-data string.
-) const 
-{
-        for( unsigned i=0; i< META_STRINGS_COUNT; i++ ) {
-=======
         const std::string& rModelMetaStringName,   //!< Id of the meta-data string.
         eMetaStrings& rMetaStrID                   //!< Name as string of the meta-data string.
 ) const {
 	for( unsigned i=0; i<META_STRINGS_COUNT ; i++ ) {
->>>>>>> c16145fa
 		if( rModelMetaStringName == mMetaDataStringNames[i]) {
 			rMetaStrID = static_cast<eMetaStrings>( i );
 			return( true );
