--- conflicted
+++ resolved
@@ -108,14 +108,9 @@
 		virtual bool     writeFile( const std::filesystem::path& rFileName );
 		        bool     writeFilesForConnectedComponents();
 		virtual bool     importFeatureVectorsFromFile( const std::filesystem::path& rFileName );
-<<<<<<< HEAD
 		virtual bool     exportFeatureVectors( const std::filesystem::path& rFileName );
-	private:
-		        bool     assignFeatureVectors( const std::vector<double>& rFeatureVecs, const uint64_t& rMaxFeatVecLen );
-=======
-		virtual bool     exportFeatureVectors(const std::filesystem::path& rFileName);
-				bool     assignFeatureVectors( const std::vector<double>& rFeatureVecs, const uint64_t& rMaxFeatVecLen );
->>>>>>> 516130ce
+		        bool     assignFeatureVectors( const std::vector<double>& rFeatureVecs, 
+											const uint64_t& rMaxFeatVecLen );
 
 		// IO Operations - overloaded from MeshSeed
 		virtual bool     getVertNormal( int rVertIdx, double* rNormal );
