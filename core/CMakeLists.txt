--- conflicted
+++ resolved
@@ -96,11 +96,8 @@
 						${CMAKE_CURRENT_SOURCE_DIR}/include/GigaMesh/mesh/matrix4d.h
 						${CMAKE_CURRENT_SOURCE_DIR}/include/GigaMesh/mesh/voxelfilter25d.h
 						${CMAKE_CURRENT_SOURCE_DIR}/include/GigaMesh/mesh/meshinfodata.h
-<<<<<<< HEAD
 						${CMAKE_CURRENT_SOURCE_DIR}/include/GigaMesh/mesh/wedgeextraction.h
-=======
 						${CMAKE_CURRENT_SOURCE_DIR}/include/GigaMesh/mesh/compfeaturevecs.h
->>>>>>> 491b6fb9
 						)
 
 add_library(gigameshCore STATIC ${SOURCES_CORE} ${HEADERS_CORE} ${PUBLIC_HEADERS_CORE})
