//
// GigaMesh - The GigaMesh Software Framework is a modular software for display,
// editing and visualization of 3D-data typically acquired with structured light or
// structure from motion.
// Copyright (C) 2009-2020 Hubert Mara
//
// This file is part of GigaMesh.
//
// GigaMesh is free software: you can redistribute it and/or modify
// it under the terms of the GNU General Public License as published by
// the Free Software Foundation, either version 3 of the License, or
// (at your option) any later version.
//
// GigaMesh is distributed in the hope that it will be useful,
// but WITHOUT ANY WARRANTY; without even the implied warranty of
// MERCHANTABILITY or FITNESS FOR A PARTICULAR PURPOSE.  See the
// GNU General Public License for more details.
//
// You should have received a copy of the GNU General Public License
// along with GigaMesh.  If not, see <http://www.gnu.org/licenses/>.
//

#include <string>
#include <thread>
#include <future>
#include <mutex>
#include <functional>

#include <ctime>
#include <cstdio>
#include <cstdlib> // calloc

#ifdef _MSC_VER	//windows version for hostname and login
#include <winsock.h>
#include <WinBase.h>
#include <lmcons.h>
#include "getoptwin.h"
#elif defined(__MINGW32__) || defined(__MINGW64__)
#include <windows.h>
#include <lmcons.h>
#include "getoptwin.h"
#else
#include <unistd.h> // gethostname, getlogin_r

#include <getopt.h>
#endif
#include <GigaMesh/printbuildinfo.h>
#include <GigaMesh/mesh/mesh.h>

//#include "voxelcuboid.h"
#include <GigaMesh/mesh/voxelfilter25d.h>

#include <sys/stat.h> // statistics for files
#include <GigaMesh/logging/Logging.h>

using namespace std;

#define _DEFAULT_FEATUREGEN_RADIUS_       1.0
#define _DEFAULT_FEATUREGEN_XYZDIM_       256
#define _DEFAULT_FEATUREGEN_RADIICOUNT_   4 // power of 2

	// Multithreading (CPU):
	// see: https://computing.llnl.gov/tutorials/pthreads/

	#define THREADS_VERTEX_BLOCK  5000
	std::mutex stdoutMutex;

	struct meshDataStruct {
		int     threadID{0}; //!< ID of the posix thread
		// input:
		Mesh*   meshToAnalyze{nullptr};
		double  radius{0.0};
		uint    xyzDim{0};
		uint    multiscaleRadiiSize{0};
		double* multiscaleRadii{nullptr};
		uint64_t*  vertexOriIdxInProgress{nullptr};
		// output:
		int     ctrIgnored{0};
		int     ctrProcessed{0};
		// our most precious feature vectors (as array):
		double* patchNormal{nullptr};     //!< Normal used for orientation into 2.5D representation
		double* descriptVolume{nullptr};  //!< Volume descriptors
		double* descriptSurface{nullptr}; //!< Surface descriptors
		// and the voxel filter
		voxelFilter2DElements** sparseFilters{nullptr};
	};

//! Compute the Multi-Scale Integral Invariant feature vectors
void estFeatureVectors(
                meshDataStruct* meshData,
                const size_t threadOffset,
                const size_t threadVertexCount
) {

		const int threadID = meshData->threadID;

		{
			std::lock_guard<std::mutex> lock(stdoutMutex);
			cout << "[GigaMesh] Thread " << threadID  << " started, processing "
			        << threadVertexCount << " of vertices ("
			        << static_cast<double>(threadVertexCount)/
			            static_cast<double>(meshData->meshToAnalyze->getVertexNr())*100.0
			        << " % of total)" << endl;
		}

		// initalize values to be returned via meshDataStruct:
		meshData->ctrIgnored   = 0;
		meshData->ctrProcessed = 0;

		// copy pointers from struct for easier access.
		double* tDescriptVolume     = meshData->descriptVolume;  //!< Volume descriptors
		double* tDescriptSurface    = meshData->descriptSurface; //!< Surface descriptors
		double* tSurfacePatchNormal = meshData->patchNormal;     //!< Surface patch normal

		// setup memory for rastered surface:
		const uint    rasterSize = meshData->xyzDim * meshData->xyzDim;
		double* rasterArray = new double[rasterSize];

		// Processing time
		std::chrono::system_clock::time_point tStart = std::chrono::system_clock::now();

		// Allocate the bit arrays for vertices:
		uint64_t* vertBitArrayVisited{nullptr};
		const uint64_t vertNrLongs = meshData->meshToAnalyze->getBitArrayVerts( &vertBitArrayVisited );
		// Allocate the bit arrays for faces:
		uint64_t* faceBitArrayVisited{nullptr};
		const uint64_t faceNrLongs = meshData->meshToAnalyze->getBitArrayFaces( &faceBitArrayVisited );

		// Compute absolut radii (used to normalize the surface descriptor)
		double* absolutRadii = new double[meshData->multiscaleRadiiSize];
		for( uint i=0; i<meshData->multiscaleRadiiSize; i++ ) {
			absolutRadii[i] = static_cast<double>(meshData->multiscaleRadii[i]) *
			                  static_cast<double>(meshData->radius);
		}

		// Step thru vertices:
		Vertex*       currentVertex{nullptr};
		vector<Face*> facesInSphere; // temp variable to store local surface patches - returned by fetchSphereMarching

		for( size_t vertexOriIdxInProgress = threadOffset;
		                vertexOriIdxInProgress < (threadOffset + threadVertexCount);
		                                                    ++vertexOriIdxInProgress )
		{

			currentVertex = meshData->meshToAnalyze->getVertexPos( vertexOriIdxInProgress );

			// Fetch faces within the largest sphere
			facesInSphere.clear();
			// slower for larger patches:
			//meshData->meshToAnalyze->fetchSphereMarching( currentVertex, &facesInSphere, meshData->radius, true );
			//meshData->meshToAnalyze->fetchSphereMarchingDualFront( currentVertex, &facesInSphere, meshData->radius, true );
			//meshData->meshToAnalyze->fetchSphereBitArray( currentVertex, &facesInSphere, meshData->radius, vertNrLongs, vertBitArrayVisited, faceNrLongs, faceBitArrayVisited );
			meshData->meshToAnalyze->fetchSphereBitArray1R( currentVertex, facesInSphere, meshData->radius, vertNrLongs,
			                                                    vertBitArrayVisited, faceNrLongs, faceBitArrayVisited, false );

			// Fetch and store the normal used in fetchSphereCubeVolume25D as it is a quality measure
			if( tSurfacePatchNormal ) {
				vector<Face*>::iterator itFace;
				for( itFace=facesInSphere.begin(); itFace!=facesInSphere.end(); itFace++ ) {
					(*itFace)->addNormalTo( &(tSurfacePatchNormal[vertexOriIdxInProgress*3]) );
				}
			}

			// Pre-compute address offset
			unsigned int descriptIndexOffset = vertexOriIdxInProgress*meshData->multiscaleRadiiSize;

			// Get volume descriptor:
			if( tDescriptVolume ) {
				meshData->meshToAnalyze->fetchSphereCubeVolume25D( currentVertex, &facesInSphere,
				                                                   meshData->radius, rasterArray,
				                                                   meshData->xyzDim );
				applyVoxelFilters2D( &(tDescriptVolume[descriptIndexOffset]), rasterArray,
				                        meshData->sparseFilters, meshData->multiscaleRadiiSize, meshData->xyzDim );
			}

			// Get surface descriptor:
			if( tDescriptSurface ) {
				// Vector3D seedPosition = currentVertex->getCenterOfGravity();
				meshData->meshToAnalyze->fetchSphereArea( currentVertex, &facesInSphere,
				                                          static_cast<unsigned int>(meshData->multiscaleRadiiSize),
				                                          absolutRadii, &(tDescriptSurface[descriptIndexOffset]) );
			}
			// Set counters:
			meshData->ctrProcessed++;

			if(  !( ( vertexOriIdxInProgress - threadOffset ) % THREADS_VERTEX_BLOCK ) &&
			                                                        (vertexOriIdxInProgress - threadOffset) ) {
				// Show a time estimation:

				const double percentDone = static_cast<double>(vertexOriIdxInProgress - threadOffset) /
				                                                    static_cast<double>(threadVertexCount);

				std::chrono::system_clock::time_point tEnd = std::chrono::system_clock::now();
				//std::chrono::duration<double> time_span = std::chrono::duration_cast<std::chrono::duration<double>>( tEnd - tStart );
				double time_elapsed = ( std::chrono::duration<double>( tEnd - tStart ) ).count();
				double time_remaining =   (time_elapsed / percentDone) - time_elapsed;
				std::chrono::system_clock::time_point tFinalEst = tEnd + std::chrono::seconds( static_cast<long>( time_remaining ) );
				std::time_t ttp = std::chrono::system_clock::to_time_t(tFinalEst);

				{
					std::lock_guard<std::mutex> lock(stdoutMutex);

					cout << "[GigaMesh] Thread " << threadID << " | " << percentDone*100 << " percent done. Time elapsed: " << time_elapsed << " - ";
					cout << "remaining: " << time_remaining << " seconds. ";
					cout << vertexOriIdxInProgress/time_elapsed << " Vert/sec. ";
					cout << "ETF: " << std::ctime(&ttp);
					cout << std::flush;
				}
			}
		}

		// Volume descriptor
		delete[] rasterArray;
		delete vertBitArrayVisited;
		delete faceBitArrayVisited;
		// Surface descriptor
		delete[] absolutRadii;

		{
			std::lock_guard<std::mutex> lock(stdoutMutex);
			cout << "[GigaMesh] Thread " << threadID << " | STOP - processed: " << meshData->ctrProcessed << " and skipped " << meshData->ctrIgnored << " vertices." << endl;
		}
} // END of estFeatureVectors

//! Process one file with the given paramters.
bool generateFeatureVectors(
                const std::filesystem::path&   fileNameIn,
                const std::filesystem::path&   rOptFileSuffix,
                double       radius,
                unsigned int xyzDim,
                unsigned int radiiCount,
                bool         replaceFiles,
                bool                           rAreaOnly,
                bool                           rNoNormalsFile,
                bool                           rConcatResults,
                const string&                  rHostname,
                const string&                  rUsername
) {
	// Check existance of the input file:
	if( !std::filesystem::exists(fileNameIn) ) {
		std::cerr << "[GigaMesh] ERROR: File '" << fileNameIn << "' not found!" << std::endl;
		return( false );
	}

	// Check extension:
	if( !fileNameIn.has_extension() ) {
		std::cerr << "[GigaMesh] ERROR: No extension/type for the given input file '" << fileNameIn << "' specified!" << std::endl;
		return( false );
	}

	// Fileprefix for output
	std::filesystem::path fileNameOut( fileNameIn );
	fileNameOut.replace_extension( "" );

	// Prepare suffix for the output file
	char tmpBuffer[512];
	sprintf( tmpBuffer, "_r%0.2f_n%i_v%i", radius, radiiCount, xyzDim );
	fileNameOut += rOptFileSuffix;
	fileNameOut += string( tmpBuffer );

	// Check: Output file for normal used to rotate the local patch
	std::filesystem::path fileNameOutPatchNormal( fileNameOut );
	if( rNoNormalsFile ) {
		fileNameOutPatchNormal.clear();
	} else {
		fileNameOutPatchNormal += ".normal.mat";
		if( std::filesystem::exists(fileNameOutPatchNormal) ) {
			if( !replaceFiles ) {
				std::cerr << "[GigaMesh] File '" << fileNameOutPatchNormal << "' already exists!" << std::endl;
				return( false );
			}
			std::cerr << "[GigaMesh] Warning: File '" << fileNameOutPatchNormal << "' will be replaced!" << std::endl;
		}
	}

	// Output file for volume descriptor (1st integral invariant)
	std::filesystem::path fileNameOutVol;
	if( !rAreaOnly ) {
		// Check: Output file for volume descriptor
		fileNameOutVol = fileNameOut;
		fileNameOutVol += ".volume.mat";
		if( std::filesystem::exists( fileNameOutVol ) ) {
			if( !replaceFiles ) {
				cerr << "[GigaMesh] File '" << fileNameOutVol << "' already exists!" << endl;
				return( false );
			}
			cerr << "[GigaMesh] Warning: File '" << fileNameOutVol << "' will be replaced!" << endl;
		}
	}

	// Output for the concatenated results (1st and 2nd integral invariant)
	std::filesystem::path fileNameOutVS;
	if( !rAreaOnly & rConcatResults ) {
		// Check: Output file for volume AND surface descriptor
		fileNameOutVS = fileNameOut;
		fileNameOutVS += ".vs.mat";
		if( std::filesystem::exists(fileNameOutVS)) {
			if( !replaceFiles ) {
				cerr << "[GigaMesh] File '" << fileNameOutVS << "' already exists!" << endl;
				return( false );
			}
			cerr << "[GigaMesh] Warning: File '" << fileNameOutVS << "' will be replaced!" << endl;
		}
	}

	// Output file for surface descriptor (2nd integral invariant)
	std::filesystem::path fileNameOutSurf( fileNameOut );
	fileNameOutSurf += ".surface.mat";
	if( std::filesystem::exists( fileNameOutSurf ) ) {
		if( !replaceFiles ) {
			cerr << "[GigaMesh] File '" << fileNameOutSurf << "' already exists!" << endl;
			return( false );
		}
		cerr << "[GigaMesh] Warning: File '" << fileNameOutSurf << "' will be replaced!" << endl;
	}

	// Output file for the technical meta-data
	std::filesystem::path fileNameOutMeta( fileNameOut );
	fileNameOutMeta += ".info.txt";
	if( std::filesystem::exists( fileNameOutMeta ) ) {
		if( !replaceFiles ) {
			cerr << "[GigaMesh] File '" << fileNameOutMeta << "' already exists!" << endl;
			return( false );
		}
		cerr << "[GigaMesh] Warning: File '" << fileNameOutMeta << "' will be replaced!" << endl;
	}

	// Output file for 3D data including the (1st) volumetric feature vectors.
	std::filesystem::path fileNameOut3D( fileNameOut );
	fileNameOut3D += ".ply";
	if( std::filesystem::exists( fileNameOut3D )  ) {
		if( !replaceFiles ) {
			cerr << "[GigaMesh] File '" << fileNameOut3D << "' already exists!" << endl;
			return( false );
		}
		cerr << "[GigaMesh] Warning: File '" << fileNameOut3D << "' will be replaced!" << endl;
	}

	// All parameters OK => infos to stdout and file with metadata  -----------------------------------------------------------
	fstream fileStrOutMeta;
	fileStrOutMeta.open( fileNameOutMeta, fstream::out );
	cout << "[GigaMesh] File IN:         " << fileNameIn << endl;
	cout << "[GigaMesh] File OUT/Prefix: " << fileNameOut << endl;
	cout << "[GigaMesh] Radius:          " << radius << " mm (unit assumed)" << endl;
	cout << "[GigaMesh] Radii:           2^" << radiiCount << " = " << pow( 2.0, static_cast<double>(radiiCount) ) << endl;
	cout << "[GigaMesh] Rastersize:      " << xyzDim << "^3" << endl;
#ifdef VERSION_PACKAGE
	fileStrOutMeta << "GigaMesh Version    " << VERSION_PACKAGE << endl;
#else
	fileStrOutMeta << "GigaMesh Version    unknown" << endl;
#endif
#ifdef THREADS
	fileStrOutMeta << "Threads (fixed):    " << std::thread::hardware_concurrency() * 2 << endl;
#else
	fileStrOutMeta << "Threads (fixed):    single" << endl;
#endif
	fileStrOutMeta << "File IN:            " << fileNameIn << endl;
	fileStrOutMeta << "File OUT/Prefix:    " << fileNameOut << endl;
	fileStrOutMeta << "Radius:             " << radius << " mm (unit assumed)" << endl;
	fileStrOutMeta << "Radii:              2^" << radiiCount << " = " << std::pow( 2.0, static_cast<float>(radiiCount) ) << endl;
	fileStrOutMeta << "Rastersize:         " << xyzDim << "^3" << endl;

	// Compute relative radii:
	uint64_t multiscaleRadiiSize = std::pow( 2.0, static_cast<double>(radiiCount) );
	double*       multiscaleRadii     = new double[multiscaleRadiiSize];
	for( uint i=0; i<multiscaleRadiiSize; i++ ) {
		multiscaleRadii[i] = 1.0 - static_cast<double>(i)/
		                            static_cast<double>(multiscaleRadiiSize);
	}

	// Set the formatting properties of the output
	std::cout << setprecision( 2 ) << std::fixed;
	fileStrOutMeta << setprecision( 2 ) << std::fixed;

	cout << "[GigaMesh] Radii: (realtive)          ";
	fileStrOutMeta << "Radii (realtive):  ";
	for( uint i=0; i<multiscaleRadiiSize; i++ ) {
		cout << " " << multiscaleRadii[i];
		fileStrOutMeta << " " << multiscaleRadii[i];
	}
	cout << endl;
	fileStrOutMeta << endl;
	fileStrOutMeta << "Radii (ansolute):  ";
	for( uint i=0; i<multiscaleRadiiSize; i++ ) {
		fileStrOutMeta << " " << ( multiscaleRadii[i] * radius );
	}
	fileStrOutMeta << endl;

	// Info about files
	std::cout << "[GigaMesh] File to write technical Meta-Data:   " << fileNameOutMeta << std::endl;
	if( !fileNameOutVol.empty() ) {
		std::cout << "[GigaMesh] File to write Volume (1st MSII):     " << fileNameOutVol << std::endl;
	}
	if( !fileNameOutSurf.empty() ) {
		std::cout << "[GigaMesh] File to write Surface (2nd MSII):    " << fileNameOutSurf << std::endl;
	}
	if( !fileNameOutPatchNormal.empty() ) {
		std::cout << "[GigaMesh] File to write Surface patch normal:  " << fileNameOutPatchNormal << std::endl;
	}
	if( !fileNameOutVS.empty() ) {
		std::cout << "[GigaMesh] File to write concatenated V+S:      " << fileNameOutVS << std::endl;
	}

	// Prepare data structures
	//--------------------------------------------------------------------------
	bool readSucess;
	Mesh someMesh( fileNameIn, readSucess );
	if( !readSucess ) {
		cerr << "[GigaMesh] Error: Could not open file '" << fileNameIn << "'!" << endl;
		return( false );
	}

	// Fetch mesh data
	Vector3D bbDim;
	someMesh.getBoundingBoxSize( bbDim );
	const double bbWdith{static_cast<double>(std::round( bbDim.getX()*1.0 )) / 10.0};
	const double bbHeight{static_cast<double>(std::round( bbDim.getY()*1.0 )) / 10.0};
	const double bbThick{static_cast<double>(std::round( bbDim.getZ()*1.0 )) / 10.0};
	// Area and average resolution
	double areaAcq{0};
	someMesh.getFaceSurfSum( &areaAcq );
	areaAcq = round( areaAcq );
	double volDXYZ[3]{ 0.0, 0.0, 0.0 };
	someMesh.getMeshVolumeDivergence( volDXYZ[0], volDXYZ[1], volDXYZ[2] );
	string modelID = someMesh.getModelMetaDataRef().getModelMetaString( ModelMetaData::META_MODEL_ID );
	string modelMat = someMesh.getModelMetaDataRef().getModelMetaString( ModelMetaData::META_MODEL_MATERIAL );
	string modelWebRef = someMesh.getModelMetaDataRef().getModelMetaString( ModelMetaData::META_REFERENCE_WEB );
	// Write data to console
#ifdef VERSION_PACKAGE
	cout << "[GigaMesh] Version:         " << VERSION_PACKAGE << endl;
#else
	cout << "[GigaMesh] Version:         unknown" << endl;
#endif
#ifdef THREADS
	cout << "[GigaMesh] Threads:         " << std::thread::hardware_concurrency() * 2 << endl;
#else
	cout << "[GigaMesh] Threads:         single" << endl;
#endif
	cout << "[GigaMesh] ==================================================" << endl;
	cout << "[GigaMesh] Model ID:        " << modelID << endl;
	cout << "[GigaMesh] Material:        " << modelMat << endl;
	cout << "[GigaMesh] Web-reference:   " << modelWebRef << endl;
	cout << "[GigaMesh] --------------------------------------------------" << endl;
	cout << "[GigaMesh] Vertices:        " << someMesh.getVertexNr() << "" << endl;
	cout << "[GigaMesh] Faces:           " << someMesh.getFaceNr() << "" << endl;
	cout << "[GigaMesh] Bounding Box:    " << bbWdith << " x " << bbHeight << " x " << bbThick << " cm" << endl;
	cout << "[GigaMesh] Area:            " << areaAcq/100.0 << " cm^2" << endl;
	cout << "[GigaMesh] Volume (dx):     " << volDXYZ[0]/1000.0 << " cm^3" << endl;
	cout << "[GigaMesh] Volume (dy):     " << volDXYZ[1]/1000.0 << " cm^3" << endl;
	cout << "[GigaMesh] Volume (dz):     " << volDXYZ[2]/1000.0 << " cm^3" << endl;
	// Write technical meta-data to file
	fileStrOutMeta << "Model ID:           " << modelID << endl;
	fileStrOutMeta << "Material:           " << modelMat << endl;
	fileStrOutMeta << "Web-reference:      " << modelWebRef << endl;
	fileStrOutMeta << "Vertices:           " << someMesh.getVertexNr() << "" << endl;
	fileStrOutMeta << "Faces:              " << someMesh.getFaceNr() << "" << endl;
	fileStrOutMeta << "Bounding Box:       " << bbWdith << " x " << bbHeight << " x " << bbThick << " cm" << endl;
	fileStrOutMeta << "Area:               " << areaAcq/100.0 << " cm^2" << endl;
	fileStrOutMeta << "Volume (dx):        " << volDXYZ[0]/1000.0 << " cm^3" << endl;
	fileStrOutMeta << "Volume (dy):        " << volDXYZ[1]/1000.0 << " cm^3" << endl;
	fileStrOutMeta << "Volume (dz):        " << volDXYZ[2]/1000.0 << " cm^3" << endl;
	fileStrOutMeta << "Hostname:           " << rHostname << std::endl;
	fileStrOutMeta << "Username:           " << rUsername << std::endl;

	double* descriptVolume{nullptr};
	if( !rAreaOnly ) {
		descriptVolume  = new double[someMesh.getVertexNr()*multiscaleRadiiSize];
	}

	double* descriptSurface{nullptr};
	descriptSurface = new double[someMesh.getVertexNr()*multiscaleRadiiSize];

	double* patchNormal{nullptr};
	if( !rNoNormalsFile ) {
		patchNormal     = new double[someMesh.getVertexNr()*3];
	}

	// Initialize array, when required=allocated.
	if( descriptVolume != NULL ) {
		for( uint i=0; i<someMesh.getVertexNr()*multiscaleRadiiSize; i++ ) {
			descriptVolume[i]  = _NOT_A_NUMBER_DBL_;
		}
	}
	if( descriptSurface != NULL ) {
		for( uint i=0; i<someMesh.getVertexNr()*multiscaleRadiiSize; i++ ) {
			descriptSurface[i] = _NOT_A_NUMBER_DBL_;
		}
	}
	if( patchNormal != NULL ) {
		for( uint64_t i=0; i<someMesh.getVertexNr()*3; i++ ) {
			patchNormal[i] = 0.0;
		}
	}

	// Determine number of threads using CPU cores minus one.
	const unsigned int availableConcurrentThreads =  std::thread::hardware_concurrency() - 1;
	std::cout << "[GigaMesh] Computing feature vectors using "
	            << availableConcurrentThreads << " threads" << std::endl;
	fileStrOutMeta << "Threads (dynamic):  " << availableConcurrentThreads << endl;

	time_t rawtime;
	struct tm* timeinfo{nullptr};
	time( &rawtime );
	timeinfo = localtime( &rawtime );
	cout << "[GigaMesh] Start date/time is: " << asctime( timeinfo );// << endl;
	fileStrOutMeta << "Start date/time is: " << asctime( timeinfo ); // no endl required as asctime will add a linebreak

	time_t timeStampParallel = time( nullptr ); // clock() is not multi-threading save (to measure the non-CPU or real time ;) )
	voxelFilter2DElements* sparseFilters;
	generateVoxelFilters2D( multiscaleRadiiSize, multiscaleRadii, xyzDim, &sparseFilters );

	uint64_t vertexOriIdxInProgress = 0;

	meshDataStruct* setMeshData = new meshDataStruct[availableConcurrentThreads];
	for( size_t t = 0; t < availableConcurrentThreads; t++ )
	{
		//cout << "[GigaMesh] Preparing data for thread " << t << endl;
		setMeshData[t].threadID               = t;
		setMeshData[t].meshToAnalyze          = &someMesh;
		setMeshData[t].radius                 = radius;
		setMeshData[t].xyzDim                 = xyzDim;
		setMeshData[t].multiscaleRadiiSize    = multiscaleRadiiSize;
		setMeshData[t].multiscaleRadii        = multiscaleRadii;
		setMeshData[t].sparseFilters          = &sparseFilters;
		setMeshData[t].vertexOriIdxInProgress = &vertexOriIdxInProgress;
		setMeshData[t].patchNormal            = patchNormal;
		setMeshData[t].descriptVolume         = descriptVolume;
		setMeshData[t].descriptSurface        = descriptSurface;
	}

	int ctrIgnored{0};
	int ctrProcessed{0};

	if(availableConcurrentThreads < 2)
	{
		std::cout << "[GigaMesh] Thread 0 started" << std::endl;
		estFeatureVectors(setMeshData, 0, someMesh.getVertexNr());
	} else {
		const uint64_t offsetPerThread{someMesh.getVertexNr()/
			                                        availableConcurrentThreads};

		const uint64_t verticesPerThread{offsetPerThread};

		const uint64_t offsetThisThread{verticesPerThread*
			                                    (availableConcurrentThreads - 1)};

		const uint64_t verticesThisThread{offsetPerThread +
			                                    someMesh.getVertexNr() %
			                                    availableConcurrentThreads};

		std::vector<future<void>> threadFutureHandlesVector(availableConcurrentThreads - 1);

		for(unsigned int threadCount = 0;
		        threadCount < (availableConcurrentThreads - 1); threadCount++)
		{

			auto functionCall = std::bind(&estFeatureVectors,
			                                        &(setMeshData[threadCount]),
			                                        offsetPerThread*threadCount,
			                                        verticesPerThread);

			threadFutureHandlesVector.at(threadCount) =
			        std::async(std::launch::async, functionCall);
		}

		estFeatureVectors(&(setMeshData[availableConcurrentThreads - 1]),
		                                offsetThisThread, verticesThisThread);

		size_t threadCount{0};

		for(std::future<void>& threadFutureHandle : threadFutureHandlesVector)
		{
			threadFutureHandle.get();
			ctrIgnored   += setMeshData[threadCount].ctrIgnored;
			ctrProcessed += setMeshData[threadCount].ctrProcessed;
			++threadCount;
		}

	}

	delete[] setMeshData;

	time( &rawtime );
	timeinfo = localtime( &rawtime );
	std::cout << "[GigaMesh] End date/time is: " << asctime( timeinfo );// << endl;
	fileStrOutMeta << "End date/time is:   " << asctime( timeinfo ); // no endl required as asctime will add a linebreak
	fileStrOutMeta << "Parallel processing took " << static_cast<int>( time( nullptr ) ) -  static_cast<int>( timeStampParallel ) << " seconds." << std::endl;

	std::cout << "[GigaMesh] Vertices processed: " << ctrProcessed << std::endl;
	std::cout << "[GigaMesh] Vertices ignored:   " << ctrIgnored << std::endl;
	std::cout << "[GigaMesh] Parallel processing took " << static_cast<int>( time( nullptr ) ) - static_cast<int>( timeStampParallel )  << " seconds." << std::endl;
	std::cout << "[GigaMesh]               ... equals " << static_cast<int>( ctrProcessed ) /
	                ( static_cast<int>( time( nullptr ) ) - static_cast<int>( timeStampParallel ) + 0.1 ) << " vertices/seconds." << std::endl; // add 0.1 to avoid division by zero for small meshes.

	timeStampParallel = time( nullptr );

	bool retVal(true);

	// Feature vector file for volume descriptor (1st integral invariant)
	if( (!fileNameOutVol.empty()) && ( descriptVolume != NULL ) ) {
		fstream filestrVol;
		filestrVol.open( fileNameOutVol, fstream::out );
		if( !filestrVol.is_open() ) {
			std::cerr << "[GigaMesh] ERROR: Could not open '" << fileNameOutVol << "' for writing!" << std::endl;
			retVal = false;
		} else {
			filestrVol << fixed << setprecision( 10 );
			for( uint64_t i=0; i<someMesh.getVertexNr(); i++ ) {
				Vertex* currVert = someMesh.getVertexPos( i );
				if( !currVert->assignFeatureVec( &descriptVolume[i*multiscaleRadiiSize],
				                                 multiscaleRadiiSize ) ) {
					std::cerr << "[GigaMesh] Assignment of volume based feature vectors to vertices failed for Vertex No. " << i << "!" << std::endl;
				}
				// Index:
				filestrVol << i;
				// Scales or elements of the feature vector:
				for( uint j=0; j<multiscaleRadiiSize; j++ ) {
					filestrVol << " " << descriptVolume[i*multiscaleRadiiSize+j];
				}
				filestrVol << std::endl;
			}
			filestrVol.close();
			std::cout << "[GigaMesh] Volume descriptors stored in:             " << fileNameOutVol << std::endl;
		}
	}

	// Feature vector file for surface descriptor (2nd integral invariant)
	if( (!fileNameOutSurf.empty()) && ( descriptSurface != NULL )) {
		fstream filestrSurf;
		filestrSurf.open( fileNameOutSurf, fstream::out );
		if( !filestrSurf.is_open() ) {
			std::cerr << "[GigaMesh] ERROR: Could not open '" << fileNameOutSurf << "' for writing!" << std::endl;
			retVal = false;
		} else {
			filestrSurf << fixed << setprecision( 10 );
			for( uint64_t i=0; i<someMesh.getVertexNr(); i++ ) {
				//Vertex* currVert = someMesh.getVertexPos( i );
				//currVert->assignFeatureVec( &descriptSurface[i*multiscaleRadiiSize], multiscaleRadiiSize );
				filestrSurf << i;
				// Scales:
				for( uint j=0; j<multiscaleRadiiSize; j++ ) {
					filestrSurf << " " << descriptSurface[i*multiscaleRadiiSize+j];
				}
				filestrSurf << endl;
			}
			filestrSurf.close();
			std::cout << "[GigaMesh] Surface descriptors stored in:            " << fileNameOutSurf << std::endl;
		}
	}

	// File for normal estimated as byproduct of the 2nd integral invariant:
	if( (!fileNameOutPatchNormal.empty()) && ( patchNormal != NULL ) ) {
		fstream filestrNormal;
		filestrNormal.open( fileNameOutPatchNormal, fstream::out );
		if( !filestrNormal.is_open() ) {
			std::cerr << "[GigaMesh] ERROR: Could not open '" << fileNameOutPatchNormal << "' for writing!" << std::endl;
			retVal = false;
		} else {
			filestrNormal << fixed << setprecision( 10 );
			for( uint64_t i=0; i<someMesh.getVertexNr(); i++ ) {
				// Index of the vertex
				filestrNormal << i;
				// Normal - always three elements
				filestrNormal << " " << patchNormal[i*3];
				filestrNormal << " " << patchNormal[i*3+1];
				filestrNormal << " " << patchNormal[i*3+2];
				filestrNormal << std::endl;
			}
			filestrNormal.close();
			std::cout << "[GigaMesh] Patch normal stored in:                   " << fileNameOutPatchNormal << std::endl;
		}
	}

	// Feature vector file for BOTH descriptors (volume and surface)
	if( (!fileNameOutVS.empty()) && ( descriptSurface != NULL ) && ( descriptVolume != NULL ) ) {
		fstream filestrVS;
		filestrVS.open( fileNameOutVS, fstream::out );
		if( !filestrVS.is_open() ) {
			std::cerr << "[GigaMesh] ERROR: Could not open '" << fileNameOutVS << "' for writing!" << std::endl;
			retVal = false;
		} else {
			filestrVS << fixed << setprecision( 10 );
			for( uint64_t i=0; i<someMesh.getVertexNr(); i++ ) {
				filestrVS << i;
				// Scales - Volume:
				for( uint j=0; j<multiscaleRadiiSize; j++ ) {
					filestrVS << " " << descriptVolume[i*multiscaleRadiiSize+j];
				}
				// Scales - Surface:
				for( uint j=0; j<multiscaleRadiiSize; j++ ) {
					filestrVS << " " << descriptSurface[i*multiscaleRadiiSize+j];
				}
				filestrVS << std::endl;
			}
			filestrVS.close();
			std::cout << "[GigaMesh] Volume and surface descriptors stored in: " << fileNameOutVS << std::endl;
		}
	}

	// PLY file INCLUDING the feature vector for volume descriptor (1st integral invariant)
	// as well as a newly computed function value.
	if( (!fileNameOut3D.empty()) && ( descriptVolume != NULL ) ) {
		// Apply feature vector metric:
		//--------------------------------------
		//vector<double> referenceVector;
		//double pNorm = 2.0;
		//Mesh::eFuncFeatureVecPNormWeigth weigthChoosen = Mesh::FEATURE_VECTOR_PNORM_WEIGTH_CUBIC;
		//referenceVector.resize( multiscaleRadiiSize, 0.0 );
		//someMesh.funcVertFeatureVecPNorm( referenceVector, pNorm, weigthChoosen );

		// Apply (simple) feature vector metric:
		//--------------------------------------
		someMesh.funcVertFeatureVecMax();
		// Save mesh having volumetric feature vectors.
		if( !someMesh.writeFile( fileNameOut3D ) ) {
			retVal = false;
		} else {
			std::cout << "[GigaMesh] PLY with volume descriptors stored in:    " << fileNameOut3D << std::endl;
		}
	}

	// Done
	std::cout << "[GigaMesh] Writing the files took " << static_cast<int>( time( nullptr ) ) - static_cast<int>( timeStampParallel ) << " seconds." << std::endl;

	if( descriptVolume ) {
		delete[] descriptVolume;
	}
	if( descriptSurface  ) {
		delete[] descriptSurface;
	}
	delete[] multiscaleRadii;

	fileStrOutMeta.close();
<<<<<<< HEAD

	return( true );
=======
	return( retVal );
}

//! System indipendent retrieval of username and hostname
//! as part of the technical meta-data
void getUserAndHostName(
        string& rUserName,
        string& rHostName
) {
#ifdef WIN32
	WSAData wsaData;
	WSAStartup(MAKEWORD(2,2),&wsaData);
	char hostname[256] = {0};
	auto error = gethostname(hostname, 256);

	if(error != 0)
	{
		std::cerr << "[GigaMesh] ERROR: Could not get hostname!" << std::endl;
	}
	char username[UNLEN- 1] = {0};
	DWORD len = UNLEN - 1;
	if(!GetUserNameA(username,&len))
	{
		std::cerr << "[GigaMesh] ERROR: Could not get username!" << std::endl;
	}
	WSACleanup();
#else
	// Write hostname and username - see: https://stackoverflow.com/questions/27914311/get-computer-name-and-logged-user-name
	char hostname[HOST_NAME_MAX] = {0};
	char username[LOGIN_NAME_MAX] = {0};
	gethostname( hostname, HOST_NAME_MAX );
	auto error = getlogin_r( username, LOGIN_NAME_MAX );

	if(error != 0)
	{
		std::cerr << "[GigaMesh] ERROR: Could not get username!" << std::endl;
	}
#endif
	rUserName = username;
	rHostName = hostname;
}

//! Show software version.
void printVersion() {
	std::cout << "GigaMesh Software Framework FEATUREVECTORS 3D-data " << VERSION_PACKAGE << std::endl;
#ifdef THREADS
	std::cout << "Multi-threading with " << std::thread::hardware_concurrency() * 2 << " (dynamic) threads." << std::endl;
#else
	std::cout << "Single-threading. " << std::endl;
#endif
}

//! Help i.e. usage of paramters.
void printHelp( const char* rExecName )
{
	std::cout << "Usage: " << rExecName << " [options] (<file>)" << std::endl;
	std::cout << "GigaMesh Software Framework FEATUREVECTORS (1st and 2nd or V and P)" << std::endl << std::endl;
	std::cout << "Computes the first and second integral invariants for the given meshes on multiple scales\n"
	             "shortly known as MSII filtering. The first integral invariant computes the Volume, while \n"
	             "the second computes the Patch surface integral invariant." << std::endl;
	std::cout << "Note: for the 3rd and 4th integral invariant see 'gigamesh-featurevectors-sl'." << std::endl;
	std::cout << std::endl;
	std::cout << "The output file(s) will be namend the same as the input file " << std::endl;
	std::cout << "always using the following suffix:" << std::endl;
	std::cout << std::endl;
	std::cout << "  _r<number> ... radius of the largest sphere/scale" << std::endl;
	std::cout << "  _n<number> ... 2^<number> of scales" << std::endl;
	std::cout << "  _v<number> ... discretization for the largest scale. Large numbers are more precise\n"
	             "                 resulting in slower computation" << std::endl;
	std::cout << std::endl;
	std::cout << "Options:" << std::endl;
	std::cout << "  -h, --help                              Displays this help." << std::endl;
	std::cout << "  -v, --version                           Displays version information." << std::endl;
	std::cout << std::endl;
	std::cout << "Options for output files:" << std::endl;
	std::cout << "  -k, --overwrite-existing                Overwrite exisitng files, which is not done by default" << std::endl;
	std::cout << "                                          to prevent accidental data loss. If this option is not set" << std::endl;
	std::cout << "                                          and the output file exists, the file will be skipped." << std::endl;
	std::cout << "  -s, --output-suffix <string>            Write the converted file using the given <string> as suffix for its name." << std::endl;
	std::cout << "                                          This options has no effect on the suffix created for the parameters." << std::endl;
	std::cout << "    , --concat-results                    Concatenate 1st and 2nd feature vector and store it in one file." << std::endl;
	std::cout << "                                          The file has the extenstion .vs.mat." << std::endl;
	std::cout << "                                          Has no effect, when only one integral invariant is computed." << std::endl;
	std::cout << "    , --no-normals-file                   Do not write the file with the normal vectors averaged per vertex" << std::endl;
	std::cout << "                                          of the triangles within the largest sphere." << std::endl;
	std::cout << std::endl;
	std::cout << "Options for MSII filtering:" << std::endl;
	std::cout << "  -r, --radius SIZE                       Radius of the largest sphere/scale. Default is 1.0 (mm, unit assumed!)" << std::endl;
	std::cout << "                                          Recommended: should be equal or larger than the largest feature to be detected." << std::endl;
	std::cout << "  -n, --numScales SIZE                    Power of two for the number of scales. Default is 4 i.e. 16 scales." << std::endl;
	std::cout << "                                          Recommended: The default works well for most applications." << std::endl;
	std::cout << "  -l, --voxelSize SIZE                    Discretization for the (1st) volume integral invariant. Default is 256." << std::endl;
	std::cout << "                                          Recommended: should be a power of two. Values of 512 and 1024 can increase the results" << std::endl;
	std::cout << "                                          slightly at the cost of extra compute time." << std::endl;
	std::cout << "  -2, --areaintegralOnly                  Compute only the (2nd) patch area integral invariant." << std::endl;
	std::cout << std::endl;
	std::cout << "Options for testing and debugging:" << std::endl;
	std::cout << "    , --log-level [0-4]                   Sets the log level of this application.\n"
	             "                                          Higher numbers increases verbosity.\n"
	             "                                          (Default: 1)" << std::endl;
	//std::cout << "" << std::endl;
>>>>>>> 05d47c8f
}

//! Main routine for generating an array of feature vectors
//!
//! Remark: prefer MeshSeed over Mesh as it is faster by a factor of 3+
//==========================================================================
int main( int argc, char *argv[] ) {

	LOG::initLogging();

	// Default arameters
	std::filesystem::path optFileSuffix;
	double       radius{_DEFAULT_FEATUREGEN_RADIUS_};
	unsigned int xyzDim{_DEFAULT_FEATUREGEN_XYZDIM_};
	unsigned int radiiCount{_DEFAULT_FEATUREGEN_RADIICOUNT_};
	bool         replaceFiles{false};
	bool         areaOnly{false};
	bool         noNormalsFile{false};
	bool         concatResults{false};

	static struct option longOptions[] = {
		{ "radius"            , required_argument, nullptr, 'r' },
		{ "voxelSize"         , required_argument, nullptr, 'l' },
		{ "numScales"         , required_argument, nullptr, 'n' },
		{ "overwrite-existing", no_argument      , nullptr, 'k' },
		{ "areaintegralOnly"  , no_argument      , nullptr, '2' },
		{ "no-normals-file"   , no_argument      , nullptr,  0  },
		{ "output-suffix"     , required_argument, nullptr, 's' },
		{ "concat-results"    , no_argument      , nullptr,  0  },
		{ "version"           , no_argument,       nullptr, 'v' },
		{ "help"              , no_argument      , nullptr, 'h' },
		{ "log-level"         , required_argument, nullptr,  0  },
		{ nullptr, 0, nullptr, 0 }
	};

	// PARSE command line options
	//--------------------------------------------------------------------------
	opterr = 0;
	int c{0};
	int optionIndex{0};
	int tmpInt{0};
	bool radiusSet{false};
	while( ( c = getopt_long_only( argc, argv, "r:l:n:k2s:vh",
	                               longOptions, &optionIndex) ) != -1 ) {
		switch( c ) {
			//! Option r: absolut radius (in units, default: 1.0)
			case 'r':
				radius = atof( optarg );
				radiusSet = true;
				break;
			//! Option v: edge length of the voxel cube (in voxels, default: 256)
			case 'l':
				tmpInt = atof( optarg );
				if( tmpInt <= 0 ) {
					cerr << "[GigaMesh] Error: negative or zero value given: " << tmpInt << " for the number of voxels (option -v)!" << endl;
					exit( EXIT_FAILURE );
				}
				xyzDim = static_cast<unsigned int>(tmpInt);
				break;
			//! Option n: 2^n scales (default: 4 => 16 scales)
			case 'n':
				tmpInt = atof( optarg );
				if( tmpInt < 0 ) {
					cerr << "[GigaMesh] Error: negative value given: " << tmpInt << " for the number of radii (option -n)!" << endl;
					exit( EXIT_FAILURE );
				}
				radiiCount = static_cast<unsigned int>(tmpInt);
				break;
			//! Option k: replaces output files
			case 'k':
				cout << "[GigaMesh] Warning: files might be replaced!" << endl;
				replaceFiles = true;
				break;
			//! Option a: compute area/surface based integral onyl
			case '2':
				cout << "[GigaMesh] Warning: Only area integrals will be computed!" << endl;
				areaOnly = true;
				break;
			//! Option s: output file suffix
			case 's':
				optFileSuffix = std::string( optarg );
				break;

			case 'h':
				printHelp( argv[0] );
				std::exit( EXIT_SUCCESS );
				break;
			case 'v':
				printVersion();
				std::exit( EXIT_SUCCESS );
				break;
			case '?':
				std::cerr << "[GigaMesh] ERROR: Unknown option!" << std::endl;
				break;
			// Non-short options:
			case 0:
				if( std::string(longOptions[optionIndex].name) == "log-level" ) {
					unsigned int arg = optarg[0] - '0';
					if(arg <= 5)
					{
						LOG::setLogLevel(static_cast<LOG::LogLevel>(arg));
					}
					else
					{
						std::cerr << "[GigaMesh] WARNING: Log level is out of range [0-4]!" << std::endl;
					}
				}
				if( std::string(longOptions[optionIndex].name) == "concat-results" ) {
					concatResults = true;
				}
				if( std::string(longOptions[optionIndex].name) == "no-normals-file" ) {
					noNormalsFile = true;
				}
				break;
			default:
				std::cerr << "[GigaMesh] Error: Unknown option '" << c << "'!" << std::endl;
				std::exit( EXIT_FAILURE );
		}
	}
	// Check argument ranges
	if( radius <= 0.0 ) {
		std::cerr << "[GigaMesh] Error: negative or zero radius given: " << radius << " (option -r)!" << std::endl;
		std::exit( EXIT_FAILURE );
	}
	if( !radiusSet ) {
		std::cout << "[GigaMesh] Warning: default radius is used (option -r missing)!" << std::endl;
	}

	// SHOW Build information
	printBuildInfo();

	// Fetch username and host for the technical meta-data
	string userName( "unknown" );
	string hostName( "unknown" );
	getUserAndHostName( userName, hostName );

	unsigned long filesProcessed = 0UL;
	unsigned long filesFailed    = 0UL;

	for(auto nonOptionArgumentIndex = optind; nonOptionArgumentIndex < argc; ++nonOptionArgumentIndex)
	{
		std::filesystem::path nonOptionArgumentPath(argv[nonOptionArgumentIndex]);

		if(std::filesystem::exists(nonOptionArgumentPath))
		{
			std::wcout << L"[GigaMesh] Processing file " << nonOptionArgumentPath.wstring() << L"..." << std::endl;

			if( !generateFeatureVectors( nonOptionArgumentPath,
			                             optFileSuffix,
			                             radius,
			                             xyzDim,
			                             radiiCount,
			                             replaceFiles,
			                             areaOnly,
			                             noNormalsFile,
			                             concatResults,
			                             hostName, userName
			                           ) )
			{
				LOG::error() << "[GigaMesh] ERROR: generate featurevectors failed for: " << nonOptionArgumentPath.string() << " !\n";
				filesFailed++;
			}
			++filesProcessed;
		}
	}

	// No file was processed:
	if( filesProcessed == 0 ) {
		std::cout << "[GigaMesh] !!!!!!!!!!!!!!!!!!!!!!!!!!!!!!!!!!!!!!!!!!!!!!!!!!!!!!!!" << std::endl;
		std::cerr << "[GigaMesh] ERROR: no filename for input given!" << std::endl;
		std::exit( EXIT_FAILURE );
	}

	// Some files were not processed:
	if( filesFailed > 0 ) {
		std::cout << "[GigaMesh] !!!!!!!!!!!!!!!!!!!!!!!!!!!!!!!!!!!!!!!!!!!!!!!!!!!!!!!!" << std::endl;
		std::cerr << "[GigaMesh] ERROR: " << filesFailed << " of " << filesProcessed << " files could not be processed!" << std::endl;
		std::exit( EXIT_FAILURE );
	}

	// Everything fine:
	std::cout << "[GigaMesh] ========================================================" << std::endl;
	std::cout << "[GigaMesh] successfully processed " << filesProcessed << " file(s)." << std::endl;
	std::exit( EXIT_SUCCESS );
}<|MERGE_RESOLUTION|>--- conflicted
+++ resolved
@@ -731,10 +731,6 @@
 	delete[] multiscaleRadii;
 
 	fileStrOutMeta.close();
-<<<<<<< HEAD
-
-	return( true );
-=======
 	return( retVal );
 }
 
@@ -836,7 +832,6 @@
 	             "                                          Higher numbers increases verbosity.\n"
 	             "                                          (Default: 1)" << std::endl;
 	//std::cout << "" << std::endl;
->>>>>>> 05d47c8f
 }
 
 //! Main routine for generating an array of feature vectors
