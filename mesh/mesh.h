--- conflicted
+++ resolved
@@ -528,13 +528,10 @@
 		virtual bool funcVertFeatureVecElementByIndex( unsigned int rElementNr );
 		virtual bool funcVertDistanceToPlane( Vector3D rPlaneHNF, bool rAbsDist, bool rSilent=false );
 				bool funcVertAddLight(Matrix4D &rTransformMat, unsigned int rArrayWidth, unsigned int rArrayHeight, const std::vector<float>& rDepths, float rZTolerance );
-<<<<<<< HEAD
 				bool funcVertSphereSurfaceLength();
 				bool funcVertSphereVolumeArea();
 				bool funcVertSphereSurfaceNumberOfComponents();
-=======
 				bool funcValToFeatureVector(unsigned int dim);
->>>>>>> 3398a042
 		// Again some old style function value calls:
 		        bool setVertFuncValCorrTo( std::vector<double>* rFeatVector );
 		        bool setVertFuncValDistanceToSelPrim();
